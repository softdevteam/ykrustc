--- conflicted
+++ resolved
@@ -20,10 +20,7 @@
     fn set_frame_pointer_elimination(&self, llfn: Self::Function);
     fn apply_target_cpu_attr(&self, llfn: Self::Function);
     fn create_used_variable(&self);
-<<<<<<< HEAD
     fn push_sir_func(&self, func_cx: SirFuncCx<'_>);
-=======
     /// Declares the extern "C" main function for the entry point. Returns None if the symbol already exists.
     fn declare_c_main(&self, fn_type: Self::Type) -> Option<Self::Function>;
->>>>>>> 4e3eb524
 }