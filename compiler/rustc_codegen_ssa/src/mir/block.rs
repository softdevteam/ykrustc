use super::operand::OperandRef;
use super::operand::OperandValue::{Immediate, Pair, Ref};
use super::place::PlaceRef;
use super::{FunctionCx, LocalRef};

use crate::base;
use crate::common::{self, IntPredicate};
use crate::meth;
use crate::traits::*;
use crate::MemFlags;

use rustc_ast as ast;
use rustc_hir::lang_items::LangItem;
use rustc_index::vec::Idx;
use rustc_middle::mir::interpret::ConstValue;
use rustc_middle::mir::AssertKind;
use rustc_middle::mir::{self, SwitchTargets};
use rustc_middle::ty::layout::{FnAbiExt, HasTyCtxt};
use rustc_middle::ty::print::with_no_trimmed_paths;
use rustc_middle::ty::{self, Instance, Ty, TypeFoldable};
use rustc_span::source_map::Span;
use rustc_span::{sym, Symbol};
use rustc_target::abi::call::{ArgAbi, FnAbi, PassMode};
use rustc_target::abi::{self, LayoutOf};
use rustc_target::spec::abi::Abi;

<<<<<<< HEAD
use std::borrow::Cow;

macro_rules! set_unimplemented_sir_term {
    ($func_cx:ident, $bb:expr, $term:expr) => {
        if let Some(sfcx) = &mut $func_cx.sir_func_cx {
            let note = with_no_trimmed_paths(|| {
                format!("{}:{}: unimplemented terminator: {:?}", file!(), line!(), $term.kind)
            });
            sfcx.set_terminator($bb.as_u32(), ykpack::Terminator::Unimplemented(note))
        }
    };
}

=======
>>>>>>> 25f6938d
/// Used by `FunctionCx::codegen_terminator` for emitting common patterns
/// e.g., creating a basic block, calling a function, etc.
struct TerminatorCodegenHelper<'tcx> {
    bb: mir::BasicBlock,
    terminator: &'tcx mir::Terminator<'tcx>,
    funclet_bb: Option<mir::BasicBlock>,
}

impl<'a, 'tcx> TerminatorCodegenHelper<'tcx> {
    /// Returns the associated funclet from `FunctionCx::funclets` for the
    /// `funclet_bb` member if it is not `None`.
    fn funclet<'b, Bx: BuilderMethods<'a, 'tcx>>(
        &self,
        fx: &'b mut FunctionCx<'a, 'tcx, Bx>,
    ) -> Option<&'b Bx::Funclet> {
        match self.funclet_bb {
            Some(funcl) => fx.funclets[funcl].as_ref(),
            None => None,
        }
    }

    fn lltarget<Bx: BuilderMethods<'a, 'tcx>>(
        &self,
        fx: &mut FunctionCx<'a, 'tcx, Bx>,
        target: mir::BasicBlock,
    ) -> (Bx::BasicBlock, bool) {
        let span = self.terminator.source_info.span;
        let lltarget = fx.blocks[target];
        let target_funclet = fx.cleanup_kinds[target].funclet_bb(target);
        match (self.funclet_bb, target_funclet) {
            (None, None) => (lltarget, false),
            (Some(f), Some(t_f)) if f == t_f || !base::wants_msvc_seh(fx.cx.tcx().sess) => {
                (lltarget, false)
            }
            // jump *into* cleanup - need a landing pad if GNU
            (None, Some(_)) => (fx.landing_pad_to(target), false),
            (Some(_), None) => span_bug!(span, "{:?} - jump out of cleanup?", self.terminator),
            (Some(_), Some(_)) => (fx.landing_pad_to(target), true),
        }
    }

    /// Create a basic block.
    fn llblock<Bx: BuilderMethods<'a, 'tcx>>(
        &self,
        fx: &mut FunctionCx<'a, 'tcx, Bx>,
        target: mir::BasicBlock,
    ) -> Bx::BasicBlock {
        let (lltarget, is_cleanupret) = self.lltarget(fx, target);
        if is_cleanupret {
            // MSVC cross-funclet jump - need a trampoline

            debug!("llblock: creating cleanup trampoline for {:?}", target);
            let name = &format!("{:?}_cleanup_trampoline_{:?}", self.bb, target);
            let mut trampoline = fx.new_block(name);
            trampoline.cleanup_ret(self.funclet(fx).unwrap(), Some(lltarget));
            trampoline.llbb()
        } else {
            lltarget
        }
    }

    fn funclet_br<Bx: BuilderMethods<'a, 'tcx>>(
        &self,
        fx: &mut FunctionCx<'a, 'tcx, Bx>,
        bx: &mut Bx,
        target: mir::BasicBlock,
    ) {
        let (lltarget, is_cleanupret) = self.lltarget(fx, target);
        if is_cleanupret {
            // micro-optimization: generate a `ret` rather than a jump
            // to a trampoline.
            bx.cleanup_ret(self.funclet(fx).unwrap(), Some(lltarget));
        } else {
            bx.br(lltarget);
        }
    }

    /// Call `fn_ptr` of `fn_abi` with the arguments `llargs`, the optional
    /// return destination `destination` and the cleanup function `cleanup`.
    fn do_call<Bx: BuilderMethods<'a, 'tcx>>(
        &self,
        fx: &mut FunctionCx<'a, 'tcx, Bx>,
        bx: &mut Bx,
        fn_abi: FnAbi<'tcx, Ty<'tcx>>,
        fn_ptr: Bx::Value,
        llargs: &[Bx::Value],
        destination: Option<(ReturnDest<'tcx, Bx::Value>, mir::BasicBlock)>,
        cleanup: Option<mir::BasicBlock>,
    ) {
        // If there is a cleanup block and the function we're calling can unwind, then
        // do an invoke, otherwise do a call.
        if let Some(cleanup) = cleanup.filter(|_| fn_abi.can_unwind) {
            let ret_bx = if let Some((_, target)) = destination {
                fx.blocks[target]
            } else {
                fx.unreachable_block()
            };
            let invokeret =
                bx.invoke(fn_ptr, &llargs, ret_bx, self.llblock(fx, cleanup), self.funclet(fx));
            bx.apply_attrs_callsite(&fn_abi, invokeret);

            if let Some((ret_dest, target)) = destination {
                let mut ret_bx = fx.build_block(target);
                fx.set_debug_loc(&mut ret_bx, self.terminator.source_info);
                fx.store_return(&mut ret_bx, ret_dest, &fn_abi.ret, invokeret);
            }
        } else {
            let llret = bx.call(fn_ptr, &llargs, self.funclet(fx));
            bx.apply_attrs_callsite(&fn_abi, llret);
            if fx.mir[self.bb].is_cleanup {
                // Cleanup is always the cold path. Don't inline
                // drop glue. Also, when there is a deeply-nested
                // struct, there are "symmetry" issues that cause
                // exponential inlining - see issue #41696.
                bx.do_not_inline(llret);
            }

            if let Some((ret_dest, target)) = destination {
                fx.store_return(bx, ret_dest, &fn_abi.ret, llret);
                self.funclet_br(fx, bx, target);
            } else {
                bx.unreachable();
            }
        }
    }

    // Generate sideeffect intrinsic if jumping to any of the targets can form
    // a loop.
    fn maybe_sideeffect<Bx: BuilderMethods<'a, 'tcx>>(
        &self,
        mir: &'tcx mir::Body<'tcx>,
        bx: &mut Bx,
        targets: &[mir::BasicBlock],
    ) {
        if bx.tcx().sess.opts.debugging_opts.insert_sideeffect {
            if targets.iter().any(|&target| {
                target <= self.bb
                    && target.start_location().is_predecessor_of(self.bb.start_location(), mir)
            }) {
                bx.sideeffect(false);
            }
        }
    }
}

/// Codegen implementations for some terminator variants.
impl<'a, 'tcx, Bx: BuilderMethods<'a, 'tcx>> FunctionCx<'a, 'tcx, Bx> {
    /// Generates code for a `Resume` terminator.
    fn codegen_resume_terminator(&mut self, helper: TerminatorCodegenHelper<'tcx>, mut bx: Bx) {
        if let Some(funclet) = helper.funclet(self) {
            bx.cleanup_ret(funclet, None);
        } else {
            let slot = self.get_personality_slot(&mut bx);
            let lp0 = slot.project_field(&mut bx, 0);
            let lp0 = bx.load_operand(lp0).immediate();
            let lp1 = slot.project_field(&mut bx, 1);
            let lp1 = bx.load_operand(lp1).immediate();
            slot.storage_dead(&mut bx);

            let mut lp = bx.const_undef(self.landing_pad_type());
            lp = bx.insert_value(lp, lp0, 0);
            lp = bx.insert_value(lp, lp1, 1);
            bx.resume(lp);
        }
    }

    fn codegen_switchint_terminator(
        &mut self,
        helper: TerminatorCodegenHelper<'tcx>,
        mut bx: Bx,
        discr: &mir::Operand<'tcx>,
        switch_ty: Ty<'tcx>,
        targets: &SwitchTargets,
    ) {
        let discr = self.codegen_operand(&mut bx, &discr);
        // `switch_ty` is redundant, sanity-check that.
        assert_eq!(discr.layout.ty, switch_ty);
        helper.maybe_sideeffect(self.mir, &mut bx, targets.all_targets());

        let mut target_iter = targets.iter();
        if target_iter.len() == 1 {
            // If there are two targets (one conditional, one fallback), emit br instead of switch
            let (test_value, target) = target_iter.next().unwrap();
            let lltrue = helper.llblock(self, target);
            let llfalse = helper.llblock(self, targets.otherwise());
            if switch_ty == bx.tcx().types.bool {
                // Don't generate trivial icmps when switching on bool
                match test_value {
                    0 => bx.cond_br(discr.immediate(), llfalse, lltrue),
                    1 => bx.cond_br(discr.immediate(), lltrue, llfalse),
                    _ => bug!(),
                }
            } else {
                let switch_llty = bx.immediate_backend_type(bx.layout_of(switch_ty));
                let llval = bx.const_uint_big(switch_llty, test_value);
                let cmp = bx.icmp(IntPredicate::IntEQ, discr.immediate(), llval);
                bx.cond_br(cmp, lltrue, llfalse);
            }
        } else {
            bx.switch(
                discr.immediate(),
                helper.llblock(self, targets.otherwise()),
                target_iter.map(|(value, target)| (value, helper.llblock(self, target))),
            );
        }
    }

    fn codegen_return_terminator(&mut self, mut bx: Bx) {
        // Call `va_end` if this is the definition of a C-variadic function.
        if self.fn_abi.c_variadic {
            // The `VaList` "spoofed" argument is just after all the real arguments.
            let va_list_arg_idx = self.fn_abi.args.len();
            match self.locals[mir::Local::new(1 + va_list_arg_idx)] {
                LocalRef::Place(va_list) => {
                    bx.va_end(va_list.llval);
                }
                _ => bug!("C-variadic function must have a `VaList` place"),
            }
        }
        if self.fn_abi.ret.layout.abi.is_uninhabited() {
            // Functions with uninhabited return values are marked `noreturn`,
            // so we should make sure that we never actually do.
            // We play it safe by using a well-defined `abort`, but we could go for immediate UB
            // if that turns out to be helpful.
            bx.abort();
            // `abort` does not terminate the block, so we still need to generate
            // an `unreachable` terminator after it.
            bx.unreachable();
            return;
        }
        let llval = match self.fn_abi.ret.mode {
            PassMode::Ignore | PassMode::Indirect(..) => {
                bx.ret_void();
                return;
            }

            PassMode::Direct(_) | PassMode::Pair(..) => {
                let op = self.codegen_consume(&mut bx, mir::Place::return_place().as_ref());
                if let Ref(llval, _, align) = op.val {
                    bx.load(llval, align)
                } else {
                    op.immediate_or_packed_pair(&mut bx)
                }
            }

            PassMode::Cast(cast_ty) => {
                let op = match self.locals[mir::RETURN_PLACE] {
                    LocalRef::Operand(Some(op)) => op,
                    LocalRef::Operand(None) => bug!("use of return before def"),
                    LocalRef::Place(cg_place) => OperandRef {
                        val: Ref(cg_place.llval, None, cg_place.align),
                        layout: cg_place.layout,
                    },
                    LocalRef::UnsizedPlace(_) => bug!("return type must be sized"),
                };
                let llslot = match op.val {
                    Immediate(_) | Pair(..) => {
                        let scratch = PlaceRef::alloca(&mut bx, self.fn_abi.ret.layout);
                        op.val.store(&mut bx, scratch);
                        scratch.llval
                    }
                    Ref(llval, _, align) => {
                        assert_eq!(align, op.layout.align.abi, "return place is unaligned!");
                        llval
                    }
                };
                let addr = bx.pointercast(llslot, bx.type_ptr_to(bx.cast_backend_type(&cast_ty)));
                bx.load(addr, self.fn_abi.ret.layout.align.abi)
            }
        };
        bx.ret(llval);
    }

    fn codegen_drop_terminator(
        &mut self,
        helper: TerminatorCodegenHelper<'tcx>,
        mut bx: Bx,
        location: mir::Place<'tcx>,
        target: mir::BasicBlock,
        unwind: Option<mir::BasicBlock>,
    ) {
        let ty = location.ty(self.mir, bx.tcx()).ty;
        let ty = self.monomorphize(&ty);
        let drop_fn = Instance::resolve_drop_in_place(bx.tcx(), ty);

        if let ty::InstanceDef::DropGlue(_, None) = drop_fn.def {
            // we don't actually need to drop anything.
            helper.maybe_sideeffect(self.mir, &mut bx, &[target]);
            helper.funclet_br(self, &mut bx, target);
            return;
        }

        let place = self.codegen_place(&mut bx, location.as_ref());
        let (args1, args2);
        let mut args = if let Some(llextra) = place.llextra {
            args2 = [place.llval, llextra];
            &args2[..]
        } else {
            args1 = [place.llval];
            &args1[..]
        };
        let (drop_fn, fn_abi) = match ty.kind() {
            // FIXME(eddyb) perhaps move some of this logic into
            // `Instance::resolve_drop_in_place`?
            ty::Dynamic(..) => {
                let virtual_drop = Instance {
                    def: ty::InstanceDef::Virtual(drop_fn.def_id(), 0),
                    substs: drop_fn.substs,
                };
                let fn_abi = FnAbi::of_instance(&bx, virtual_drop, &[]);
                let vtable = args[1];
                args = &args[..1];
                (meth::DESTRUCTOR.get_fn(&mut bx, vtable, &fn_abi), fn_abi)
            }
            _ => (bx.get_fn_addr(drop_fn), FnAbi::of_instance(&bx, drop_fn, &[])),
        };
        helper.maybe_sideeffect(self.mir, &mut bx, &[target]);
        helper.do_call(
            self,
            &mut bx,
            fn_abi,
            drop_fn,
            args,
            Some((ReturnDest::Nothing, target)),
            unwind,
        );
    }

    fn codegen_assert_terminator(
        &mut self,
        helper: TerminatorCodegenHelper<'tcx>,
        mut bx: Bx,
        terminator: &mir::Terminator<'tcx>,
        cond: &mir::Operand<'tcx>,
        expected: bool,
        msg: &mir::AssertMessage<'tcx>,
        target: mir::BasicBlock,
        cleanup: Option<mir::BasicBlock>,
    ) {
        let span = terminator.source_info.span;
        let cond = self.codegen_operand(&mut bx, cond).immediate();
        let mut const_cond = bx.const_to_opt_u128(cond, false).map(|c| c == 1);

        // This case can currently arise only from functions marked
        // with #[rustc_inherit_overflow_checks] and inlined from
        // another crate (mostly core::num generic/#[inline] fns),
        // while the current crate doesn't use overflow checks.
        // NOTE: Unlike binops, negation doesn't have its own
        // checked operation, just a comparison with the minimum
        // value, so we have to check for the assert message.
        if !bx.check_overflow() {
            if let AssertKind::OverflowNeg(_) = *msg {
                const_cond = Some(expected);
            }
        }

        // Don't codegen the panic block if success if known.
        if const_cond == Some(expected) {
            helper.maybe_sideeffect(self.mir, &mut bx, &[target]);
            helper.funclet_br(self, &mut bx, target);
            return;
        }

        // Pass the condition through llvm.expect for branch hinting.
        let cond = bx.expect(cond, expected);

        // Create the failure block and the conditional branch to it.
        let lltarget = helper.llblock(self, target);
        let panic_block = self.new_block("panic");
        helper.maybe_sideeffect(self.mir, &mut bx, &[target]);
        if expected {
            bx.cond_br(cond, lltarget, panic_block.llbb());
        } else {
            bx.cond_br(cond, panic_block.llbb(), lltarget);
        }

        // After this point, bx is the block for the call to panic.
        bx = panic_block;
        self.set_debug_loc(&mut bx, terminator.source_info);

        // Get the location information.
        let location = self.get_caller_location(&mut bx, terminator.source_info).immediate();

        // Put together the arguments to the panic entry point.
        let (lang_item, args) = match msg {
            AssertKind::BoundsCheck { ref len, ref index } => {
                let len = self.codegen_operand(&mut bx, len).immediate();
                let index = self.codegen_operand(&mut bx, index).immediate();
                // It's `fn panic_bounds_check(index: usize, len: usize)`,
                // and `#[track_caller]` adds an implicit third argument.
                (LangItem::PanicBoundsCheck, vec![index, len, location])
            }
            _ => {
                let msg_str = Symbol::intern(msg.description());
                let msg = bx.const_str(msg_str);
                // It's `pub fn panic(expr: &str)`, with the wide reference being passed
                // as two arguments, and `#[track_caller]` adds an implicit third argument.
                (LangItem::Panic, vec![msg.0, msg.1, location])
            }
        };

        // Obtain the panic entry point.
        let def_id = common::langcall(bx.tcx(), Some(span), "", lang_item);
        let instance = ty::Instance::mono(bx.tcx(), def_id);
        let fn_abi = FnAbi::of_instance(&bx, instance, &[]);
        let llfn = bx.get_fn_addr(instance);

        // Codegen the actual panic invoke/call.
        helper.do_call(self, &mut bx, fn_abi, llfn, &args, None, cleanup);
    }

    /// Returns `true` if this is indeed a panic intrinsic and codegen is done.
    fn codegen_panic_intrinsic(
        &mut self,
        helper: &TerminatorCodegenHelper<'tcx>,
        bx: &mut Bx,
        intrinsic: Option<Symbol>,
        instance: Option<Instance<'tcx>>,
        source_info: mir::SourceInfo,
        destination: &Option<(mir::Place<'tcx>, mir::BasicBlock)>,
        cleanup: Option<mir::BasicBlock>,
    ) -> bool {
        // Emit a panic or a no-op for `assert_*` intrinsics.
        // These are intrinsics that compile to panics so that we can get a message
        // which mentions the offending type, even from a const context.
        #[derive(Debug, PartialEq)]
        enum AssertIntrinsic {
            Inhabited,
            ZeroValid,
            UninitValid,
        };
        let panic_intrinsic = intrinsic.and_then(|i| match i {
            sym::assert_inhabited => Some(AssertIntrinsic::Inhabited),
            sym::assert_zero_valid => Some(AssertIntrinsic::ZeroValid),
            sym::assert_uninit_valid => Some(AssertIntrinsic::UninitValid),
            _ => None,
        });
        if let Some(intrinsic) = panic_intrinsic {
            use AssertIntrinsic::*;
            let ty = instance.unwrap().substs.type_at(0);
            let layout = bx.layout_of(ty);
            let do_panic = match intrinsic {
                Inhabited => layout.abi.is_uninhabited(),
                // We unwrap as the error type is `!`.
                ZeroValid => !layout.might_permit_raw_init(bx, /*zero:*/ true).unwrap(),
                // We unwrap as the error type is `!`.
                UninitValid => !layout.might_permit_raw_init(bx, /*zero:*/ false).unwrap(),
            };
            if do_panic {
                let msg_str = with_no_trimmed_paths(|| {
                    if layout.abi.is_uninhabited() {
                        // Use this error even for the other intrinsics as it is more precise.
                        format!("attempted to instantiate uninhabited type `{}`", ty)
                    } else if intrinsic == ZeroValid {
                        format!("attempted to zero-initialize type `{}`, which is invalid", ty)
                    } else {
                        format!("attempted to leave type `{}` uninitialized, which is invalid", ty)
                    }
                });
                let msg = bx.const_str(Symbol::intern(&msg_str));
                let location = self.get_caller_location(bx, source_info).immediate();

                // Obtain the panic entry point.
                // FIXME: dedup this with `codegen_assert_terminator` above.
                let def_id =
                    common::langcall(bx.tcx(), Some(source_info.span), "", LangItem::Panic);
                let instance = ty::Instance::mono(bx.tcx(), def_id);
                let fn_abi = FnAbi::of_instance(bx, instance, &[]);
                let llfn = bx.get_fn_addr(instance);

                if let Some((_, target)) = destination.as_ref() {
                    helper.maybe_sideeffect(self.mir, bx, &[*target]);
                }
                // Codegen the actual panic invoke/call.
                helper.do_call(
                    self,
                    bx,
                    fn_abi,
                    llfn,
                    &[msg.0, msg.1, location],
                    destination.as_ref().map(|(_, bb)| (ReturnDest::Nothing, *bb)),
                    cleanup,
                );
            } else {
                // a NOP
                let target = destination.as_ref().unwrap().1;
                helper.maybe_sideeffect(self.mir, bx, &[target]);
                helper.funclet_br(self, bx, target)
            }
            true
        } else {
            false
        }
    }

    fn codegen_call_terminator(
        &mut self,
        helper: TerminatorCodegenHelper<'tcx>,
        mut bx: Bx,
        terminator: &mir::Terminator<'tcx>,
        func: &mir::Operand<'tcx>,
        args: &Vec<mir::Operand<'tcx>>,
        destination: &Option<(mir::Place<'tcx>, mir::BasicBlock)>,
        cleanup: Option<mir::BasicBlock>,
        bb: mir::BasicBlock,
        fn_span: Span,
    ) {
        let source_info = terminator.source_info;
        let span = source_info.span;

        // Create the callee. This is a fn ptr or zero-sized and hence a kind of scalar.
        let callee = self.codegen_operand(&mut bx, func);

        let (instance, mut llfn) = match *callee.layout.ty.kind() {
            ty::FnDef(def_id, substs) => (
                Some(
                    ty::Instance::resolve(bx.tcx(), ty::ParamEnv::reveal_all(), def_id, substs)
                        .unwrap()
                        .unwrap()
                        .polymorphize(bx.tcx()),
                ),
                None,
            ),
            ty::FnPtr(_) => (None, Some(callee.immediate())),
            _ => bug!("{} is not callable", callee.layout.ty),
        };
        let def = instance.map(|i| i.def);

        if let Some(sfcx) = &mut self.sir_func_cx {
            let operand = match instance {
                Some(inst) => {
                    let sym = (&*bx.tcx().symbol_name(inst).name).to_owned();
                    ykpack::CallOperand::Fn(sym)
                }
                None => ykpack::CallOperand::Unknown,
            };

            let term = ykpack::Terminator::Call {
                operand,
                args: args.iter().map(|a| sfcx.lower_operand(&bx, bb.as_u32(), a)).collect(),
                destination: destination.map(|(ret_val, ret_bb)| {
                    (sfcx.lower_place(&bx, bb.as_u32(), &ret_val), ret_bb.as_u32())
                }),
            };
            sfcx.set_terminator(bb.as_u32(), term);
        }

        if let Some(ty::InstanceDef::DropGlue(_, None)) = def {
            // Empty drop glue; a no-op.
            let &(_, target) = destination.as_ref().unwrap();
            helper.maybe_sideeffect(self.mir, &mut bx, &[target]);
            helper.funclet_br(self, &mut bx, target);
            return;
        }

        // FIXME(eddyb) avoid computing this if possible, when `instance` is
        // available - right now `sig` is only needed for getting the `abi`
        // and figuring out how many extra args were passed to a C-variadic `fn`.
        let sig = callee.layout.ty.fn_sig(bx.tcx());
        let abi = sig.abi();

        // Handle intrinsics old codegen wants Expr's for, ourselves.
        let intrinsic = match def {
            Some(ty::InstanceDef::Intrinsic(def_id)) => Some(bx.tcx().item_name(def_id)),
            _ => None,
        };

        let extra_args = &args[sig.inputs().skip_binder().len()..];
        let extra_args = extra_args
            .iter()
            .map(|op_arg| {
                let op_ty = op_arg.ty(self.mir, bx.tcx());
                self.monomorphize(&op_ty)
            })
            .collect::<Vec<_>>();

        let fn_abi = match instance {
            Some(instance) => FnAbi::of_instance(&bx, instance, &extra_args),
            None => FnAbi::of_fn_ptr(&bx, sig, &extra_args),
        };

        if intrinsic == Some(sym::transmute) {
            if let Some(destination_ref) = destination.as_ref() {
                let &(dest, target) = destination_ref;
                self.codegen_transmute(&mut bx, &args[0], dest);
                helper.maybe_sideeffect(self.mir, &mut bx, &[target]);
                helper.funclet_br(self, &mut bx, target);
            } else {
                // If we are trying to transmute to an uninhabited type,
                // it is likely there is no allotted destination. In fact,
                // transmuting to an uninhabited type is UB, which means
                // we can do what we like. Here, we declare that transmuting
                // into an uninhabited type is impossible, so anything following
                // it must be unreachable.
                assert_eq!(fn_abi.ret.layout.abi, abi::Abi::Uninhabited);
                bx.unreachable();
            }
            return;
        }

        if self.codegen_panic_intrinsic(
            &helper,
            &mut bx,
            intrinsic,
            instance,
            source_info,
            destination,
            cleanup,
        ) {
            return;
        }

        // The arguments we'll be passing. Plus one to account for outptr, if used.
        let arg_count = fn_abi.args.len() + fn_abi.ret.is_indirect() as usize;
        let mut llargs = Vec::with_capacity(arg_count);

        // Prepare the return value destination
        let ret_dest = if let Some((dest, _)) = *destination {
            let is_intrinsic = intrinsic.is_some();
            self.make_return_dest(&mut bx, dest, &fn_abi.ret, &mut llargs, is_intrinsic)
        } else {
            ReturnDest::Nothing
        };

        if intrinsic == Some(sym::caller_location) {
            if let Some((_, target)) = destination.as_ref() {
                let location = self
                    .get_caller_location(&mut bx, mir::SourceInfo { span: fn_span, ..source_info });

                if let ReturnDest::IndirectOperand(tmp, _) = ret_dest {
                    location.val.store(&mut bx, tmp);
                }
                self.store_return(&mut bx, ret_dest, &fn_abi.ret, location.immediate());

                helper.maybe_sideeffect(self.mir, &mut bx, &[*target]);
                helper.funclet_br(self, &mut bx, *target);
            }
            return;
        }

        if intrinsic.is_some() && intrinsic != Some(sym::drop_in_place) {
            let intrinsic = intrinsic.unwrap();
            let dest = match ret_dest {
                _ if fn_abi.ret.is_indirect() => llargs[0],
                ReturnDest::Nothing => {
                    bx.const_undef(bx.type_ptr_to(bx.arg_memory_ty(&fn_abi.ret)))
                }
                ReturnDest::IndirectOperand(dst, _) | ReturnDest::Store(dst) => dst.llval,
                ReturnDest::DirectOperand(_) => {
                    bug!("Cannot use direct operand with an intrinsic call")
                }
            };

            let args: Vec<_> = args
                .iter()
                .enumerate()
                .map(|(i, arg)| {
                    // The indices passed to simd_shuffle* in the
                    // third argument must be constant. This is
                    // checked by const-qualification, which also
                    // promotes any complex rvalues to constants.
                    if i == 2 && intrinsic.as_str().starts_with("simd_shuffle") {
                        if let mir::Operand::Constant(constant) = arg {
                            let c = self.eval_mir_constant(constant);
                            let (llval, ty) = self.simd_shuffle_indices(
                                &bx,
                                constant.span,
                                constant.literal.ty,
                                c,
                            );
                            return OperandRef { val: Immediate(llval), layout: bx.layout_of(ty) };
                        } else {
                            span_bug!(span, "shuffle indices must be constant");
                        }
                    }

                    self.codegen_operand(&mut bx, arg)
                })
                .collect();

            Self::codegen_intrinsic_call(
                &mut bx,
                *instance.as_ref().unwrap(),
                &fn_abi,
                &args,
                dest,
                span,
            );

            if let ReturnDest::IndirectOperand(dst, _) = ret_dest {
                self.store_return(&mut bx, ret_dest, &fn_abi.ret, dst.llval);
            }

            if let Some((_, target)) = *destination {
                helper.maybe_sideeffect(self.mir, &mut bx, &[target]);
                helper.funclet_br(self, &mut bx, target);
            } else {
                bx.unreachable();
            }

            return;
        }

        // Split the rust-call tupled arguments off.
        let (first_args, untuple) = if abi == Abi::RustCall && !args.is_empty() {
            let (tup, args) = args.split_last().unwrap();
            (args, Some(tup))
        } else {
            (&args[..], None)
        };

        'make_args: for (i, arg) in first_args.iter().enumerate() {
            let mut op = self.codegen_operand(&mut bx, arg);

            if let (0, Some(ty::InstanceDef::Virtual(_, idx))) = (i, def) {
                if let Pair(..) = op.val {
                    // In the case of Rc<Self>, we need to explicitly pass a
                    // *mut RcBox<Self> with a Scalar (not ScalarPair) ABI. This is a hack
                    // that is understood elsewhere in the compiler as a method on
                    // `dyn Trait`.
                    // To get a `*mut RcBox<Self>`, we just keep unwrapping newtypes until
                    // we get a value of a built-in pointer type
                    'descend_newtypes: while !op.layout.ty.is_unsafe_ptr()
                        && !op.layout.ty.is_region_ptr()
                    {
                        for i in 0..op.layout.fields.count() {
                            let field = op.extract_field(&mut bx, i);
                            if !field.layout.is_zst() {
                                // we found the one non-zero-sized field that is allowed
                                // now find *its* non-zero-sized field, or stop if it's a
                                // pointer
                                op = field;
                                continue 'descend_newtypes;
                            }
                        }

                        span_bug!(span, "receiver has no non-zero-sized fields {:?}", op);
                    }

                    // now that we have `*dyn Trait` or `&dyn Trait`, split it up into its
                    // data pointer and vtable. Look up the method in the vtable, and pass
                    // the data pointer as the first argument
                    match op.val {
                        Pair(data_ptr, meta) => {
                            llfn = Some(
                                meth::VirtualIndex::from_index(idx).get_fn(&mut bx, meta, &fn_abi),
                            );
                            llargs.push(data_ptr);
                            continue 'make_args;
                        }
                        other => bug!("expected a Pair, got {:?}", other),
                    }
                } else if let Ref(data_ptr, Some(meta), _) = op.val {
                    // by-value dynamic dispatch
                    llfn = Some(meth::VirtualIndex::from_index(idx).get_fn(&mut bx, meta, &fn_abi));
                    llargs.push(data_ptr);
                    continue;
                } else {
                    span_bug!(span, "can't codegen a virtual call on {:?}", op);
                }
            }

            // The callee needs to own the argument memory if we pass it
            // by-ref, so make a local copy of non-immediate constants.
            match (arg, op.val) {
                (&mir::Operand::Copy(_), Ref(_, None, _))
                | (&mir::Operand::Constant(_), Ref(_, None, _)) => {
                    let tmp = PlaceRef::alloca(&mut bx, op.layout);
                    op.val.store(&mut bx, tmp);
                    op.val = Ref(tmp.llval, None, tmp.align);
                }
                _ => {}
            }

            self.codegen_argument(&mut bx, op, &mut llargs, &fn_abi.args[i]);
        }
        if let Some(tup) = untuple {
            self.codegen_arguments_untupled(
                &mut bx,
                tup,
                &mut llargs,
                &fn_abi.args[first_args.len()..],
            )
        }

        let needs_location =
            instance.map_or(false, |i| i.def.requires_caller_location(self.cx.tcx()));
        if needs_location {
            assert_eq!(
                fn_abi.args.len(),
                args.len() + 1,
                "#[track_caller] fn's must have 1 more argument in their ABI than in their MIR",
            );
            let location =
                self.get_caller_location(&mut bx, mir::SourceInfo { span: fn_span, ..source_info });
            debug!(
                "codegen_call_terminator({:?}): location={:?} (fn_span {:?})",
                terminator, location, fn_span
            );

            let last_arg = fn_abi.args.last().unwrap();
            self.codegen_argument(&mut bx, location, &mut llargs, last_arg);
        }

        let fn_ptr = match (llfn, instance) {
            (Some(llfn), _) => llfn,
            (None, Some(instance)) => bx.get_fn_addr(instance),
            _ => span_bug!(span, "no llfn for call"),
        };

        if let Some((_, target)) = destination.as_ref() {
            helper.maybe_sideeffect(self.mir, &mut bx, &[*target]);
        }
        helper.do_call(
            self,
            &mut bx,
            fn_abi,
            fn_ptr,
            &llargs,
            destination.as_ref().map(|&(_, target)| (ret_dest, target)),
            cleanup,
        );
    }

    fn codegen_asm_terminator(
        &mut self,
        helper: TerminatorCodegenHelper<'tcx>,
        mut bx: Bx,
        terminator: &mir::Terminator<'tcx>,
        template: &[ast::InlineAsmTemplatePiece],
        operands: &[mir::InlineAsmOperand<'tcx>],
        options: ast::InlineAsmOptions,
        line_spans: &[Span],
        destination: Option<mir::BasicBlock>,
    ) {
        let span = terminator.source_info.span;

        let operands: Vec<_> = operands
            .iter()
            .map(|op| match *op {
                mir::InlineAsmOperand::In { reg, ref value } => {
                    let value = self.codegen_operand(&mut bx, value);
                    InlineAsmOperandRef::In { reg, value }
                }
                mir::InlineAsmOperand::Out { reg, late, ref place } => {
                    let place = place.map(|place| self.codegen_place(&mut bx, place.as_ref()));
                    InlineAsmOperandRef::Out { reg, late, place }
                }
                mir::InlineAsmOperand::InOut { reg, late, ref in_value, ref out_place } => {
                    let in_value = self.codegen_operand(&mut bx, in_value);
                    let out_place =
                        out_place.map(|out_place| self.codegen_place(&mut bx, out_place.as_ref()));
                    InlineAsmOperandRef::InOut { reg, late, in_value, out_place }
                }
                mir::InlineAsmOperand::Const { ref value } => {
                    if let mir::Operand::Constant(constant) = value {
                        let const_value = self
                            .eval_mir_constant(constant)
                            .unwrap_or_else(|_| span_bug!(span, "asm const cannot be resolved"));
                        let ty = constant.literal.ty;
                        let size = bx.layout_of(ty).size;
                        let scalar = match const_value {
                            ConstValue::Scalar(s) => s,
                            _ => span_bug!(
                                span,
                                "expected Scalar for promoted asm const, but got {:#?}",
                                const_value
                            ),
                        };
                        let value = scalar.assert_bits(size);
                        let string = match ty.kind() {
                            ty::Uint(_) => value.to_string(),
                            ty::Int(int_ty) => {
                                match int_ty.normalize(bx.tcx().sess.target.pointer_width) {
                                    ast::IntTy::I8 => (value as i8).to_string(),
                                    ast::IntTy::I16 => (value as i16).to_string(),
                                    ast::IntTy::I32 => (value as i32).to_string(),
                                    ast::IntTy::I64 => (value as i64).to_string(),
                                    ast::IntTy::I128 => (value as i128).to_string(),
                                    ast::IntTy::Isize => unreachable!(),
                                }
                            }
                            ty::Float(ast::FloatTy::F32) => {
                                f32::from_bits(value as u32).to_string()
                            }
                            ty::Float(ast::FloatTy::F64) => {
                                f64::from_bits(value as u64).to_string()
                            }
                            _ => span_bug!(span, "asm const has bad type {}", ty),
                        };
                        InlineAsmOperandRef::Const { string }
                    } else {
                        span_bug!(span, "asm const is not a constant");
                    }
                }
                mir::InlineAsmOperand::SymFn { ref value } => {
                    let literal = self.monomorphize(&value.literal);
                    if let ty::FnDef(def_id, substs) = *literal.ty.kind() {
                        let instance = ty::Instance::resolve_for_fn_ptr(
                            bx.tcx(),
                            ty::ParamEnv::reveal_all(),
                            def_id,
                            substs,
                        )
                        .unwrap();
                        InlineAsmOperandRef::SymFn { instance }
                    } else {
                        span_bug!(span, "invalid type for asm sym (fn)");
                    }
                }
                mir::InlineAsmOperand::SymStatic { def_id } => {
                    InlineAsmOperandRef::SymStatic { def_id }
                }
            })
            .collect();

        bx.codegen_inline_asm(template, &operands, options, line_spans);

        if let Some(target) = destination {
            helper.funclet_br(self, &mut bx, target);
        } else {
            bx.unreachable();
        }
    }
}

impl<'a, 'tcx, Bx: BuilderMethods<'a, 'tcx>> FunctionCx<'a, 'tcx, Bx> {
    pub fn codegen_block(&mut self, bb: mir::BasicBlock) {
        let mut bx = self.build_block(bb);
        let mir = self.mir;
        let data = &mir[bb];

        debug!("codegen_block({:?}={:?})", bb, data);

        for statement in &data.statements {
            bx = self.codegen_statement(bx, statement);

            if let Some(fcx) = self.sir_func_cx.as_mut() {
                fcx.lower_statement(&bx, bb.as_u32(), statement);
            }
        }

        self.codegen_terminator(bx, bb, data.terminator());

        let mut bx = self.build_block(bb);
        let sym = bx.cx().tcx().symbol_name(self.instance);
        let fname = bx.tcx().def_path_debug_str(self.instance.def_id());
        bx.add_yk_block_label(&fname, &sym, bb.index());
    }

    fn codegen_terminator(
        &mut self,
        mut bx: Bx,
        bb: mir::BasicBlock,
        terminator: &'tcx mir::Terminator<'tcx>,
    ) {
        debug!("codegen_terminator: {:?}", terminator);

        // Create the cleanup bundle, if needed.
        let funclet_bb = self.cleanup_kinds[bb].funclet_bb(bb);
        let helper = TerminatorCodegenHelper { bb, terminator, funclet_bb };

        self.set_debug_loc(&mut bx, terminator.source_info);
        match terminator.kind {
            mir::TerminatorKind::Resume => {
                self.codegen_resume_terminator(helper, bx);
                set_unimplemented_sir_term!(self, bb, terminator);
            }

            mir::TerminatorKind::Abort => {
                bx.abort();
                // `abort` does not terminate the block, so we still need to generate
                // an `unreachable` terminator after it.
                bx.unreachable();
                set_unimplemented_sir_term!(self, bb, terminator);
            }

            mir::TerminatorKind::Goto { target } => {
                if bb == target {
                    // This is an unconditional branch back to this same basic
                    // block. That means we have something like a `loop {}`
                    // statement. Currently LLVM miscompiles this because it
                    // assumes forward progress. We want to prevent this in all
                    // cases, but that has a fairly high cost to compile times
                    // currently. Instead, try to handle this specific case
                    // which comes up commonly in practice (e.g., in embedded
                    // code).
                    //
                    // The `true` here means we insert side effects regardless
                    // of -Zinsert-sideeffect being passed on unconditional
                    // branching to the same basic block.
                    bx.sideeffect(true);
                } else {
                    helper.maybe_sideeffect(self.mir, &mut bx, &[target]);
                }
                helper.funclet_br(self, &mut bx, target);
                set_unimplemented_sir_term!(self, bb, terminator);
            }

<<<<<<< HEAD
            mir::TerminatorKind::SwitchInt { ref discr, switch_ty, ref values, ref targets } => {
                if let Some(sfcx) = &mut self.sir_func_cx {
                    sfcx.set_term_switchint(
                        &bx,
                        bb.as_u32(),
                        discr,
                        values.iter().map(|v| ykpack::SerU128::new(*v)).collect(),
                        targets,
                    );
                }
                self.codegen_switchint_terminator(helper, bx, discr, switch_ty, values, targets);
=======
            mir::TerminatorKind::SwitchInt { ref discr, switch_ty, ref targets } => {
                self.codegen_switchint_terminator(helper, bx, discr, switch_ty, targets);
>>>>>>> 25f6938d
            }

            mir::TerminatorKind::Return => {
                self.codegen_return_terminator(bx);
                if let Some(sfcx) = &mut self.sir_func_cx {
                    sfcx.set_terminator(bb.as_u32(), ykpack::Terminator::Return);
                }
            }

            mir::TerminatorKind::Unreachable => {
                bx.unreachable();
                set_unimplemented_sir_term!(self, bb, terminator);
            }

            mir::TerminatorKind::Drop { place, target, unwind } => {
                self.codegen_drop_terminator(helper, bx, place, target, unwind);
                set_unimplemented_sir_term!(self, bb, terminator);
            }

            mir::TerminatorKind::Assert { ref cond, expected, ref msg, target, cleanup } => {
                if let Some(sfcx) = &mut self.sir_func_cx {
                    sfcx.set_term_assert(&bx, bb, cond, expected, target);
                }
                self.codegen_assert_terminator(
                    helper, bx, terminator, cond, expected, msg, target, cleanup,
                );
            }

            mir::TerminatorKind::DropAndReplace { .. } => {
                bug!("undesugared DropAndReplace in codegen: {:?}", terminator);
            }

            mir::TerminatorKind::Call {
                ref func,
                ref args,
                ref destination,
                cleanup,
                from_hir_call: _,
                fn_span,
            } => {
                self.codegen_call_terminator(
                    helper,
                    bx,
                    terminator,
                    func,
                    args,
                    destination,
                    cleanup,
                    bb,
                    fn_span,
                );
            }
            mir::TerminatorKind::GeneratorDrop | mir::TerminatorKind::Yield { .. } => {
                bug!("generator ops in codegen")
            }
            mir::TerminatorKind::FalseEdge { .. } | mir::TerminatorKind::FalseUnwind { .. } => {
                bug!("borrowck false edges in codegen")
            }

            mir::TerminatorKind::InlineAsm {
                template,
                ref operands,
                options,
                line_spans,
                destination,
            } => {
                self.codegen_asm_terminator(
                    helper,
                    bx,
                    terminator,
                    template,
                    operands,
                    options,
                    line_spans,
                    destination,
                );
            }
        }
    }

    fn codegen_argument(
        &mut self,
        bx: &mut Bx,
        op: OperandRef<'tcx, Bx::Value>,
        llargs: &mut Vec<Bx::Value>,
        arg: &ArgAbi<'tcx, Ty<'tcx>>,
    ) {
        // Fill padding with undef value, where applicable.
        if let Some(ty) = arg.pad {
            llargs.push(bx.const_undef(bx.reg_backend_type(&ty)))
        }

        if arg.is_ignore() {
            return;
        }

        if let PassMode::Pair(..) = arg.mode {
            match op.val {
                Pair(a, b) => {
                    llargs.push(a);
                    llargs.push(b);
                    return;
                }
                _ => bug!("codegen_argument: {:?} invalid for pair argument", op),
            }
        } else if arg.is_unsized_indirect() {
            match op.val {
                Ref(a, Some(b), _) => {
                    llargs.push(a);
                    llargs.push(b);
                    return;
                }
                _ => bug!("codegen_argument: {:?} invalid for unsized indirect argument", op),
            }
        }

        // Force by-ref if we have to load through a cast pointer.
        let (mut llval, align, by_ref) = match op.val {
            Immediate(_) | Pair(..) => match arg.mode {
                PassMode::Indirect(..) | PassMode::Cast(_) => {
                    let scratch = PlaceRef::alloca(bx, arg.layout);
                    op.val.store(bx, scratch);
                    (scratch.llval, scratch.align, true)
                }
                _ => (op.immediate_or_packed_pair(bx), arg.layout.align.abi, false),
            },
            Ref(llval, _, align) => {
                if arg.is_indirect() && align < arg.layout.align.abi {
                    // `foo(packed.large_field)`. We can't pass the (unaligned) field directly. I
                    // think that ATM (Rust 1.16) we only pass temporaries, but we shouldn't
                    // have scary latent bugs around.

                    let scratch = PlaceRef::alloca(bx, arg.layout);
                    base::memcpy_ty(
                        bx,
                        scratch.llval,
                        scratch.align,
                        llval,
                        align,
                        op.layout,
                        MemFlags::empty(),
                    );
                    (scratch.llval, scratch.align, true)
                } else {
                    (llval, align, true)
                }
            }
        };

        if by_ref && !arg.is_indirect() {
            // Have to load the argument, maybe while casting it.
            if let PassMode::Cast(ty) = arg.mode {
                let addr = bx.pointercast(llval, bx.type_ptr_to(bx.cast_backend_type(&ty)));
                llval = bx.load(addr, align.min(arg.layout.align.abi));
            } else {
                // We can't use `PlaceRef::load` here because the argument
                // may have a type we don't treat as immediate, but the ABI
                // used for this call is passing it by-value. In that case,
                // the load would just produce `OperandValue::Ref` instead
                // of the `OperandValue::Immediate` we need for the call.
                llval = bx.load(llval, align);
                if let abi::Abi::Scalar(ref scalar) = arg.layout.abi {
                    if scalar.is_bool() {
                        bx.range_metadata(llval, 0..2);
                    }
                }
                // We store bools as `i8` so we need to truncate to `i1`.
                llval = bx.to_immediate(llval, arg.layout);
            }
        }

        llargs.push(llval);
    }

    fn codegen_arguments_untupled(
        &mut self,
        bx: &mut Bx,
        operand: &mir::Operand<'tcx>,
        llargs: &mut Vec<Bx::Value>,
        args: &[ArgAbi<'tcx, Ty<'tcx>>],
    ) {
        let tuple = self.codegen_operand(bx, operand);

        // Handle both by-ref and immediate tuples.
        if let Ref(llval, None, align) = tuple.val {
            let tuple_ptr = PlaceRef::new_sized_aligned(llval, tuple.layout, align);
            for i in 0..tuple.layout.fields.count() {
                let field_ptr = tuple_ptr.project_field(bx, i);
                let field = bx.load_operand(field_ptr);
                self.codegen_argument(bx, field, llargs, &args[i]);
            }
        } else if let Ref(_, Some(_), _) = tuple.val {
            bug!("closure arguments must be sized")
        } else {
            // If the tuple is immediate, the elements are as well.
            for i in 0..tuple.layout.fields.count() {
                let op = tuple.extract_field(bx, i);
                self.codegen_argument(bx, op, llargs, &args[i]);
            }
        }
    }

    fn get_caller_location(
        &mut self,
        bx: &mut Bx,
        mut source_info: mir::SourceInfo,
    ) -> OperandRef<'tcx, Bx::Value> {
        let tcx = bx.tcx();

        let mut span_to_caller_location = |span: Span| {
            let topmost = span.ctxt().outer_expn().expansion_cause().unwrap_or(span);
            let caller = tcx.sess.source_map().lookup_char_pos(topmost.lo());
            let const_loc = tcx.const_caller_location((
                Symbol::intern(&caller.file.name.to_string()),
                caller.line as u32,
                caller.col_display as u32 + 1,
            ));
            OperandRef::from_const(bx, const_loc, bx.tcx().caller_location_ty())
        };

        // Walk up the `SourceScope`s, in case some of them are from MIR inlining.
        // If so, the starting `source_info.span` is in the innermost inlined
        // function, and will be replaced with outer callsite spans as long
        // as the inlined functions were `#[track_caller]`.
        loop {
            let scope_data = &self.mir.source_scopes[source_info.scope];

            if let Some((callee, callsite_span)) = scope_data.inlined {
                // Stop inside the most nested non-`#[track_caller]` function,
                // before ever reaching its caller (which is irrelevant).
                if !callee.def.requires_caller_location(tcx) {
                    return span_to_caller_location(source_info.span);
                }
                source_info.span = callsite_span;
            }

            // Skip past all of the parents with `inlined: None`.
            match scope_data.inlined_parent_scope {
                Some(parent) => source_info.scope = parent,
                None => break,
            }
        }

        // No inlined `SourceScope`s, or all of them were `#[track_caller]`.
        self.caller_location.unwrap_or_else(|| span_to_caller_location(source_info.span))
    }

    fn get_personality_slot(&mut self, bx: &mut Bx) -> PlaceRef<'tcx, Bx::Value> {
        let cx = bx.cx();
        if let Some(slot) = self.personality_slot {
            slot
        } else {
            let layout = cx.layout_of(
                cx.tcx().intern_tup(&[cx.tcx().mk_mut_ptr(cx.tcx().types.u8), cx.tcx().types.i32]),
            );
            let slot = PlaceRef::alloca(bx, layout);
            self.personality_slot = Some(slot);
            slot
        }
    }

    /// Returns the landing-pad wrapper around the given basic block.
    ///
    /// No-op in MSVC SEH scheme.
    fn landing_pad_to(&mut self, target_bb: mir::BasicBlock) -> Bx::BasicBlock {
        if let Some(block) = self.landing_pads[target_bb] {
            return block;
        }

        let block = self.blocks[target_bb];
        let landing_pad = self.landing_pad_uncached(block);
        self.landing_pads[target_bb] = Some(landing_pad);
        landing_pad
    }

    fn landing_pad_uncached(&mut self, target_bb: Bx::BasicBlock) -> Bx::BasicBlock {
        if base::wants_msvc_seh(self.cx.sess()) {
            span_bug!(self.mir.span, "landing pad was not inserted?")
        }

        let mut bx = self.new_block("cleanup");

        let llpersonality = self.cx.eh_personality();
        let llretty = self.landing_pad_type();
        let lp = bx.landing_pad(llretty, llpersonality, 1);
        bx.set_cleanup(lp);

        let slot = self.get_personality_slot(&mut bx);
        slot.storage_live(&mut bx);
        Pair(bx.extract_value(lp, 0), bx.extract_value(lp, 1)).store(&mut bx, slot);

        bx.br(target_bb);
        bx.llbb()
    }

    fn landing_pad_type(&self) -> Bx::Type {
        let cx = self.cx;
        cx.type_struct(&[cx.type_i8p(), cx.type_i32()], false)
    }

    fn unreachable_block(&mut self) -> Bx::BasicBlock {
        self.unreachable_block.unwrap_or_else(|| {
            let mut bx = self.new_block("unreachable");
            bx.unreachable();
            self.unreachable_block = Some(bx.llbb());
            bx.llbb()
        })
    }

    pub fn new_block(&self, name: &str) -> Bx {
        Bx::new_block(self.cx, self.llfn, name)
    }

    pub fn build_block(&self, bb: mir::BasicBlock) -> Bx {
        let mut bx = Bx::with_cx(self.cx);
        bx.position_at_end(self.blocks[bb]);
        bx
    }

    fn make_return_dest(
        &mut self,
        bx: &mut Bx,
        dest: mir::Place<'tcx>,
        fn_ret: &ArgAbi<'tcx, Ty<'tcx>>,
        llargs: &mut Vec<Bx::Value>,
        is_intrinsic: bool,
    ) -> ReturnDest<'tcx, Bx::Value> {
        // If the return is ignored, we can just return a do-nothing `ReturnDest`.
        if fn_ret.is_ignore() {
            return ReturnDest::Nothing;
        }
        let dest = if let Some(index) = dest.as_local() {
            match self.locals[index] {
                LocalRef::Place(dest) => dest,
                LocalRef::UnsizedPlace(_) => bug!("return type must be sized"),
                LocalRef::Operand(None) => {
                    // Handle temporary places, specifically `Operand` ones, as
                    // they don't have `alloca`s.
                    return if fn_ret.is_indirect() {
                        // Odd, but possible, case, we have an operand temporary,
                        // but the calling convention has an indirect return.
                        let tmp = PlaceRef::alloca(bx, fn_ret.layout);
                        tmp.storage_live(bx);
                        llargs.push(tmp.llval);
                        ReturnDest::IndirectOperand(tmp, index)
                    } else if is_intrinsic {
                        // Currently, intrinsics always need a location to store
                        // the result, so we create a temporary `alloca` for the
                        // result.
                        let tmp = PlaceRef::alloca(bx, fn_ret.layout);
                        tmp.storage_live(bx);
                        ReturnDest::IndirectOperand(tmp, index)
                    } else {
                        ReturnDest::DirectOperand(index)
                    };
                }
                LocalRef::Operand(Some(_)) => {
                    bug!("place local already assigned to");
                }
            }
        } else {
            self.codegen_place(
                bx,
                mir::PlaceRef { local: dest.local, projection: &dest.projection },
            )
        };
        if fn_ret.is_indirect() {
            if dest.align < dest.layout.align.abi {
                // Currently, MIR code generation does not create calls
                // that store directly to fields of packed structs (in
                // fact, the calls it creates write only to temps).
                //
                // If someone changes that, please update this code path
                // to create a temporary.
                span_bug!(self.mir.span, "can't directly store to unaligned value");
            }
            llargs.push(dest.llval);
            ReturnDest::Nothing
        } else {
            ReturnDest::Store(dest)
        }
    }

    fn codegen_transmute(&mut self, bx: &mut Bx, src: &mir::Operand<'tcx>, dst: mir::Place<'tcx>) {
        if let Some(index) = dst.as_local() {
            match self.locals[index] {
                LocalRef::Place(place) => self.codegen_transmute_into(bx, src, place),
                LocalRef::UnsizedPlace(_) => bug!("transmute must not involve unsized locals"),
                LocalRef::Operand(None) => {
                    let dst_layout = bx.layout_of(self.monomorphized_place_ty(dst.as_ref()));
                    assert!(!dst_layout.ty.has_erasable_regions());
                    let place = PlaceRef::alloca(bx, dst_layout);
                    place.storage_live(bx);
                    self.codegen_transmute_into(bx, src, place);
                    let op = bx.load_operand(place);
                    place.storage_dead(bx);
                    self.locals[index] = LocalRef::Operand(Some(op));
                    self.debug_introduce_local(bx, index);
                }
                LocalRef::Operand(Some(op)) => {
                    assert!(op.layout.is_zst(), "assigning to initialized SSAtemp");
                }
            }
        } else {
            let dst = self.codegen_place(bx, dst.as_ref());
            self.codegen_transmute_into(bx, src, dst);
        }
    }

    fn codegen_transmute_into(
        &mut self,
        bx: &mut Bx,
        src: &mir::Operand<'tcx>,
        dst: PlaceRef<'tcx, Bx::Value>,
    ) {
        let src = self.codegen_operand(bx, src);
        let llty = bx.backend_type(src.layout);
        let cast_ptr = bx.pointercast(dst.llval, bx.type_ptr_to(llty));
        let align = src.layout.align.abi.min(dst.align);
        src.val.store(bx, PlaceRef::new_sized_aligned(cast_ptr, src.layout, align));
    }

    // Stores the return value of a function call into it's final location.
    fn store_return(
        &mut self,
        bx: &mut Bx,
        dest: ReturnDest<'tcx, Bx::Value>,
        ret_abi: &ArgAbi<'tcx, Ty<'tcx>>,
        llval: Bx::Value,
    ) {
        use self::ReturnDest::*;

        match dest {
            Nothing => (),
            Store(dst) => bx.store_arg(&ret_abi, llval, dst),
            IndirectOperand(tmp, index) => {
                let op = bx.load_operand(tmp);
                tmp.storage_dead(bx);
                self.locals[index] = LocalRef::Operand(Some(op));
                self.debug_introduce_local(bx, index);
            }
            DirectOperand(index) => {
                // If there is a cast, we have to store and reload.
                let op = if let PassMode::Cast(_) = ret_abi.mode {
                    let tmp = PlaceRef::alloca(bx, ret_abi.layout);
                    tmp.storage_live(bx);
                    bx.store_arg(&ret_abi, llval, tmp);
                    let op = bx.load_operand(tmp);
                    tmp.storage_dead(bx);
                    op
                } else {
                    OperandRef::from_immediate_or_packed_pair(bx, llval, ret_abi.layout)
                };
                self.locals[index] = LocalRef::Operand(Some(op));
                self.debug_introduce_local(bx, index);
            }
        }
    }
}

enum ReturnDest<'tcx, V> {
    // Do nothing; the return value is indirect or ignored.
    Nothing,
    // Store the return value to the pointer.
    Store(PlaceRef<'tcx, V>),
    // Store an indirect return value to an operand local place.
    IndirectOperand(PlaceRef<'tcx, V>, mir::Local),
    // Store a direct return value to an operand local place.
    DirectOperand(mir::Local),
}<|MERGE_RESOLUTION|>--- conflicted
+++ resolved
@@ -24,9 +24,6 @@
 use rustc_target::abi::{self, LayoutOf};
 use rustc_target::spec::abi::Abi;
 
-<<<<<<< HEAD
-use std::borrow::Cow;
-
 macro_rules! set_unimplemented_sir_term {
     ($func_cx:ident, $bb:expr, $term:expr) => {
         if let Some(sfcx) = &mut $func_cx.sir_func_cx {
@@ -38,8 +35,6 @@
     };
 }
 
-=======
->>>>>>> 25f6938d
 /// Used by `FunctionCx::codegen_terminator` for emitting common patterns
 /// e.g., creating a basic block, calling a function, etc.
 struct TerminatorCodegenHelper<'tcx> {
@@ -1039,22 +1034,11 @@
                 set_unimplemented_sir_term!(self, bb, terminator);
             }
 
-<<<<<<< HEAD
-            mir::TerminatorKind::SwitchInt { ref discr, switch_ty, ref values, ref targets } => {
+            mir::TerminatorKind::SwitchInt { ref discr, switch_ty, ref targets } => {
                 if let Some(sfcx) = &mut self.sir_func_cx {
-                    sfcx.set_term_switchint(
-                        &bx,
-                        bb.as_u32(),
-                        discr,
-                        values.iter().map(|v| ykpack::SerU128::new(*v)).collect(),
-                        targets,
-                    );
-                }
-                self.codegen_switchint_terminator(helper, bx, discr, switch_ty, values, targets);
-=======
-            mir::TerminatorKind::SwitchInt { ref discr, switch_ty, ref targets } => {
+                    sfcx.set_term_switchint(&bx, bb.as_u32(), discr, targets);
+                }
                 self.codegen_switchint_terminator(helper, bx, discr, switch_ty, targets);
->>>>>>> 25f6938d
             }
 
             mir::TerminatorKind::Return => {
