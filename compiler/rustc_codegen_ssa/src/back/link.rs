--- conflicted
+++ resolved
@@ -98,7 +98,6 @@
                         path.as_ref(),
                         target_cpu,
                     );
-<<<<<<< HEAD
 
                     // If we have emitted SIR labels into DWARF then we now extract them into a
                     // faster (to load at runtime) ELF section.
@@ -107,10 +106,10 @@
                         && crate_type == CrateType::Executable
                     {
                         crate::sir::labels::add_yk_label_section(&out_filename);
-=======
+                    }
+
                     if sess.opts.debugging_opts.split_dwarf == config::SplitDwarfKind::Split {
                         link_dwarf_object(sess, &out_filename);
->>>>>>> 463ce404
                     }
                 }
             }
