use crate::{shim, util};
use rustc::hir::map::Map;
use rustc::mir::{BodyAndCache, ConstQualifs, MirPhase, Promoted};
use rustc::ty::query::Providers;
use rustc::ty::steal::Steal;
use rustc::ty::{InstanceDef, TyCtxt, TypeFoldable};
use rustc_hir as hir;
use rustc_hir::def_id::{CrateNum, DefId, DefIdSet, LOCAL_CRATE};
use rustc_hir::intravisit::{self, NestedVisitorMap, Visitor};
use rustc_index::vec::IndexVec;
use rustc_span::Span;
use std::borrow::Cow;
use syntax::ast;

pub mod add_call_guards;
pub mod add_moves_for_packed_drops;
pub mod add_retag;
pub mod check_consts;
pub mod check_unsafety;
pub mod cleanup_post_borrowck;
pub mod const_prop;
pub mod copy_prop;
pub mod deaggregator;
pub mod dump_mir;
pub mod elaborate_drops;
pub mod erase_regions;
pub mod generator;
pub mod inline;
pub mod instcombine;
pub mod no_landing_pads;
pub mod promote_consts;
pub mod qualify_min_const_fn;
pub mod remove_noop_landing_pads;
<<<<<<< HEAD
pub mod dump_mir;
pub mod deaggregator;
pub mod instcombine;
pub mod copy_prop;
pub mod const_prop;
pub mod generator;
pub mod inline;
pub mod uniform_array_move_out;
pub mod add_yk_swt_calls;
=======
pub mod rustc_peek;
pub mod simplify;
pub mod simplify_branches;
pub mod simplify_try;
pub mod uninhabited_enum_branching;
pub mod unreachable_prop;
>>>>>>> b6690a8c

pub(crate) fn provide(providers: &mut Providers<'_>) {
    self::check_unsafety::provide(providers);
    *providers = Providers {
        mir_keys,
        mir_const,
        mir_const_qualif,
        mir_validated,
        optimized_mir,
        is_mir_available,
        promoted_mir,
        ..*providers
    };
}

fn is_mir_available(tcx: TyCtxt<'_>, def_id: DefId) -> bool {
    tcx.mir_keys(def_id.krate).contains(&def_id)
}

/// Finds the full set of `DefId`s within the current crate that have
/// MIR associated with them.
fn mir_keys(tcx: TyCtxt<'_>, krate: CrateNum) -> &DefIdSet {
    assert_eq!(krate, LOCAL_CRATE);

    let mut set = DefIdSet::default();

    // All body-owners have MIR associated with them.
    set.extend(tcx.body_owners());

    // Additionally, tuple struct/variant constructors have MIR, but
    // they don't have a BodyId, so we need to build them separately.
    struct GatherCtors<'a, 'tcx> {
        tcx: TyCtxt<'tcx>,
        set: &'a mut DefIdSet,
    }
    impl<'a, 'tcx> Visitor<'tcx> for GatherCtors<'a, 'tcx> {
        fn visit_variant_data(
            &mut self,
            v: &'tcx hir::VariantData<'tcx>,
            _: ast::Name,
            _: &'tcx hir::Generics<'tcx>,
            _: hir::HirId,
            _: Span,
        ) {
            if let hir::VariantData::Tuple(_, hir_id) = *v {
                self.set.insert(self.tcx.hir().local_def_id(hir_id));
            }
            intravisit::walk_struct_def(self, v)
        }
        type Map = Map<'tcx>;
        fn nested_visit_map<'b>(&'b mut self) -> NestedVisitorMap<'b, Self::Map> {
            NestedVisitorMap::None
        }
    }
    tcx.hir()
        .krate()
        .visit_all_item_likes(&mut GatherCtors { tcx, set: &mut set }.as_deep_visitor());

    tcx.arena.alloc(set)
}

/// Where a specific `mir::Body` comes from.
#[derive(Debug, Copy, Clone)]
pub struct MirSource<'tcx> {
    pub instance: InstanceDef<'tcx>,

    /// If `Some`, this is a promoted rvalue within the parent function.
    pub promoted: Option<Promoted>,
}

impl<'tcx> MirSource<'tcx> {
    pub fn item(def_id: DefId) -> Self {
        MirSource { instance: InstanceDef::Item(def_id), promoted: None }
    }

    #[inline]
    pub fn def_id(&self) -> DefId {
        self.instance.def_id()
    }
}

/// Generates a default name for the pass based on the name of the
/// type `T`.
pub fn default_name<T: ?Sized>() -> Cow<'static, str> {
    let name = ::std::any::type_name::<T>();
    if let Some(tail) = name.rfind(":") { Cow::from(&name[tail + 1..]) } else { Cow::from(name) }
}

/// A streamlined trait that you can implement to create a pass; the
/// pass will be named after the type, and it will consist of a main
/// loop that goes over each available MIR and applies `run_pass`.
pub trait MirPass<'tcx> {
    fn name(&self) -> Cow<'_, str> {
        default_name::<Self>()
    }

    fn run_pass(&self, tcx: TyCtxt<'tcx>, source: MirSource<'tcx>, body: &mut BodyAndCache<'tcx>);
}

pub fn run_passes(
    tcx: TyCtxt<'tcx>,
    body: &mut BodyAndCache<'tcx>,
    instance: InstanceDef<'tcx>,
    promoted: Option<Promoted>,
    mir_phase: MirPhase,
    passes: &[&dyn MirPass<'tcx>],
) {
    let phase_index = mir_phase.phase_index();

    if body.phase >= mir_phase {
        return;
    }

    let source = MirSource { instance, promoted };
    let mut index = 0;
    let mut run_pass = |pass: &dyn MirPass<'tcx>| {
        let run_hooks = |body: &_, index, is_after| {
            dump_mir::on_mir_pass(
                tcx,
                &format_args!("{:03}-{:03}", phase_index, index),
                &pass.name(),
                source,
                body,
                is_after,
            );
        };
        run_hooks(body, index, false);
        pass.run_pass(tcx, source, body);
        run_hooks(body, index, true);

        index += 1;
    };

    for pass in passes {
        run_pass(*pass);
    }

    body.phase = mir_phase;
}

fn mir_const_qualif(tcx: TyCtxt<'_>, def_id: DefId) -> ConstQualifs {
    let const_kind = check_consts::ConstKind::for_item(tcx, def_id);

    // No need to const-check a non-const `fn`.
    if const_kind.is_none() {
        return Default::default();
    }

    // N.B., this `borrow()` is guaranteed to be valid (i.e., the value
    // cannot yet be stolen), because `mir_validated()`, which steals
    // from `mir_const(), forces this query to execute before
    // performing the steal.
    let body = &tcx.mir_const(def_id).borrow();

    if body.return_ty().references_error() {
        tcx.sess.delay_span_bug(body.span, "mir_const_qualif: MIR had errors");
        return Default::default();
    }

    let item = check_consts::Item {
        body: body.unwrap_read_only(),
        tcx,
        def_id,
        const_kind,
        param_env: tcx.param_env(def_id),
    };

    let mut validator = check_consts::validation::Validator::new(&item);
    validator.check_body();

    // We return the qualifs in the return place for every MIR body, even though it is only used
    // when deciding to promote a reference to a `const` for now.
    validator.qualifs_in_return_place().into()
}

fn mir_const(tcx: TyCtxt<'_>, def_id: DefId) -> &Steal<BodyAndCache<'_>> {
    // Unsafety check uses the raw mir, so make sure it is run
    let _ = tcx.unsafety_check_result(def_id);

    let mut body = tcx.mir_built(def_id).steal();

    util::dump_mir(tcx, None, "mir_map", &0, MirSource::item(def_id), &body, |_, _| Ok(()));

    run_passes(
        tcx,
        &mut body,
        InstanceDef::Item(def_id),
        None,
        MirPhase::Const,
        &[
            // What we need to do constant evaluation.
            &simplify::SimplifyCfg::new("initial"),
            &rustc_peek::SanityCheck,
        ],
    );
    body.ensure_predecessors();
    tcx.alloc_steal_mir(body)
}

fn mir_validated(
    tcx: TyCtxt<'tcx>,
    def_id: DefId,
) -> (&'tcx Steal<BodyAndCache<'tcx>>, &'tcx Steal<IndexVec<Promoted, BodyAndCache<'tcx>>>) {
    // Ensure that we compute the `mir_const_qualif` for constants at
    // this point, before we steal the mir-const result.
    let _ = tcx.mir_const_qualif(def_id);

    let mut body = tcx.mir_const(def_id).steal();
    let promote_pass = promote_consts::PromoteTemps::default();
    run_passes(
        tcx,
        &mut body,
        InstanceDef::Item(def_id),
        None,
        MirPhase::Validated,
        &[
            // What we need to run borrowck etc.
            &promote_pass,
            &simplify::SimplifyCfg::new("qualify-consts"),
        ],
    );

    let promoted = promote_pass.promoted_fragments.into_inner();
    (tcx.alloc_steal_mir(body), tcx.alloc_steal_promoted(promoted))
}

fn run_optimization_passes<'tcx>(
    tcx: TyCtxt<'tcx>,
    body: &mut BodyAndCache<'tcx>,
    def_id: DefId,
    promoted: Option<Promoted>,
) {
<<<<<<< HEAD
    run_passes(tcx, body, InstanceDef::Item(def_id), promoted, MirPhase::Optimized, &[
        // Remove all things only needed by analysis
        &no_landing_pads::NoLandingPads::new(tcx),
        &simplify_branches::SimplifyBranches::new("initial"),
        &remove_noop_landing_pads::RemoveNoopLandingPads,
        &cleanup_post_borrowck::CleanupNonCodegenStatements,

        &simplify::SimplifyCfg::new("early-opt"),

        // These next passes must be executed together
        &add_call_guards::CriticalCallEdges,
        &elaborate_drops::ElaborateDrops,
        &no_landing_pads::NoLandingPads::new(tcx),
        // AddMovesForPackedDrops needs to run after drop
        // elaboration.
        &add_moves_for_packed_drops::AddMovesForPackedDrops,
        // AddRetag needs to run after ElaborateDrops, and it needs
        // an AllCallEdges pass right before it.  Otherwise it should
        // run fairly late, but before optimizations begin.
        &add_call_guards::AllCallEdges,
        &add_retag::AddRetag,

        &simplify::SimplifyCfg::new("elaborate-drops"),

        // No lifetime analysis based on borrowing can be done from here on out.

        // From here on out, regions are gone.
        &erase_regions::EraseRegions,


        // Optimizations begin.
        &uniform_array_move_out::RestoreSubsliceArrayMoveOut::new(tcx),
        &inline::Inline,

        // Lowering generator control-flow and variables
        // has to happen before we do anything else to them.
        &generator::StateTransform,

        &instcombine::InstCombine,
        &const_prop::ConstProp,
        &simplify_branches::SimplifyBranches::new("after-const-prop"),
        &deaggregator::Deaggregator,
        &copy_prop::CopyPropagation,
        &simplify_branches::SimplifyBranches::new("after-copy-prop"),
        &remove_noop_landing_pads::RemoveNoopLandingPads,
        &simplify::SimplifyCfg::new("final"),
        &simplify::SimplifyLocals,

        &add_call_guards::CriticalCallEdges,
        &add_yk_swt_calls::AddYkSWTCalls(def_id.index),
        &dump_mir::Marker("PreCodegen"),
    ]);
=======
    run_passes(
        tcx,
        body,
        InstanceDef::Item(def_id),
        promoted,
        MirPhase::Optimized,
        &[
            // Remove all things only needed by analysis
            &no_landing_pads::NoLandingPads::new(tcx),
            &simplify_branches::SimplifyBranches::new("initial"),
            &remove_noop_landing_pads::RemoveNoopLandingPads,
            &cleanup_post_borrowck::CleanupNonCodegenStatements,
            &simplify::SimplifyCfg::new("early-opt"),
            // These next passes must be executed together
            &add_call_guards::CriticalCallEdges,
            &elaborate_drops::ElaborateDrops,
            &no_landing_pads::NoLandingPads::new(tcx),
            // AddMovesForPackedDrops needs to run after drop
            // elaboration.
            &add_moves_for_packed_drops::AddMovesForPackedDrops,
            // AddRetag needs to run after ElaborateDrops, and it needs
            // an AllCallEdges pass right before it.  Otherwise it should
            // run fairly late, but before optimizations begin.
            &add_call_guards::AllCallEdges,
            &add_retag::AddRetag,
            &simplify::SimplifyCfg::new("elaborate-drops"),
            // No lifetime analysis based on borrowing can be done from here on out.

            // From here on out, regions are gone.
            &erase_regions::EraseRegions,
            // Optimizations begin.
            &unreachable_prop::UnreachablePropagation,
            &uninhabited_enum_branching::UninhabitedEnumBranching,
            &simplify::SimplifyCfg::new("after-uninhabited-enum-branching"),
            &inline::Inline,
            // Lowering generator control-flow and variables
            // has to happen before we do anything else to them.
            &generator::StateTransform,
            &instcombine::InstCombine,
            &const_prop::ConstProp,
            &simplify_branches::SimplifyBranches::new("after-const-prop"),
            &deaggregator::Deaggregator,
            &copy_prop::CopyPropagation,
            &simplify_branches::SimplifyBranches::new("after-copy-prop"),
            &remove_noop_landing_pads::RemoveNoopLandingPads,
            &simplify::SimplifyCfg::new("after-remove-noop-landing-pads"),
            &simplify_try::SimplifyArmIdentity,
            &simplify_try::SimplifyBranchSame,
            &simplify::SimplifyCfg::new("final"),
            &simplify::SimplifyLocals,
            &add_call_guards::CriticalCallEdges,
            &dump_mir::Marker("PreCodegen"),
        ],
    );
>>>>>>> b6690a8c
}

fn optimized_mir(tcx: TyCtxt<'_>, def_id: DefId) -> &BodyAndCache<'_> {
    if tcx.is_constructor(def_id) {
        // There's no reason to run all of the MIR passes on constructors when
        // we can just output the MIR we want directly. This also saves const
        // qualification and borrow checking the trouble of special casing
        // constructors.
        return shim::build_adt_ctor(tcx, def_id);
    }

    // (Mir-)Borrowck uses `mir_validated`, so we have to force it to
    // execute before we can steal.
    tcx.ensure().mir_borrowck(def_id);

    let (body, _) = tcx.mir_validated(def_id);
    let mut body = body.steal();
    run_optimization_passes(tcx, &mut body, def_id, None);
    body.ensure_predecessors();
    tcx.arena.alloc(body)
}

fn promoted_mir(tcx: TyCtxt<'_>, def_id: DefId) -> &IndexVec<Promoted, BodyAndCache<'_>> {
    if tcx.is_constructor(def_id) {
        return tcx.intern_promoted(IndexVec::new());
    }

    tcx.ensure().mir_borrowck(def_id);
    let (_, promoted) = tcx.mir_validated(def_id);
    let mut promoted = promoted.steal();

    for (p, mut body) in promoted.iter_enumerated_mut() {
        run_optimization_passes(tcx, &mut body, def_id, Some(p));
        body.ensure_predecessors();
    }

    tcx.intern_promoted(promoted)
}<|MERGE_RESOLUTION|>--- conflicted
+++ resolved
@@ -31,24 +31,13 @@
 pub mod promote_consts;
 pub mod qualify_min_const_fn;
 pub mod remove_noop_landing_pads;
-<<<<<<< HEAD
-pub mod dump_mir;
-pub mod deaggregator;
-pub mod instcombine;
-pub mod copy_prop;
-pub mod const_prop;
-pub mod generator;
-pub mod inline;
-pub mod uniform_array_move_out;
-pub mod add_yk_swt_calls;
-=======
+//pub mod add_yk_swt_calls;
 pub mod rustc_peek;
 pub mod simplify;
 pub mod simplify_branches;
 pub mod simplify_try;
 pub mod uninhabited_enum_branching;
 pub mod unreachable_prop;
->>>>>>> b6690a8c
 
 pub(crate) fn provide(providers: &mut Providers<'_>) {
     self::check_unsafety::provide(providers);
@@ -281,60 +270,6 @@
     def_id: DefId,
     promoted: Option<Promoted>,
 ) {
-<<<<<<< HEAD
-    run_passes(tcx, body, InstanceDef::Item(def_id), promoted, MirPhase::Optimized, &[
-        // Remove all things only needed by analysis
-        &no_landing_pads::NoLandingPads::new(tcx),
-        &simplify_branches::SimplifyBranches::new("initial"),
-        &remove_noop_landing_pads::RemoveNoopLandingPads,
-        &cleanup_post_borrowck::CleanupNonCodegenStatements,
-
-        &simplify::SimplifyCfg::new("early-opt"),
-
-        // These next passes must be executed together
-        &add_call_guards::CriticalCallEdges,
-        &elaborate_drops::ElaborateDrops,
-        &no_landing_pads::NoLandingPads::new(tcx),
-        // AddMovesForPackedDrops needs to run after drop
-        // elaboration.
-        &add_moves_for_packed_drops::AddMovesForPackedDrops,
-        // AddRetag needs to run after ElaborateDrops, and it needs
-        // an AllCallEdges pass right before it.  Otherwise it should
-        // run fairly late, but before optimizations begin.
-        &add_call_guards::AllCallEdges,
-        &add_retag::AddRetag,
-
-        &simplify::SimplifyCfg::new("elaborate-drops"),
-
-        // No lifetime analysis based on borrowing can be done from here on out.
-
-        // From here on out, regions are gone.
-        &erase_regions::EraseRegions,
-
-
-        // Optimizations begin.
-        &uniform_array_move_out::RestoreSubsliceArrayMoveOut::new(tcx),
-        &inline::Inline,
-
-        // Lowering generator control-flow and variables
-        // has to happen before we do anything else to them.
-        &generator::StateTransform,
-
-        &instcombine::InstCombine,
-        &const_prop::ConstProp,
-        &simplify_branches::SimplifyBranches::new("after-const-prop"),
-        &deaggregator::Deaggregator,
-        &copy_prop::CopyPropagation,
-        &simplify_branches::SimplifyBranches::new("after-copy-prop"),
-        &remove_noop_landing_pads::RemoveNoopLandingPads,
-        &simplify::SimplifyCfg::new("final"),
-        &simplify::SimplifyLocals,
-
-        &add_call_guards::CriticalCallEdges,
-        &add_yk_swt_calls::AddYkSWTCalls(def_id.index),
-        &dump_mir::Marker("PreCodegen"),
-    ]);
-=======
     run_passes(
         tcx,
         body,
@@ -386,10 +321,11 @@
             &simplify::SimplifyCfg::new("final"),
             &simplify::SimplifyLocals,
             &add_call_guards::CriticalCallEdges,
+            // Broken and rotting.
+            //&add_yk_swt_calls::AddYkSWTCalls(def_id.index),
             &dump_mir::Marker("PreCodegen"),
         ],
     );
->>>>>>> b6690a8c
 }
 
 fn optimized_mir(tcx: TyCtxt<'_>, def_id: DefId) -> &BodyAndCache<'_> {
