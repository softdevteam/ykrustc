use crate::{shim, util};
use required_consts::RequiredConstsVisitor;
use rustc_data_structures::fx::FxHashSet;
use rustc_hir as hir;
use rustc_hir::def_id::{CrateNum, DefId, LocalDefId, LOCAL_CRATE};
use rustc_hir::intravisit::{self, NestedVisitorMap, Visitor};
use rustc_index::vec::IndexVec;
use rustc_middle::mir::visit::Visitor as _;
use rustc_middle::mir::{traversal, Body, ConstQualifs, MirPhase, Promoted};
use rustc_middle::ty::query::Providers;
use rustc_middle::ty::steal::Steal;
use rustc_middle::ty::{InstanceDef, TyCtxt, TypeFoldable};
use rustc_span::{Span, Symbol};
use std::borrow::Cow;

pub mod add_call_guards;
pub mod add_moves_for_packed_drops;
pub mod add_retag;
pub mod check_consts;
pub mod check_packed_ref;
pub mod check_unsafety;
pub mod cleanup_post_borrowck;
pub mod const_prop;
pub mod copy_prop;
pub mod deaggregator;
pub mod dump_mir;
pub mod elaborate_drops;
pub mod generator;
pub mod inline;
pub mod instcombine;
pub mod instrument_coverage;
pub mod no_landing_pads;
pub mod nrvo;
pub mod promote_consts;
pub mod qualify_min_const_fn;
pub mod remove_noop_landing_pads;
//pub mod add_yk_swt_calls;
pub mod required_consts;
pub mod rustc_peek;
pub mod simplify;
pub mod simplify_branches;
pub mod simplify_try;
pub mod uninhabited_enum_branching;
pub mod unreachable_prop;
pub mod validate;

pub(crate) fn provide(providers: &mut Providers<'_>) {
    self::check_unsafety::provide(providers);
    *providers = Providers {
        mir_keys,
        mir_const,
        mir_const_qualif,
        mir_validated,
        mir_drops_elaborated_and_const_checked,
        optimized_mir,
        is_mir_available,
        promoted_mir,
        ..*providers
    };
    instrument_coverage::provide(providers);
}

fn is_mir_available(tcx: TyCtxt<'_>, def_id: DefId) -> bool {
    tcx.mir_keys(def_id.krate).contains(&def_id.expect_local())
}

/// Finds the full set of `DefId`s within the current crate that have
/// MIR associated with them.
fn mir_keys(tcx: TyCtxt<'_>, krate: CrateNum) -> FxHashSet<LocalDefId> {
    assert_eq!(krate, LOCAL_CRATE);

    let mut set = FxHashSet::default();

    // All body-owners have MIR associated with them.
    set.extend(tcx.body_owners());

    // Additionally, tuple struct/variant constructors have MIR, but
    // they don't have a BodyId, so we need to build them separately.
    struct GatherCtors<'a, 'tcx> {
        tcx: TyCtxt<'tcx>,
        set: &'a mut FxHashSet<LocalDefId>,
    }
    impl<'a, 'tcx> Visitor<'tcx> for GatherCtors<'a, 'tcx> {
        fn visit_variant_data(
            &mut self,
            v: &'tcx hir::VariantData<'tcx>,
            _: Symbol,
            _: &'tcx hir::Generics<'tcx>,
            _: hir::HirId,
            _: Span,
        ) {
            if let hir::VariantData::Tuple(_, hir_id) = *v {
                self.set.insert(self.tcx.hir().local_def_id(hir_id));
            }
            intravisit::walk_struct_def(self, v)
        }
        type Map = intravisit::ErasedMap<'tcx>;
        fn nested_visit_map(&mut self) -> NestedVisitorMap<Self::Map> {
            NestedVisitorMap::None
        }
    }
    tcx.hir()
        .krate()
        .visit_all_item_likes(&mut GatherCtors { tcx, set: &mut set }.as_deep_visitor());

    set
}

/// Where a specific `mir::Body` comes from.
#[derive(Debug, Copy, Clone)]
pub struct MirSource<'tcx> {
    pub instance: InstanceDef<'tcx>,

    /// If `Some`, this is a promoted rvalue within the parent function.
    pub promoted: Option<Promoted>,
}

impl<'tcx> MirSource<'tcx> {
    pub fn item(def_id: DefId) -> Self {
        MirSource { instance: InstanceDef::Item(def_id), promoted: None }
    }

    #[inline]
    pub fn def_id(&self) -> DefId {
        self.instance.def_id()
    }
}

/// Generates a default name for the pass based on the name of the
/// type `T`.
pub fn default_name<T: ?Sized>() -> Cow<'static, str> {
    let name = ::std::any::type_name::<T>();
    if let Some(tail) = name.rfind(':') { Cow::from(&name[tail + 1..]) } else { Cow::from(name) }
}

/// A streamlined trait that you can implement to create a pass; the
/// pass will be named after the type, and it will consist of a main
/// loop that goes over each available MIR and applies `run_pass`.
pub trait MirPass<'tcx> {
    fn name(&self) -> Cow<'_, str> {
        default_name::<Self>()
    }

    fn run_pass(&self, tcx: TyCtxt<'tcx>, source: MirSource<'tcx>, body: &mut Body<'tcx>);
}

pub fn run_passes(
    tcx: TyCtxt<'tcx>,
    body: &mut Body<'tcx>,
    instance: InstanceDef<'tcx>,
    promoted: Option<Promoted>,
    mir_phase: MirPhase,
    passes: &[&[&dyn MirPass<'tcx>]],
) {
    let phase_index = mir_phase.phase_index();
    let source = MirSource { instance, promoted };
    let validate = tcx.sess.opts.debugging_opts.validate_mir;

    if body.phase >= mir_phase {
        return;
    }

    if validate {
        validate::Validator { when: format!("input to phase {:?}", mir_phase) }
            .run_pass(tcx, source, body);
    }

    let mut index = 0;
    let mut run_pass = |pass: &dyn MirPass<'tcx>| {
        let run_hooks = |body: &_, index, is_after| {
            dump_mir::on_mir_pass(
                tcx,
                &format_args!("{:03}-{:03}", phase_index, index),
                &pass.name(),
                source,
                body,
                is_after,
            );
        };
        run_hooks(body, index, false);
        pass.run_pass(tcx, source, body);
        run_hooks(body, index, true);

        if validate {
            validate::Validator { when: format!("after {} in phase {:?}", pass.name(), mir_phase) }
                .run_pass(tcx, source, body);
        }

        index += 1;
    };

    for pass_group in passes {
        for pass in *pass_group {
            run_pass(*pass);
        }
    }

    body.phase = mir_phase;

    if mir_phase == MirPhase::Optimized {
        validate::Validator { when: format!("end of phase {:?}", mir_phase) }
            .run_pass(tcx, source, body);
    }
}

fn mir_const_qualif(tcx: TyCtxt<'_>, def_id: DefId) -> ConstQualifs {
    let def_id = def_id.expect_local();
    let const_kind = tcx.hir().body_const_context(def_id);

    // No need to const-check a non-const `fn`.
    if const_kind.is_none() {
        return Default::default();
    }

    // N.B., this `borrow()` is guaranteed to be valid (i.e., the value
    // cannot yet be stolen), because `mir_validated()`, which steals
    // from `mir_const(), forces this query to execute before
    // performing the steal.
    let body = &tcx.mir_const(def_id.to_def_id()).borrow();

    if body.return_ty().references_error() {
        tcx.sess.delay_span_bug(body.span, "mir_const_qualif: MIR had errors");
        return Default::default();
    }

    let ccx =
        check_consts::ConstCx { body, tcx, def_id, const_kind, param_env: tcx.param_env(def_id) };

    let mut validator = check_consts::validation::Validator::new(&ccx);
    validator.check_body();

    // We return the qualifs in the return place for every MIR body, even though it is only used
    // when deciding to promote a reference to a `const` for now.
    validator.qualifs_in_return_place()
}

/// Make MIR ready for const evaluation. This is run on all MIR, not just on consts!
fn mir_const(tcx: TyCtxt<'_>, def_id: DefId) -> Steal<Body<'_>> {
    let def_id = def_id.expect_local();

    // Unsafety check uses the raw mir, so make sure it is run.
    let _ = tcx.unsafety_check_result(def_id);

    let mut body = tcx.mir_built(def_id).steal();

    util::dump_mir(tcx, None, "mir_map", &0, MirSource::item(def_id.to_def_id()), &body, |_, _| {
        Ok(())
    });

    run_passes(
        tcx,
        &mut body,
        InstanceDef::Item(def_id.to_def_id()),
        None,
        MirPhase::Const,
        &[&[
            // MIR-level lints.
            &check_packed_ref::CheckPackedRef,
            // What we need to do constant evaluation.
            &simplify::SimplifyCfg::new("initial"),
            &rustc_peek::SanityCheck,
        ]],
    );
    tcx.alloc_steal_mir(body)
}

fn mir_validated(
    tcx: TyCtxt<'tcx>,
    def_id: LocalDefId,
) -> (Steal<Body<'tcx>>, Steal<IndexVec<Promoted, Body<'tcx>>>) {
    // Ensure that we compute the `mir_const_qualif` for constants at
    // this point, before we steal the mir-const result.
    let _ = tcx.mir_const_qualif(def_id.to_def_id());

    let mut body = tcx.mir_const(def_id.to_def_id()).steal();

    let mut required_consts = Vec::new();
    let mut required_consts_visitor = RequiredConstsVisitor::new(&mut required_consts);
    for (bb, bb_data) in traversal::reverse_postorder(&body) {
        required_consts_visitor.visit_basic_block_data(bb, bb_data);
    }
    body.required_consts = required_consts;

    let promote_pass = promote_consts::PromoteTemps::default();
    run_passes(
        tcx,
        &mut body,
        InstanceDef::Item(def_id.to_def_id()),
        None,
        MirPhase::Validated,
        &[&[
            // What we need to run borrowck etc.
            &promote_pass,
            &simplify::SimplifyCfg::new("qualify-consts"),
            // If the `instrument-coverage` option is enabled, analyze the CFG, identify each
            // conditional branch, construct a coverage map to be passed to LLVM, and inject counters
            // where needed.
            &instrument_coverage::InstrumentCoverage,
        ]],
    );

    let promoted = promote_pass.promoted_fragments.into_inner();
    (tcx.alloc_steal_mir(body), tcx.alloc_steal_promoted(promoted))
}

fn mir_drops_elaborated_and_const_checked<'tcx>(
    tcx: TyCtxt<'tcx>,
    def_id: LocalDefId,
) -> Steal<Body<'tcx>> {
    // (Mir-)Borrowck uses `mir_validated`, so we have to force it to
    // execute before we can steal.
    tcx.ensure().mir_borrowck(def_id);

    let (body, _) = tcx.mir_validated(def_id);
    let mut body = body.steal();

    run_post_borrowck_cleanup_passes(tcx, &mut body, def_id, None);
    check_consts::post_drop_elaboration::check_live_drops(tcx, def_id, &body);
    tcx.alloc_steal_mir(body)
}

/// After this series of passes, no lifetime analysis based on borrowing can be done.
fn run_post_borrowck_cleanup_passes<'tcx>(
    tcx: TyCtxt<'tcx>,
    body: &mut Body<'tcx>,
    def_id: LocalDefId,
    promoted: Option<Promoted>,
) {
    debug!("post_borrowck_cleanup({:?})", def_id);

    let post_borrowck_cleanup: &[&dyn MirPass<'tcx>] = &[
        // Remove all things only needed by analysis
        &no_landing_pads::NoLandingPads::new(tcx),
        &simplify_branches::SimplifyBranches::new("initial"),
        &remove_noop_landing_pads::RemoveNoopLandingPads,
        &cleanup_post_borrowck::CleanupNonCodegenStatements,
        &simplify::SimplifyCfg::new("early-opt"),
        // These next passes must be executed together
        &add_call_guards::CriticalCallEdges,
        &elaborate_drops::ElaborateDrops,
        &no_landing_pads::NoLandingPads::new(tcx),
        // AddMovesForPackedDrops needs to run after drop
        // elaboration.
        &add_moves_for_packed_drops::AddMovesForPackedDrops,
        // `AddRetag` needs to run after `ElaborateDrops`. Otherwise it should run fairly late,
        // but before optimizations begin.
        &add_retag::AddRetag,
        &simplify::SimplifyCfg::new("elaborate-drops"),
    ];

<<<<<<< HEAD
    // Software tracing pass would be somewhere near here, but it's currently broken and rotting,
    // and would need to be moved into the codegen post-monomorphisation anyway.
    //&add_yk_swt_calls::AddYkSWTCalls(def_id.index),

=======
    run_passes(
        tcx,
        body,
        InstanceDef::Item(def_id.to_def_id()),
        promoted,
        MirPhase::DropElab,
        &[post_borrowck_cleanup],
    );
}

fn run_optimization_passes<'tcx>(
    tcx: TyCtxt<'tcx>,
    body: &mut Body<'tcx>,
    def_id: LocalDefId,
    promoted: Option<Promoted>,
) {
>>>>>>> 51eeabf5
    let optimizations: &[&dyn MirPass<'tcx>] = &[
        &unreachable_prop::UnreachablePropagation,
        &uninhabited_enum_branching::UninhabitedEnumBranching,
        &simplify::SimplifyCfg::new("after-uninhabited-enum-branching"),
        &inline::Inline,
        // Lowering generator control-flow and variables has to happen before we do anything else
        // to them. We do this inside the "optimizations" block so that it can benefit from
        // optimizations that run before, that might be harder to do on the state machine than MIR
        // with async primitives.
        &generator::StateTransform,
        &instcombine::InstCombine,
        &const_prop::ConstProp,
        &simplify_branches::SimplifyBranches::new("after-const-prop"),
        // Run deaggregation here because:
        //   1. Some codegen backends require it
        //   2. It creates additional possibilities for some MIR optimizations to trigger
        // FIXME(#70073): Why is this done here and not in `post_borrowck_cleanup`?
        &deaggregator::Deaggregator,
        &simplify_try::SimplifyArmIdentity,
        &simplify_try::SimplifyBranchSame,
        &copy_prop::CopyPropagation,
        &simplify_branches::SimplifyBranches::new("after-copy-prop"),
        &remove_noop_landing_pads::RemoveNoopLandingPads,
        &simplify::SimplifyCfg::new("after-remove-noop-landing-pads"),
        &simplify::SimplifyCfg::new("final"),
        &nrvo::RenameReturnPlace,
        &simplify::SimplifyLocals,
    ];

    let no_optimizations: &[&dyn MirPass<'tcx>] = &[
        // Even if we don't do optimizations, we still have to lower generators for codegen.
        &generator::StateTransform,
        // FIXME(#70073): This pass is responsible for both optimization as well as some lints.
        &const_prop::ConstProp,
        // Even if we don't do optimizations, still run deaggregation because some backends assume
        // that deaggregation always occurs.
        &deaggregator::Deaggregator,
    ];

    let pre_codegen_cleanup: &[&dyn MirPass<'tcx>] = &[
        &add_call_guards::CriticalCallEdges,
        // Dump the end result for testing and debugging purposes.
        &dump_mir::Marker("PreCodegen"),
    ];

    let mir_opt_level = tcx.sess.opts.debugging_opts.mir_opt_level;

    #[rustfmt::skip]
    run_passes(
        tcx,
        body,
        InstanceDef::Item(def_id.to_def_id()),
        promoted,
        MirPhase::Optimized,
        &[
            if mir_opt_level > 0 { optimizations } else { no_optimizations },
            pre_codegen_cleanup,
        ],
    );
}

fn optimized_mir(tcx: TyCtxt<'_>, def_id: DefId) -> Body<'_> {
    if tcx.is_constructor(def_id) {
        // There's no reason to run all of the MIR passes on constructors when
        // we can just output the MIR we want directly. This also saves const
        // qualification and borrow checking the trouble of special casing
        // constructors.
        return shim::build_adt_ctor(tcx, def_id);
    }

    let def_id = def_id.expect_local();

    let mut body = tcx.mir_drops_elaborated_and_const_checked(def_id).steal();
    run_optimization_passes(tcx, &mut body, def_id, None);

    debug_assert!(!body.has_free_regions(), "Free regions in optimized MIR");

    body
}

fn promoted_mir(tcx: TyCtxt<'_>, def_id: DefId) -> IndexVec<Promoted, Body<'_>> {
    if tcx.is_constructor(def_id) {
        return IndexVec::new();
    }

    let def_id = def_id.expect_local();

    tcx.ensure().mir_borrowck(def_id);
    let (_, promoted) = tcx.mir_validated(def_id);
    let mut promoted = promoted.steal();

    for (p, mut body) in promoted.iter_enumerated_mut() {
        run_post_borrowck_cleanup_passes(tcx, &mut body, def_id, Some(p));
        run_optimization_passes(tcx, &mut body, def_id, Some(p));
    }

    debug_assert!(!promoted.has_free_regions(), "Free regions in promoted MIR");

    promoted
}<|MERGE_RESOLUTION|>--- conflicted
+++ resolved
@@ -348,12 +348,10 @@
         &simplify::SimplifyCfg::new("elaborate-drops"),
     ];
 
-<<<<<<< HEAD
     // Software tracing pass would be somewhere near here, but it's currently broken and rotting,
     // and would need to be moved into the codegen post-monomorphisation anyway.
     //&add_yk_swt_calls::AddYkSWTCalls(def_id.index),
 
-=======
     run_passes(
         tcx,
         body,
@@ -370,7 +368,6 @@
     def_id: LocalDefId,
     promoted: Option<Promoted>,
 ) {
->>>>>>> 51eeabf5
     let optimizations: &[&dyn MirPass<'tcx>] = &[
         &unreachable_prop::UnreachablePropagation,
         &uninhabited_enum_branching::UninhabitedEnumBranching,
