--- conflicted
+++ resolved
@@ -15,393 +15,8 @@
 use rustc_span::Span;
 use rustc_target::spec::PanicStrategy;
 
-<<<<<<< HEAD
-// The actual lang items defined come at the end of this file in one handy table.
-// So you probably just want to nip down to the end.
-macro_rules! language_item_table {
-    (
-        $( $variant:ident, $name:expr, $method:ident, $target:path; )*
-    ) => {
-
-enum_from_u32! {
-    /// A representation of all the valid language items in Rust.
-    #[derive(Debug, Copy, Clone, PartialEq, Eq, Hash, RustcEncodable, RustcDecodable)]
-    pub enum LangItem {
-        $($variant,)*
-    }
-}
-
-impl LangItem {
-    /// Returns the `name` in `#[lang = "$name"]`.
-    /// For example, `LangItem::EqTraitLangItem`,
-    /// that is `#[lang = "eq"]` would result in `"eq"`.
-    fn name(self) -> &'static str {
-        match self {
-            $( $variant => $name, )*
-        }
-    }
-}
-
-#[derive(HashStable)]
-pub struct LanguageItems {
-    /// Mappings from lang items to their possibly found `DefId`s.
-    /// The index corresponds to the order in `LangItem`.
-    pub items: Vec<Option<DefId>>,
-    /// Lang items that were not found during collection.
-    pub missing: Vec<LangItem>,
-}
-
-impl LanguageItems {
-    /// Construct an empty collection of lang items and no missing ones.
-    pub fn new() -> Self {
-        fn init_none(_: LangItem) -> Option<DefId> { None }
-
-        Self {
-            items: vec![$(init_none($variant)),*],
-            missing: Vec::new(),
-        }
-    }
-
-    /// Returns the mappings to the possibly found `DefId`s for each lang item.
-    pub fn items(&self) -> &[Option<DefId>] {
-        &*self.items
-    }
-
-    /// Requires that a given `LangItem` was bound and returns the corresponding `DefId`.
-    /// If it wasn't bound, e.g. due to a missing `#[lang = "<it.name()>"]`,
-    /// returns an error message as a string.
-    pub fn require(&self, it: LangItem) -> Result<DefId, String> {
-        self.items[it as usize].ok_or_else(|| format!("requires `{}` lang_item", it.name()))
-    }
-
-    /// Returns the kind of closure that `id`, which is one of the `Fn*` traits, corresponds to.
-    /// If `id` is not one of the `Fn*` traits, `None` is returned.
-    pub fn fn_trait_kind(&self, id: DefId) -> Option<ty::ClosureKind> {
-        match Some(id) {
-            x if x == self.fn_trait() => Some(ty::ClosureKind::Fn),
-            x if x == self.fn_mut_trait() => Some(ty::ClosureKind::FnMut),
-            x if x == self.fn_once_trait() => Some(ty::ClosureKind::FnOnce),
-            _ => None
-        }
-    }
-
-    $(
-        /// Returns the corresponding `DefId` for the lang item
-        #[doc = $name]
-        /// if it exists.
-        #[allow(dead_code)]
-        pub fn $method(&self) -> Option<DefId> {
-            self.items[$variant as usize]
-        }
-    )*
-}
-
-struct LanguageItemCollector<'tcx> {
-    items: LanguageItems,
-    tcx: TyCtxt<'tcx>,
-    /// A mapping from the name of the lang item to its order and the form it must be of.
-    item_refs: FxHashMap<&'static str, (usize, Target)>,
-}
-
-impl ItemLikeVisitor<'v> for LanguageItemCollector<'tcx> {
-    fn visit_item(&mut self, item: &hir::Item<'_>) {
-        if let Some((value, span)) = extract(&item.attrs) {
-            let actual_target = Target::from_item(item);
-            match self.item_refs.get(&*value.as_str()).cloned() {
-                // Known lang item with attribute on correct target.
-                Some((item_index, expected_target)) if actual_target == expected_target => {
-                    let def_id = self.tcx.hir().local_def_id(item.hir_id);
-                    self.collect_item(item_index, def_id);
-                },
-                // Known lang item with attribute on incorrect target.
-                Some((_, expected_target)) => {
-                    struct_span_err!(
-                        self.tcx.sess, span, E0718,
-                        "`{}` language item must be applied to a {}",
-                        value, expected_target,
-                    ).span_label(
-                        span,
-                        format!(
-                            "attribute should be applied to a {}, not a {}",
-                            expected_target, actual_target,
-                        ),
-                    ).emit();
-                },
-                // Unknown lang item.
-                _ => {
-                    struct_span_err!(
-                        self.tcx.sess, span, E0522,
-                        "definition of an unknown language item: `{}`",
-                        value
-                    ).span_label(
-                        span,
-                        format!("definition of unknown language item `{}`", value)
-                    ).emit();
-                },
-            }
-        }
-    }
-
-    fn visit_trait_item(&mut self, _trait_item: &hir::TraitItem<'_>) {
-        // At present, lang items are always items, not trait items.
-    }
-
-    fn visit_impl_item(&mut self, _impl_item: &hir::ImplItem<'_>) {
-        // At present, lang items are always items, not impl items.
-    }
-}
-
-impl LanguageItemCollector<'tcx> {
-    fn new(tcx: TyCtxt<'tcx>) -> LanguageItemCollector<'tcx> {
-        let mut item_refs = FxHashMap::default();
-
-        $( item_refs.insert($name, ($variant as usize, $target)); )*
-
-        LanguageItemCollector {
-            tcx,
-            items: LanguageItems::new(),
-            item_refs,
-        }
-    }
-
-    fn collect_item(&mut self, item_index: usize, item_def_id: DefId) {
-        // Check for duplicates.
-        if let Some(original_def_id) = self.items.items[item_index] {
-            if original_def_id != item_def_id {
-                let name = LangItem::from_u32(item_index as u32).unwrap().name();
-                let mut err = match self.tcx.hir().span_if_local(item_def_id) {
-                    Some(span) => struct_span_err!(
-                        self.tcx.sess,
-                        span,
-                        E0152,
-                        "found duplicate lang item `{}`",
-                        name
-                    ),
-                    None => {
-                        match self.tcx.extern_crate(item_def_id) {
-                            Some(ExternCrate {dependency_of, ..}) => {
-                                self.tcx.sess.struct_err(&format!(
-                                "duplicate lang item in crate `{}` (which `{}` depends on): `{}`.",
-                                self.tcx.crate_name(item_def_id.krate),
-                                self.tcx.crate_name(*dependency_of),
-                                name))
-                            },
-                            _ => {
-                                self.tcx.sess.struct_err(&format!(
-                                "duplicate lang item in crate `{}`: `{}`.",
-                                self.tcx.crate_name(item_def_id.krate),
-                                name))
-                            }
-                        }
-                    },
-                };
-                if let Some(span) = self.tcx.hir().span_if_local(original_def_id) {
-                    err.span_note(span, "the lang item is first defined here");
-                } else {
-                    match self.tcx.extern_crate(original_def_id) {
-                        Some(ExternCrate {dependency_of, ..}) => {
-                            err.note(&format!(
-                            "the lang item is first defined in crate `{}` (which `{}` depends on)",
-                                      self.tcx.crate_name(original_def_id.krate),
-                                      self.tcx.crate_name(*dependency_of)));
-                        },
-                        _ => {
-                            err.note(&format!("the lang item is first defined in crate `{}`.",
-                                      self.tcx.crate_name(original_def_id.krate)));
-                        }
-                    }
-                }
-                err.emit();
-            }
-        }
-
-        // Matched.
-        self.items.items[item_index] = Some(item_def_id);
-    }
-}
-
-/// Extracts the first `lang = "$name"` out of a list of attributes.
-/// The attributes `#[panic_handler]` and `#[alloc_error_handler]`
-/// are also extracted out when found.
-pub fn extract(attrs: &[ast::Attribute]) -> Option<(Symbol, Span)> {
-    attrs.iter().find_map(|attr| Some(match attr {
-        _ if attr.check_name(sym::lang) => (attr.value_str()?, attr.span),
-        _ if attr.check_name(sym::panic_handler) => (sym::panic_impl, attr.span),
-        _ if attr.check_name(sym::alloc_error_handler) => (sym::oom, attr.span),
-        _ => return None,
-    }))
-}
-
-/// Traverses and collects all the lang items in all crates.
-pub fn collect<'tcx>(tcx: TyCtxt<'tcx>) -> LanguageItems {
-    // Initialize the collector.
-    let mut collector = LanguageItemCollector::new(tcx);
-
-    // Collect lang items in other crates.
-    for &cnum in tcx.crates().iter() {
-        for &(def_id, item_index) in tcx.defined_lang_items(cnum).iter() {
-            collector.collect_item(item_index, def_id);
-        }
-    }
-
-    // Collect lang items in this crate.
-    tcx.hir().krate().visit_all_item_likes(&mut collector);
-
-    // Extract out the found lang items.
-    let LanguageItemCollector { mut items, .. } = collector;
-
-    // Find all required but not-yet-defined lang items.
-    weak_lang_items::check_crate(tcx, &mut items);
-
-    items
-}
-
-// End of the macro
-    }
-}
-
-language_item_table! {
-//  Variant name,                Name,                 Method name,             Target;
-    BoolImplItem,                "bool",               bool_impl,               Target::Impl;
-    CharImplItem,                "char",               char_impl,               Target::Impl;
-    StrImplItem,                 "str",                str_impl,                Target::Impl;
-    SliceImplItem,               "slice",              slice_impl,              Target::Impl;
-    SliceU8ImplItem,             "slice_u8",           slice_u8_impl,           Target::Impl;
-    StrAllocImplItem,            "str_alloc",          str_alloc_impl,          Target::Impl;
-    SliceAllocImplItem,          "slice_alloc",        slice_alloc_impl,        Target::Impl;
-    SliceU8AllocImplItem,        "slice_u8_alloc",     slice_u8_alloc_impl,     Target::Impl;
-    ConstPtrImplItem,            "const_ptr",          const_ptr_impl,          Target::Impl;
-    MutPtrImplItem,              "mut_ptr",            mut_ptr_impl,            Target::Impl;
-    I8ImplItem,                  "i8",                 i8_impl,                 Target::Impl;
-    I16ImplItem,                 "i16",                i16_impl,                Target::Impl;
-    I32ImplItem,                 "i32",                i32_impl,                Target::Impl;
-    I64ImplItem,                 "i64",                i64_impl,                Target::Impl;
-    I128ImplItem,                "i128",               i128_impl,               Target::Impl;
-    IsizeImplItem,               "isize",              isize_impl,              Target::Impl;
-    U8ImplItem,                  "u8",                 u8_impl,                 Target::Impl;
-    U16ImplItem,                 "u16",                u16_impl,                Target::Impl;
-    U32ImplItem,                 "u32",                u32_impl,                Target::Impl;
-    U64ImplItem,                 "u64",                u64_impl,                Target::Impl;
-    U128ImplItem,                "u128",               u128_impl,               Target::Impl;
-    UsizeImplItem,               "usize",              usize_impl,              Target::Impl;
-    F32ImplItem,                 "f32",                f32_impl,                Target::Impl;
-    F64ImplItem,                 "f64",                f64_impl,                Target::Impl;
-    F32RuntimeImplItem,          "f32_runtime",        f32_runtime_impl,        Target::Impl;
-    F64RuntimeImplItem,          "f64_runtime",        f64_runtime_impl,        Target::Impl;
-
-    SizedTraitLangItem,          "sized",              sized_trait,             Target::Trait;
-    UnsizeTraitLangItem,         "unsize",             unsize_trait,            Target::Trait;
-    // trait injected by #[derive(PartialEq)], (i.e. "Partial EQ").
-    StructuralPeqTraitLangItem,  "structural_peq",     structural_peq_trait,    Target::Trait;
-    // trait injected by #[derive(Eq)], (i.e. "Total EQ"; no, I will not apologize).
-    StructuralTeqTraitLangItem,  "structural_teq",     structural_teq_trait,    Target::Trait;
-    CopyTraitLangItem,           "copy",               copy_trait,              Target::Trait;
-    CloneTraitLangItem,          "clone",              clone_trait,             Target::Trait;
-    SyncTraitLangItem,           "sync",               sync_trait,              Target::Trait;
-    FreezeTraitLangItem,         "freeze",             freeze_trait,            Target::Trait;
-
-    DropTraitLangItem,           "drop",               drop_trait,              Target::Trait;
-
-    CoerceUnsizedTraitLangItem,  "coerce_unsized",     coerce_unsized_trait,    Target::Trait;
-    DispatchFromDynTraitLangItem,"dispatch_from_dyn",  dispatch_from_dyn_trait, Target::Trait;
-
-    AddTraitLangItem,            "add",                add_trait,               Target::Trait;
-    SubTraitLangItem,            "sub",                sub_trait,               Target::Trait;
-    MulTraitLangItem,            "mul",                mul_trait,               Target::Trait;
-    DivTraitLangItem,            "div",                div_trait,               Target::Trait;
-    RemTraitLangItem,            "rem",                rem_trait,               Target::Trait;
-    NegTraitLangItem,            "neg",                neg_trait,               Target::Trait;
-    NotTraitLangItem,            "not",                not_trait,               Target::Trait;
-    BitXorTraitLangItem,         "bitxor",             bitxor_trait,            Target::Trait;
-    BitAndTraitLangItem,         "bitand",             bitand_trait,            Target::Trait;
-    BitOrTraitLangItem,          "bitor",              bitor_trait,             Target::Trait;
-    ShlTraitLangItem,            "shl",                shl_trait,               Target::Trait;
-    ShrTraitLangItem,            "shr",                shr_trait,               Target::Trait;
-    AddAssignTraitLangItem,      "add_assign",         add_assign_trait,        Target::Trait;
-    SubAssignTraitLangItem,      "sub_assign",         sub_assign_trait,        Target::Trait;
-    MulAssignTraitLangItem,      "mul_assign",         mul_assign_trait,        Target::Trait;
-    DivAssignTraitLangItem,      "div_assign",         div_assign_trait,        Target::Trait;
-    RemAssignTraitLangItem,      "rem_assign",         rem_assign_trait,        Target::Trait;
-    BitXorAssignTraitLangItem,   "bitxor_assign",      bitxor_assign_trait,     Target::Trait;
-    BitAndAssignTraitLangItem,   "bitand_assign",      bitand_assign_trait,     Target::Trait;
-    BitOrAssignTraitLangItem,    "bitor_assign",       bitor_assign_trait,      Target::Trait;
-    ShlAssignTraitLangItem,      "shl_assign",         shl_assign_trait,        Target::Trait;
-    ShrAssignTraitLangItem,      "shr_assign",         shr_assign_trait,        Target::Trait;
-    IndexTraitLangItem,          "index",              index_trait,             Target::Trait;
-    IndexMutTraitLangItem,       "index_mut",          index_mut_trait,         Target::Trait;
-
-    UnsafeCellTypeLangItem,      "unsafe_cell",        unsafe_cell_type,        Target::Struct;
-    VaListTypeLangItem,          "va_list",            va_list,                 Target::Struct;
-
-    DerefTraitLangItem,          "deref",              deref_trait,             Target::Trait;
-    DerefMutTraitLangItem,       "deref_mut",          deref_mut_trait,         Target::Trait;
-    ReceiverTraitLangItem,       "receiver",           receiver_trait,          Target::Trait;
-
-    FnTraitLangItem,             "fn",                 fn_trait,                Target::Trait;
-    FnMutTraitLangItem,          "fn_mut",             fn_mut_trait,            Target::Trait;
-    FnOnceTraitLangItem,         "fn_once",            fn_once_trait,           Target::Trait;
-
-    FutureTraitLangItem,         "future_trait",       future_trait,            Target::Trait;
-    GeneratorStateLangItem,      "generator_state",    gen_state,               Target::Enum;
-    GeneratorTraitLangItem,      "generator",          gen_trait,               Target::Trait;
-    UnpinTraitLangItem,          "unpin",              unpin_trait,             Target::Trait;
-    PinTypeLangItem,             "pin",                pin_type,                Target::Struct;
-
-    // Don't be fooled by the naming here: this lang item denotes `PartialEq`, not `Eq`.
-    EqTraitLangItem,             "eq",                 eq_trait,                Target::Trait;
-    PartialOrdTraitLangItem,     "partial_ord",        partial_ord_trait,       Target::Trait;
-
-    // A number of panic-related lang items. The `panic` item corresponds to
-    // divide-by-zero and various panic cases with `match`. The
-    // `panic_bounds_check` item is for indexing arrays.
-    //
-    // The `begin_unwind` lang item has a predefined symbol name and is sort of
-    // a "weak lang item" in the sense that a crate is not required to have it
-    // defined to use it, but a final product is required to define it
-    // somewhere. Additionally, there are restrictions on crates that use a weak
-    // lang item, but do not have it defined.
-    PanicFnLangItem,             "panic",              panic_fn,                Target::Fn;
-    PanicBoundsCheckFnLangItem,  "panic_bounds_check", panic_bounds_check_fn,   Target::Fn;
-    PanicInfoLangItem,           "panic_info",         panic_info,              Target::Struct;
-    PanicLocationLangItem,       "panic_location",     panic_location,          Target::Struct;
-    PanicImplLangItem,           "panic_impl",         panic_impl,              Target::Fn;
-    // Libstd panic entry point. Necessary for const eval to be able to catch it
-    BeginPanicFnLangItem,        "begin_panic",        begin_panic_fn,          Target::Fn;
-
-    ExchangeMallocFnLangItem,    "exchange_malloc",    exchange_malloc_fn,      Target::Fn;
-    BoxFreeFnLangItem,           "box_free",           box_free_fn,             Target::Fn;
-    DropInPlaceFnLangItem,       "drop_in_place",      drop_in_place_fn,        Target::Fn;
-    OomLangItem,                 "oom",                oom,                     Target::Fn;
-    AllocLayoutLangItem,         "alloc_layout",       alloc_layout,            Target::Struct;
-
-    StartFnLangItem,             "start",              start_fn,                Target::Fn;
-
-    EhPersonalityLangItem,       "eh_personality",     eh_personality,          Target::Fn;
-    EhUnwindResumeLangItem,      "eh_unwind_resume",   eh_unwind_resume,        Target::Fn;
-    EhCatchTypeinfoLangItem,     "eh_catch_typeinfo",  eh_catch_typeinfo,       Target::Static;
-
-    OwnedBoxLangItem,            "owned_box",          owned_box,               Target::Struct;
-
-    PhantomDataItem,             "phantom_data",       phantom_data,            Target::Struct;
-
-    ManuallyDropItem,            "manually_drop",      manually_drop,           Target::Struct;
-
-    YkSwtRecLocLangItem,         "yk_swt_rec_loc",     yk_swt_rec_loc,          Target::Fn;
-
-    MaybeUninitLangItem,         "maybe_uninit",       maybe_uninit,            Target::Union;
-
-    // Align offset for stride != 1; must not panic.
-    AlignOffsetLangItem,         "align_offset",       align_offset_fn,         Target::Fn;
-
-    TerminationTraitLangItem,    "termination",        termination,             Target::Trait;
-
-    Arc,                         "arc",                arc,                     Target::Struct;
-    Rc,                          "rc",                 rc,                      Target::Struct;
-}
-=======
 pub use rustc_hir::weak_lang_items::link_name;
 pub use rustc_hir::{LangItem, LanguageItems};
->>>>>>> be493fe8
 
 impl<'tcx> TyCtxt<'tcx> {
     /// Returns the `DefId` for a given `LangItem`.
