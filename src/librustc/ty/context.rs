//! Type context book-keeping.

use crate::arena::Arena;
use crate::dep_graph::DepGraph;
use crate::dep_graph::{self, DepConstructor, DepNode};
use crate::hir::exports::Export;
use crate::hir::map as hir_map;
use crate::hir::map::DefPathHash;
use crate::ich::{NodeIdHashingMode, StableHashingContext};
use crate::infer::canonical::{Canonical, CanonicalVarInfo, CanonicalVarInfos};
use crate::lint::{struct_lint_level, LintSource};
use crate::middle;
use crate::middle::cstore::CrateStoreDyn;
use crate::middle::cstore::EncodedMetadata;
use crate::middle::lang_items;
use crate::middle::lang_items::PanicLocationLangItem;
use crate::middle::resolve_lifetime::{self, ObjectLifetimeDefault};
use crate::middle::stability;
use crate::mir::interpret::{Allocation, ConstValue, Scalar};
use crate::mir::{
    interpret, BodyAndCache, Field, Local, Place, PlaceElem, ProjectionKind, Promoted,
};
use crate::traits;
use crate::traits::{Clause, Clauses, Goal, GoalKind, Goals};
use crate::ty::free_region_map::FreeRegionMap;
use crate::ty::layout::{LayoutDetails, TargetDataLayout, VariantIdx};
use crate::ty::query;
use crate::ty::steal::Steal;
use crate::ty::subst::{GenericArg, InternalSubsts, Subst, SubstsRef};
use crate::ty::subst::{GenericArgKind, UserSubsts};
use crate::ty::CanonicalPolyFnSig;
use crate::ty::GenericParamDefKind;
use crate::ty::RegionKind;
use crate::ty::ReprOptions;
use crate::ty::TyKind::*;
use crate::ty::{self, DefIdTree, Ty, TypeAndMut};
use crate::ty::{AdtDef, AdtKind, Const, Region};
use crate::ty::{BindingMode, BoundVar};
use crate::ty::{ConstVid, FloatVar, FloatVid, IntVar, IntVid, TyVar, TyVid};
use crate::ty::{ExistentialPredicate, InferTy, ParamTy, PolyFnSig, Predicate, ProjectionTy};
use crate::ty::{InferConst, ParamConst};
use crate::ty::{List, TyKind, TyS};
use crate::util::common::ErrorReported;
use rustc_attr as attr;
use rustc_data_structures::fx::{FxHashMap, FxHashSet};
use rustc_data_structures::profiling::SelfProfilerRef;
use rustc_data_structures::sharded::{IntoPointer, ShardedHashMap};
use rustc_data_structures::stable_hasher::{
    hash_stable_hashmap, HashStable, StableHasher, StableVec,
};
use rustc_data_structures::sync::{self, Lock, Lrc, WorkerLocal};
use rustc_errors::DiagnosticBuilder;
use rustc_hir as hir;
use rustc_hir::def::{DefKind, Res};
use rustc_hir::def_id::{CrateNum, DefId, DefIdMap, DefIdSet, DefIndex, LOCAL_CRATE};
use rustc_hir::{HirId, Node, TraitCandidate};
use rustc_hir::{ItemKind, ItemLocalId, ItemLocalMap, ItemLocalSet};
use rustc_index::vec::{Idx, IndexVec};
use rustc_macros::HashStable;
use rustc_session::config::CrateType;
use rustc_session::config::{BorrowckMode, OutputFilenames};
use rustc_session::lint::{Level, Lint};
use rustc_session::Session;
use rustc_span::source_map::MultiSpan;
use rustc_span::symbol::{kw, sym, Symbol};
use rustc_span::Span;
use rustc_target::spec::abi;
use syntax::ast;
use syntax::expand::allocator::AllocatorKind;
use syntax::node_id::NodeMap;

use smallvec::SmallVec;
use std::any::Any;
use std::borrow::Borrow;
use std::cmp::Ordering;
use std::collections::hash_map::{self, Entry};
use std::fmt;
use std::hash::{Hash, Hasher};
use std::iter;
use std::mem;
use std::ops::{Bound, Deref};
use std::sync::Arc;
<<<<<<< HEAD
use rustc_target::spec::abi;
use rustc_macros::HashStable;
use syntax::ast;
use syntax::attr;
use syntax::source_map::MultiSpan;
use syntax::feature_gate;
use syntax::symbol::{Symbol, kw, sym};
use syntax_pos::Span;
use crate::sir::SirCx;
use std::cell::RefCell;

pub struct AllArenas {
    pub interner: SyncDroplessArena,
}

impl AllArenas {
    pub fn new() -> Self {
        AllArenas {
            interner: SyncDroplessArena::default(),
        }
    }
}
=======
>>>>>>> b6690a8c

type InternedSet<'tcx, T> = ShardedHashMap<Interned<'tcx, T>, ()>;

pub struct CtxtInterners<'tcx> {
    /// The arena that types, regions, etc. are allocated from.
    arena: &'tcx WorkerLocal<Arena<'tcx>>,

    /// Specifically use a speedy hash algorithm for these hash sets, since
    /// they're accessed quite often.
    type_: InternedSet<'tcx, TyS<'tcx>>,
    type_list: InternedSet<'tcx, List<Ty<'tcx>>>,
    substs: InternedSet<'tcx, InternalSubsts<'tcx>>,
    canonical_var_infos: InternedSet<'tcx, List<CanonicalVarInfo>>,
    region: InternedSet<'tcx, RegionKind>,
    existential_predicates: InternedSet<'tcx, List<ExistentialPredicate<'tcx>>>,
    predicates: InternedSet<'tcx, List<Predicate<'tcx>>>,
    clauses: InternedSet<'tcx, List<Clause<'tcx>>>,
    goal: InternedSet<'tcx, GoalKind<'tcx>>,
    goal_list: InternedSet<'tcx, List<Goal<'tcx>>>,
    projs: InternedSet<'tcx, List<ProjectionKind>>,
    place_elems: InternedSet<'tcx, List<PlaceElem<'tcx>>>,
    const_: InternedSet<'tcx, Const<'tcx>>,
}

impl<'tcx> CtxtInterners<'tcx> {
    fn new(arena: &'tcx WorkerLocal<Arena<'tcx>>) -> CtxtInterners<'tcx> {
        CtxtInterners {
            arena,
            type_: Default::default(),
            type_list: Default::default(),
            substs: Default::default(),
            region: Default::default(),
            existential_predicates: Default::default(),
            canonical_var_infos: Default::default(),
            predicates: Default::default(),
            clauses: Default::default(),
            goal: Default::default(),
            goal_list: Default::default(),
            projs: Default::default(),
            place_elems: Default::default(),
            const_: Default::default(),
        }
    }

    /// Interns a type.
    #[allow(rustc::usage_of_ty_tykind)]
    #[inline(never)]
    fn intern_ty(&self, kind: TyKind<'tcx>) -> Ty<'tcx> {
        self.type_
            .intern(kind, |kind| {
                let flags = super::flags::FlagComputation::for_kind(&kind);

                let ty_struct = TyS {
                    kind,
                    flags: flags.flags,
                    outer_exclusive_binder: flags.outer_exclusive_binder,
                };

                Interned(self.arena.alloc(ty_struct))
            })
            .0
    }
}

pub struct CommonTypes<'tcx> {
    pub unit: Ty<'tcx>,
    pub bool: Ty<'tcx>,
    pub char: Ty<'tcx>,
    pub isize: Ty<'tcx>,
    pub i8: Ty<'tcx>,
    pub i16: Ty<'tcx>,
    pub i32: Ty<'tcx>,
    pub i64: Ty<'tcx>,
    pub i128: Ty<'tcx>,
    pub usize: Ty<'tcx>,
    pub u8: Ty<'tcx>,
    pub u16: Ty<'tcx>,
    pub u32: Ty<'tcx>,
    pub u64: Ty<'tcx>,
    pub u128: Ty<'tcx>,
    pub f32: Ty<'tcx>,
    pub f64: Ty<'tcx>,
    pub never: Ty<'tcx>,
    pub self_param: Ty<'tcx>,
    pub err: Ty<'tcx>,

    /// Dummy type used for the `Self` of a `TraitRef` created for converting
    /// a trait object, and which gets removed in `ExistentialTraitRef`.
    /// This type must not appear anywhere in other converted types.
    pub trait_object_dummy_self: Ty<'tcx>,
}

pub struct CommonLifetimes<'tcx> {
    /// `ReEmpty` in the root universe.
    pub re_root_empty: Region<'tcx>,

    /// `ReStatic`
    pub re_static: Region<'tcx>,

    /// Erased region, used after type-checking
    pub re_erased: Region<'tcx>,
}

pub struct CommonConsts<'tcx> {
    pub err: &'tcx Const<'tcx>,
}

pub struct LocalTableInContext<'a, V> {
    local_id_root: Option<DefId>,
    data: &'a ItemLocalMap<V>,
}

/// Validate that the given HirId (respectively its `local_id` part) can be
/// safely used as a key in the tables of a TypeckTable. For that to be
/// the case, the HirId must have the same `owner` as all the other IDs in
/// this table (signified by `local_id_root`). Otherwise the HirId
/// would be in a different frame of reference and using its `local_id`
/// would result in lookup errors, or worse, in silently wrong data being
/// stored/returned.
fn validate_hir_id_for_typeck_tables(
    local_id_root: Option<DefId>,
    hir_id: hir::HirId,
    mut_access: bool,
) {
    if let Some(local_id_root) = local_id_root {
        if hir_id.owner != local_id_root.index {
            ty::tls::with(|tcx| {
                bug!(
                    "node {} with HirId::owner {:?} cannot be placed in \
                        TypeckTables with local_id_root {:?}",
                    tcx.hir().node_to_string(hir_id),
                    DefId::local(hir_id.owner),
                    local_id_root
                )
            });
        }
    } else {
        // We use "Null Object" TypeckTables in some of the analysis passes.
        // These are just expected to be empty and their `local_id_root` is
        // `None`. Therefore we cannot verify whether a given `HirId` would
        // be a valid key for the given table. Instead we make sure that
        // nobody tries to write to such a Null Object table.
        if mut_access {
            bug!("access to invalid TypeckTables")
        }
    }
}

impl<'a, V> LocalTableInContext<'a, V> {
    pub fn contains_key(&self, id: hir::HirId) -> bool {
        validate_hir_id_for_typeck_tables(self.local_id_root, id, false);
        self.data.contains_key(&id.local_id)
    }

    pub fn get(&self, id: hir::HirId) -> Option<&V> {
        validate_hir_id_for_typeck_tables(self.local_id_root, id, false);
        self.data.get(&id.local_id)
    }

    pub fn iter(&self) -> hash_map::Iter<'_, hir::ItemLocalId, V> {
        self.data.iter()
    }
}

impl<'a, V> ::std::ops::Index<hir::HirId> for LocalTableInContext<'a, V> {
    type Output = V;

    fn index(&self, key: hir::HirId) -> &V {
        self.get(key).expect("LocalTableInContext: key not found")
    }
}

pub struct LocalTableInContextMut<'a, V> {
    local_id_root: Option<DefId>,
    data: &'a mut ItemLocalMap<V>,
}

impl<'a, V> LocalTableInContextMut<'a, V> {
    pub fn get_mut(&mut self, id: hir::HirId) -> Option<&mut V> {
        validate_hir_id_for_typeck_tables(self.local_id_root, id, true);
        self.data.get_mut(&id.local_id)
    }

    pub fn entry(&mut self, id: hir::HirId) -> Entry<'_, hir::ItemLocalId, V> {
        validate_hir_id_for_typeck_tables(self.local_id_root, id, true);
        self.data.entry(id.local_id)
    }

    pub fn insert(&mut self, id: hir::HirId, val: V) -> Option<V> {
        validate_hir_id_for_typeck_tables(self.local_id_root, id, true);
        self.data.insert(id.local_id, val)
    }

    pub fn remove(&mut self, id: hir::HirId) -> Option<V> {
        validate_hir_id_for_typeck_tables(self.local_id_root, id, true);
        self.data.remove(&id.local_id)
    }
}

/// All information necessary to validate and reveal an `impl Trait`.
#[derive(RustcEncodable, RustcDecodable, Debug, HashStable)]
pub struct ResolvedOpaqueTy<'tcx> {
    /// The revealed type as seen by this function.
    pub concrete_type: Ty<'tcx>,
    /// Generic parameters on the opaque type as passed by this function.
    /// For `type Foo<A, B> = impl Bar<A, B>; fn foo<T, U>() -> Foo<T, U> { .. }`
    /// this is `[T, U]`, not `[A, B]`.
    pub substs: SubstsRef<'tcx>,
}

/// Whenever a value may be live across a generator yield, the type of that value winds up in the
/// `GeneratorInteriorTypeCause` struct. This struct adds additional information about such
/// captured types that can be useful for diagnostics. In particular, it stores the span that
/// caused a given type to be recorded, along with the scope that enclosed the value (which can
/// be used to find the await that the value is live across).
///
/// For example:
///
/// ```ignore (pseudo-Rust)
/// async move {
///     let x: T = ...;
///     foo.await
///     ...
/// }
/// ```
///
/// Here, we would store the type `T`, the span of the value `x`, and the "scope-span" for
/// the scope that contains `x`.
#[derive(RustcEncodable, RustcDecodable, Clone, Debug, Eq, Hash, PartialEq, HashStable)]
pub struct GeneratorInteriorTypeCause<'tcx> {
    /// Type of the captured binding.
    pub ty: Ty<'tcx>,
    /// Span of the binding that was captured.
    pub span: Span,
    /// Span of the scope of the captured binding.
    pub scope_span: Option<Span>,
    /// Expr which the type evaluated from.
    pub expr: Option<hir::HirId>,
}

#[derive(RustcEncodable, RustcDecodable, Debug)]
pub struct TypeckTables<'tcx> {
    /// The HirId::owner all ItemLocalIds in this table are relative to.
    pub local_id_root: Option<DefId>,

    /// Resolved definitions for `<T>::X` associated paths and
    /// method calls, including those of overloaded operators.
    type_dependent_defs: ItemLocalMap<Result<(DefKind, DefId), ErrorReported>>,

    /// Resolved field indices for field accesses in expressions (`S { field }`, `obj.field`)
    /// or patterns (`S { field }`). The index is often useful by itself, but to learn more
    /// about the field you also need definition of the variant to which the field
    /// belongs, but it may not exist if it's a tuple field (`tuple.0`).
    field_indices: ItemLocalMap<usize>,

    /// Stores the types for various nodes in the AST. Note that this table
    /// is not guaranteed to be populated until after typeck. See
    /// typeck::check::fn_ctxt for details.
    node_types: ItemLocalMap<Ty<'tcx>>,

    /// Stores the type parameters which were substituted to obtain the type
    /// of this node. This only applies to nodes that refer to entities
    /// parameterized by type parameters, such as generic fns, types, or
    /// other items.
    node_substs: ItemLocalMap<SubstsRef<'tcx>>,

    /// This will either store the canonicalized types provided by the user
    /// or the substitutions that the user explicitly gave (if any) attached
    /// to `id`. These will not include any inferred values. The canonical form
    /// is used to capture things like `_` or other unspecified values.
    ///
    /// For example, if the user wrote `foo.collect::<Vec<_>>()`, then the
    /// canonical substitutions would include only `for<X> { Vec<X> }`.
    ///
    /// See also `AscribeUserType` statement in MIR.
    user_provided_types: ItemLocalMap<CanonicalUserType<'tcx>>,

    /// Stores the canonicalized types provided by the user. See also
    /// `AscribeUserType` statement in MIR.
    pub user_provided_sigs: DefIdMap<CanonicalPolyFnSig<'tcx>>,

    adjustments: ItemLocalMap<Vec<ty::adjustment::Adjustment<'tcx>>>,

    /// Stores the actual binding mode for all instances of hir::BindingAnnotation.
    pat_binding_modes: ItemLocalMap<BindingMode>,

    /// Stores the types which were implicitly dereferenced in pattern binding modes
    /// for later usage in HAIR lowering. For example,
    ///
    /// ```
    /// match &&Some(5i32) {
    ///     Some(n) => {},
    ///     _ => {},
    /// }
    /// ```
    /// leads to a `vec![&&Option<i32>, &Option<i32>]`. Empty vectors are not stored.
    ///
    /// See:
    /// https://github.com/rust-lang/rfcs/blob/master/text/2005-match-ergonomics.md#definitions
    pat_adjustments: ItemLocalMap<Vec<Ty<'tcx>>>,

    /// Borrows
    pub upvar_capture_map: ty::UpvarCaptureMap<'tcx>,

    /// Records the reasons that we picked the kind of each closure;
    /// not all closures are present in the map.
    closure_kind_origins: ItemLocalMap<(Span, ast::Name)>,

    /// For each fn, records the "liberated" types of its arguments
    /// and return type. Liberated means that all bound regions
    /// (including late-bound regions) are replaced with free
    /// equivalents. This table is not used in codegen (since regions
    /// are erased there) and hence is not serialized to metadata.
    liberated_fn_sigs: ItemLocalMap<ty::FnSig<'tcx>>,

    /// For each FRU expression, record the normalized types of the fields
    /// of the struct - this is needed because it is non-trivial to
    /// normalize while preserving regions. This table is used only in
    /// MIR construction and hence is not serialized to metadata.
    fru_field_types: ItemLocalMap<Vec<Ty<'tcx>>>,

    /// For every coercion cast we add the HIR node ID of the cast
    /// expression to this set.
    coercion_casts: ItemLocalSet,

    /// Set of trait imports actually used in the method resolution.
    /// This is used for warning unused imports. During type
    /// checking, this `Lrc` should not be cloned: it must have a ref-count
    /// of 1 so that we can insert things into the set mutably.
    pub used_trait_imports: Lrc<DefIdSet>,

    /// If any errors occurred while type-checking this body,
    /// this field will be set to `true`.
    pub tainted_by_errors: bool,

    /// Stores the free-region relationships that were deduced from
    /// its where-clauses and parameter types. These are then
    /// read-again by borrowck.
    pub free_region_map: FreeRegionMap<'tcx>,

    /// All the opaque types that are restricted to concrete types
    /// by this function.
    pub concrete_opaque_types: FxHashMap<DefId, ResolvedOpaqueTy<'tcx>>,

    /// Given the closure ID this map provides the list of UpvarIDs used by it.
    /// The upvarID contains the HIR node ID and it also contains the full path
    /// leading to the member of the struct or tuple that is used instead of the
    /// entire variable.
    pub upvar_list: ty::UpvarListMap,

    /// Stores the type, expression, span and optional scope span of all types
    /// that are live across the yield of this generator (if a generator).
    pub generator_interior_types: Vec<GeneratorInteriorTypeCause<'tcx>>,
}

impl<'tcx> TypeckTables<'tcx> {
    pub fn empty(local_id_root: Option<DefId>) -> TypeckTables<'tcx> {
        TypeckTables {
            local_id_root,
            type_dependent_defs: Default::default(),
            field_indices: Default::default(),
            user_provided_types: Default::default(),
            user_provided_sigs: Default::default(),
            node_types: Default::default(),
            node_substs: Default::default(),
            adjustments: Default::default(),
            pat_binding_modes: Default::default(),
            pat_adjustments: Default::default(),
            upvar_capture_map: Default::default(),
            closure_kind_origins: Default::default(),
            liberated_fn_sigs: Default::default(),
            fru_field_types: Default::default(),
            coercion_casts: Default::default(),
            used_trait_imports: Lrc::new(Default::default()),
            tainted_by_errors: false,
            free_region_map: Default::default(),
            concrete_opaque_types: Default::default(),
            upvar_list: Default::default(),
            generator_interior_types: Default::default(),
        }
    }

    /// Returns the final resolution of a `QPath` in an `Expr` or `Pat` node.
    pub fn qpath_res(&self, qpath: &hir::QPath<'_>, id: hir::HirId) -> Res {
        match *qpath {
            hir::QPath::Resolved(_, ref path) => path.res,
            hir::QPath::TypeRelative(..) => self
                .type_dependent_def(id)
                .map_or(Res::Err, |(kind, def_id)| Res::Def(kind, def_id)),
        }
    }

    pub fn type_dependent_defs(
        &self,
    ) -> LocalTableInContext<'_, Result<(DefKind, DefId), ErrorReported>> {
        LocalTableInContext { local_id_root: self.local_id_root, data: &self.type_dependent_defs }
    }

    pub fn type_dependent_def(&self, id: HirId) -> Option<(DefKind, DefId)> {
        validate_hir_id_for_typeck_tables(self.local_id_root, id, false);
        self.type_dependent_defs.get(&id.local_id).cloned().and_then(|r| r.ok())
    }

    pub fn type_dependent_def_id(&self, id: HirId) -> Option<DefId> {
        self.type_dependent_def(id).map(|(_, def_id)| def_id)
    }

    pub fn type_dependent_defs_mut(
        &mut self,
    ) -> LocalTableInContextMut<'_, Result<(DefKind, DefId), ErrorReported>> {
        LocalTableInContextMut {
            local_id_root: self.local_id_root,
            data: &mut self.type_dependent_defs,
        }
    }

    pub fn field_indices(&self) -> LocalTableInContext<'_, usize> {
        LocalTableInContext { local_id_root: self.local_id_root, data: &self.field_indices }
    }

    pub fn field_indices_mut(&mut self) -> LocalTableInContextMut<'_, usize> {
        LocalTableInContextMut { local_id_root: self.local_id_root, data: &mut self.field_indices }
    }

    pub fn user_provided_types(&self) -> LocalTableInContext<'_, CanonicalUserType<'tcx>> {
        LocalTableInContext { local_id_root: self.local_id_root, data: &self.user_provided_types }
    }

    pub fn user_provided_types_mut(
        &mut self,
    ) -> LocalTableInContextMut<'_, CanonicalUserType<'tcx>> {
        LocalTableInContextMut {
            local_id_root: self.local_id_root,
            data: &mut self.user_provided_types,
        }
    }

    pub fn node_types(&self) -> LocalTableInContext<'_, Ty<'tcx>> {
        LocalTableInContext { local_id_root: self.local_id_root, data: &self.node_types }
    }

    pub fn node_types_mut(&mut self) -> LocalTableInContextMut<'_, Ty<'tcx>> {
        LocalTableInContextMut { local_id_root: self.local_id_root, data: &mut self.node_types }
    }

    pub fn node_type(&self, id: hir::HirId) -> Ty<'tcx> {
        self.node_type_opt(id).unwrap_or_else(|| {
            bug!("node_type: no type for node `{}`", tls::with(|tcx| tcx.hir().node_to_string(id)))
        })
    }

    pub fn node_type_opt(&self, id: hir::HirId) -> Option<Ty<'tcx>> {
        validate_hir_id_for_typeck_tables(self.local_id_root, id, false);
        self.node_types.get(&id.local_id).cloned()
    }

    pub fn node_substs_mut(&mut self) -> LocalTableInContextMut<'_, SubstsRef<'tcx>> {
        LocalTableInContextMut { local_id_root: self.local_id_root, data: &mut self.node_substs }
    }

    pub fn node_substs(&self, id: hir::HirId) -> SubstsRef<'tcx> {
        validate_hir_id_for_typeck_tables(self.local_id_root, id, false);
        self.node_substs.get(&id.local_id).cloned().unwrap_or_else(|| InternalSubsts::empty())
    }

    pub fn node_substs_opt(&self, id: hir::HirId) -> Option<SubstsRef<'tcx>> {
        validate_hir_id_for_typeck_tables(self.local_id_root, id, false);
        self.node_substs.get(&id.local_id).cloned()
    }

    // Returns the type of a pattern as a monotype. Like @expr_ty, this function
    // doesn't provide type parameter substitutions.
    pub fn pat_ty(&self, pat: &hir::Pat<'_>) -> Ty<'tcx> {
        self.node_type(pat.hir_id)
    }

    pub fn pat_ty_opt(&self, pat: &hir::Pat<'_>) -> Option<Ty<'tcx>> {
        self.node_type_opt(pat.hir_id)
    }

    // Returns the type of an expression as a monotype.
    //
    // NB (1): This is the PRE-ADJUSTMENT TYPE for the expression.  That is, in
    // some cases, we insert `Adjustment` annotations such as auto-deref or
    // auto-ref.  The type returned by this function does not consider such
    // adjustments.  See `expr_ty_adjusted()` instead.
    //
    // NB (2): This type doesn't provide type parameter substitutions; e.g., if you
    // ask for the type of "id" in "id(3)", it will return "fn(&isize) -> isize"
    // instead of "fn(ty) -> T with T = isize".
    pub fn expr_ty(&self, expr: &hir::Expr<'_>) -> Ty<'tcx> {
        self.node_type(expr.hir_id)
    }

    pub fn expr_ty_opt(&self, expr: &hir::Expr<'_>) -> Option<Ty<'tcx>> {
        self.node_type_opt(expr.hir_id)
    }

    pub fn adjustments(&self) -> LocalTableInContext<'_, Vec<ty::adjustment::Adjustment<'tcx>>> {
        LocalTableInContext { local_id_root: self.local_id_root, data: &self.adjustments }
    }

    pub fn adjustments_mut(
        &mut self,
    ) -> LocalTableInContextMut<'_, Vec<ty::adjustment::Adjustment<'tcx>>> {
        LocalTableInContextMut { local_id_root: self.local_id_root, data: &mut self.adjustments }
    }

    pub fn expr_adjustments(&self, expr: &hir::Expr<'_>) -> &[ty::adjustment::Adjustment<'tcx>] {
        validate_hir_id_for_typeck_tables(self.local_id_root, expr.hir_id, false);
        self.adjustments.get(&expr.hir_id.local_id).map_or(&[], |a| &a[..])
    }

    /// Returns the type of `expr`, considering any `Adjustment`
    /// entry recorded for that expression.
    pub fn expr_ty_adjusted(&self, expr: &hir::Expr<'_>) -> Ty<'tcx> {
        self.expr_adjustments(expr).last().map_or_else(|| self.expr_ty(expr), |adj| adj.target)
    }

    pub fn expr_ty_adjusted_opt(&self, expr: &hir::Expr<'_>) -> Option<Ty<'tcx>> {
        self.expr_adjustments(expr).last().map(|adj| adj.target).or_else(|| self.expr_ty_opt(expr))
    }

    pub fn is_method_call(&self, expr: &hir::Expr<'_>) -> bool {
        // Only paths and method calls/overloaded operators have
        // entries in type_dependent_defs, ignore the former here.
        if let hir::ExprKind::Path(_) = expr.kind {
            return false;
        }

        match self.type_dependent_defs().get(expr.hir_id) {
            Some(Ok((DefKind::Method, _))) => true,
            _ => false,
        }
    }

    pub fn extract_binding_mode(&self, s: &Session, id: HirId, sp: Span) -> Option<BindingMode> {
        self.pat_binding_modes().get(id).copied().or_else(|| {
            s.delay_span_bug(sp, "missing binding mode");
            None
        })
    }

    pub fn pat_binding_modes(&self) -> LocalTableInContext<'_, BindingMode> {
        LocalTableInContext { local_id_root: self.local_id_root, data: &self.pat_binding_modes }
    }

    pub fn pat_binding_modes_mut(&mut self) -> LocalTableInContextMut<'_, BindingMode> {
        LocalTableInContextMut {
            local_id_root: self.local_id_root,
            data: &mut self.pat_binding_modes,
        }
    }

    pub fn pat_adjustments(&self) -> LocalTableInContext<'_, Vec<Ty<'tcx>>> {
        LocalTableInContext { local_id_root: self.local_id_root, data: &self.pat_adjustments }
    }

    pub fn pat_adjustments_mut(&mut self) -> LocalTableInContextMut<'_, Vec<Ty<'tcx>>> {
        LocalTableInContextMut {
            local_id_root: self.local_id_root,
            data: &mut self.pat_adjustments,
        }
    }

    pub fn upvar_capture(&self, upvar_id: ty::UpvarId) -> ty::UpvarCapture<'tcx> {
        self.upvar_capture_map[&upvar_id]
    }

    pub fn closure_kind_origins(&self) -> LocalTableInContext<'_, (Span, ast::Name)> {
        LocalTableInContext { local_id_root: self.local_id_root, data: &self.closure_kind_origins }
    }

    pub fn closure_kind_origins_mut(&mut self) -> LocalTableInContextMut<'_, (Span, ast::Name)> {
        LocalTableInContextMut {
            local_id_root: self.local_id_root,
            data: &mut self.closure_kind_origins,
        }
    }

    pub fn liberated_fn_sigs(&self) -> LocalTableInContext<'_, ty::FnSig<'tcx>> {
        LocalTableInContext { local_id_root: self.local_id_root, data: &self.liberated_fn_sigs }
    }

    pub fn liberated_fn_sigs_mut(&mut self) -> LocalTableInContextMut<'_, ty::FnSig<'tcx>> {
        LocalTableInContextMut {
            local_id_root: self.local_id_root,
            data: &mut self.liberated_fn_sigs,
        }
    }

    pub fn fru_field_types(&self) -> LocalTableInContext<'_, Vec<Ty<'tcx>>> {
        LocalTableInContext { local_id_root: self.local_id_root, data: &self.fru_field_types }
    }

    pub fn fru_field_types_mut(&mut self) -> LocalTableInContextMut<'_, Vec<Ty<'tcx>>> {
        LocalTableInContextMut {
            local_id_root: self.local_id_root,
            data: &mut self.fru_field_types,
        }
    }

    pub fn is_coercion_cast(&self, hir_id: hir::HirId) -> bool {
        validate_hir_id_for_typeck_tables(self.local_id_root, hir_id, true);
        self.coercion_casts.contains(&hir_id.local_id)
    }

    pub fn set_coercion_cast(&mut self, id: ItemLocalId) {
        self.coercion_casts.insert(id);
    }

    pub fn coercion_casts(&self) -> &ItemLocalSet {
        &self.coercion_casts
    }
}

impl<'a, 'tcx> HashStable<StableHashingContext<'a>> for TypeckTables<'tcx> {
    fn hash_stable(&self, hcx: &mut StableHashingContext<'a>, hasher: &mut StableHasher) {
        let ty::TypeckTables {
            local_id_root,
            ref type_dependent_defs,
            ref field_indices,
            ref user_provided_types,
            ref user_provided_sigs,
            ref node_types,
            ref node_substs,
            ref adjustments,
            ref pat_binding_modes,
            ref pat_adjustments,
            ref upvar_capture_map,
            ref closure_kind_origins,
            ref liberated_fn_sigs,
            ref fru_field_types,

            ref coercion_casts,

            ref used_trait_imports,
            tainted_by_errors,
            ref free_region_map,
            ref concrete_opaque_types,
            ref upvar_list,
            ref generator_interior_types,
        } = *self;

        hcx.with_node_id_hashing_mode(NodeIdHashingMode::HashDefPath, |hcx| {
            type_dependent_defs.hash_stable(hcx, hasher);
            field_indices.hash_stable(hcx, hasher);
            user_provided_types.hash_stable(hcx, hasher);
            user_provided_sigs.hash_stable(hcx, hasher);
            node_types.hash_stable(hcx, hasher);
            node_substs.hash_stable(hcx, hasher);
            adjustments.hash_stable(hcx, hasher);
            pat_binding_modes.hash_stable(hcx, hasher);
            pat_adjustments.hash_stable(hcx, hasher);
            hash_stable_hashmap(hcx, hasher, upvar_capture_map, |up_var_id, hcx| {
                let ty::UpvarId { var_path, closure_expr_id } = *up_var_id;

                let local_id_root = local_id_root.expect("trying to hash invalid TypeckTables");

                let var_owner_def_id =
                    DefId { krate: local_id_root.krate, index: var_path.hir_id.owner };
                let closure_def_id =
                    DefId { krate: local_id_root.krate, index: closure_expr_id.to_def_id().index };
                (
                    hcx.def_path_hash(var_owner_def_id),
                    var_path.hir_id.local_id,
                    hcx.def_path_hash(closure_def_id),
                )
            });

            closure_kind_origins.hash_stable(hcx, hasher);
            liberated_fn_sigs.hash_stable(hcx, hasher);
            fru_field_types.hash_stable(hcx, hasher);
            coercion_casts.hash_stable(hcx, hasher);
            used_trait_imports.hash_stable(hcx, hasher);
            tainted_by_errors.hash_stable(hcx, hasher);
            free_region_map.hash_stable(hcx, hasher);
            concrete_opaque_types.hash_stable(hcx, hasher);
            upvar_list.hash_stable(hcx, hasher);
            generator_interior_types.hash_stable(hcx, hasher);
        })
    }
}

rustc_index::newtype_index! {
    pub struct UserTypeAnnotationIndex {
        derive [HashStable]
        DEBUG_FORMAT = "UserType({})",
        const START_INDEX = 0,
    }
}

/// Mapping of type annotation indices to canonical user type annotations.
pub type CanonicalUserTypeAnnotations<'tcx> =
    IndexVec<UserTypeAnnotationIndex, CanonicalUserTypeAnnotation<'tcx>>;

#[derive(Clone, Debug, RustcEncodable, RustcDecodable, HashStable, TypeFoldable, Lift)]
pub struct CanonicalUserTypeAnnotation<'tcx> {
    pub user_ty: CanonicalUserType<'tcx>,
    pub span: Span,
    pub inferred_ty: Ty<'tcx>,
}

/// Canonicalized user type annotation.
pub type CanonicalUserType<'tcx> = Canonical<'tcx, UserType<'tcx>>;

impl CanonicalUserType<'tcx> {
    /// Returns `true` if this represents a substitution of the form `[?0, ?1, ?2]`,
    /// i.e., each thing is mapped to a canonical variable with the same index.
    pub fn is_identity(&self) -> bool {
        match self.value {
            UserType::Ty(_) => false,
            UserType::TypeOf(_, user_substs) => {
                if user_substs.user_self_ty.is_some() {
                    return false;
                }

                user_substs.substs.iter().zip(BoundVar::new(0)..).all(|(kind, cvar)| {
                    match kind.unpack() {
                        GenericArgKind::Type(ty) => match ty.kind {
                            ty::Bound(debruijn, b) => {
                                // We only allow a `ty::INNERMOST` index in substitutions.
                                assert_eq!(debruijn, ty::INNERMOST);
                                cvar == b.var
                            }
                            _ => false,
                        },

                        GenericArgKind::Lifetime(r) => match r {
                            ty::ReLateBound(debruijn, br) => {
                                // We only allow a `ty::INNERMOST` index in substitutions.
                                assert_eq!(*debruijn, ty::INNERMOST);
                                cvar == br.assert_bound_var()
                            }
                            _ => false,
                        },

                        GenericArgKind::Const(ct) => match ct.val {
                            ty::ConstKind::Bound(debruijn, b) => {
                                // We only allow a `ty::INNERMOST` index in substitutions.
                                assert_eq!(debruijn, ty::INNERMOST);
                                cvar == b
                            }
                            _ => false,
                        },
                    }
                })
            }
        }
    }
}

/// A user-given type annotation attached to a constant. These arise
/// from constants that are named via paths, like `Foo::<A>::new` and
/// so forth.
#[derive(Copy, Clone, Debug, PartialEq, RustcEncodable, RustcDecodable)]
#[derive(HashStable, TypeFoldable, Lift)]
pub enum UserType<'tcx> {
    Ty(Ty<'tcx>),

    /// The canonical type is the result of `type_of(def_id)` with the
    /// given substitutions applied.
    TypeOf(DefId, UserSubsts<'tcx>),
}

impl<'tcx> CommonTypes<'tcx> {
    fn new(interners: &CtxtInterners<'tcx>) -> CommonTypes<'tcx> {
        let mk = |ty| interners.intern_ty(ty);

        CommonTypes {
            unit: mk(Tuple(List::empty())),
            bool: mk(Bool),
            char: mk(Char),
            never: mk(Never),
            err: mk(Error),
            isize: mk(Int(ast::IntTy::Isize)),
            i8: mk(Int(ast::IntTy::I8)),
            i16: mk(Int(ast::IntTy::I16)),
            i32: mk(Int(ast::IntTy::I32)),
            i64: mk(Int(ast::IntTy::I64)),
            i128: mk(Int(ast::IntTy::I128)),
            usize: mk(Uint(ast::UintTy::Usize)),
            u8: mk(Uint(ast::UintTy::U8)),
            u16: mk(Uint(ast::UintTy::U16)),
            u32: mk(Uint(ast::UintTy::U32)),
            u64: mk(Uint(ast::UintTy::U64)),
            u128: mk(Uint(ast::UintTy::U128)),
            f32: mk(Float(ast::FloatTy::F32)),
            f64: mk(Float(ast::FloatTy::F64)),
            self_param: mk(ty::Param(ty::ParamTy { index: 0, name: kw::SelfUpper })),

            trait_object_dummy_self: mk(Infer(ty::FreshTy(0))),
        }
    }
}

impl<'tcx> CommonLifetimes<'tcx> {
    fn new(interners: &CtxtInterners<'tcx>) -> CommonLifetimes<'tcx> {
        let mk = |r| interners.region.intern(r, |r| Interned(interners.arena.alloc(r))).0;

        CommonLifetimes {
            re_root_empty: mk(RegionKind::ReEmpty(ty::UniverseIndex::ROOT)),
            re_static: mk(RegionKind::ReStatic),
            re_erased: mk(RegionKind::ReErased),
        }
    }
}

impl<'tcx> CommonConsts<'tcx> {
    fn new(interners: &CtxtInterners<'tcx>, types: &CommonTypes<'tcx>) -> CommonConsts<'tcx> {
        let mk_const = |c| interners.const_.intern(c, |c| Interned(interners.arena.alloc(c))).0;

        CommonConsts {
            err: mk_const(ty::Const {
                val: ty::ConstKind::Value(ConstValue::Scalar(Scalar::zst())),
                ty: types.err,
            }),
        }
    }
}

// This struct contains information regarding the `ReFree(FreeRegion)` corresponding to a lifetime
// conflict.
#[derive(Debug)]
pub struct FreeRegionInfo {
    // def id corresponding to FreeRegion
    pub def_id: DefId,
    // the bound region corresponding to FreeRegion
    pub boundregion: ty::BoundRegion,
    // checks if bound region is in Impl Item
    pub is_impl_item: bool,
}

/// The central data structure of the compiler. It stores references
/// to the various **arenas** and also houses the results of the
/// various **compiler queries** that have been performed. See the
/// [rustc guide] for more details.
///
/// [rustc guide]: https://rust-lang.github.io/rustc-guide/ty.html
#[derive(Copy, Clone)]
#[rustc_diagnostic_item = "TyCtxt"]
pub struct TyCtxt<'tcx> {
    gcx: &'tcx GlobalCtxt<'tcx>,
}

impl<'tcx> Deref for TyCtxt<'tcx> {
    type Target = &'tcx GlobalCtxt<'tcx>;
    #[inline(always)]
    fn deref(&self) -> &Self::Target {
        &self.gcx
    }
}

pub struct GlobalCtxt<'tcx> {
    pub arena: &'tcx WorkerLocal<Arena<'tcx>>,

    interners: CtxtInterners<'tcx>,

    cstore: Box<CrateStoreDyn>,

    pub sess: &'tcx Session,

    /// This only ever stores a `LintStore` but we don't want a dependency on that type here.
    ///
    /// FIXME(Centril): consider `dyn LintStoreMarker` once
    /// we can upcast to `Any` for some additional type safety.
    pub lint_store: Lrc<dyn Any + sync::Sync + sync::Send>,

    pub dep_graph: DepGraph,

    pub prof: SelfProfilerRef,

    /// Common types, pre-interned for your convenience.
    pub types: CommonTypes<'tcx>,

    /// Common lifetimes, pre-interned for your convenience.
    pub lifetimes: CommonLifetimes<'tcx>,

    /// Common consts, pre-interned for your convenience.
    pub consts: CommonConsts<'tcx>,

    /// Resolutions of `extern crate` items produced by resolver.
    extern_crate_map: NodeMap<CrateNum>,

    /// Map indicating what traits are in scope for places where this
    /// is relevant; generated by resolve.
    trait_map: FxHashMap<DefIndex, FxHashMap<ItemLocalId, StableVec<TraitCandidate>>>,

    /// Export map produced by name resolution.
    export_map: FxHashMap<DefId, Vec<Export<hir::HirId>>>,

    /// This should usually be accessed with the `tcx.hir()` method.
    pub(crate) hir_map: hir_map::Map<'tcx>,

    /// A map from `DefPathHash` -> `DefId`. Includes `DefId`s from the local crate
    /// as well as all upstream crates. Only populated in incremental mode.
    pub def_path_hash_to_def_id: Option<FxHashMap<DefPathHash, DefId>>,

    pub queries: query::Queries<'tcx>,

    maybe_unused_trait_imports: FxHashSet<DefId>,
    maybe_unused_extern_crates: Vec<(DefId, Span)>,
    /// A map of glob use to a set of names it actually imports. Currently only
    /// used in save-analysis.
    glob_map: FxHashMap<DefId, FxHashSet<ast::Name>>,
    /// Extern prelude entries. The value is `true` if the entry was introduced
    /// via `extern crate` item and not `--extern` option or compiler built-in.
    pub extern_prelude: FxHashMap<ast::Name, bool>,

    // Internal cache for metadata decoding. No need to track deps on this.
    pub rcache: Lock<FxHashMap<ty::CReaderCacheKey, Ty<'tcx>>>,

    /// Caches the results of trait selection. This cache is used
    /// for things that do not have to do with the parameters in scope.
    pub selection_cache: traits::SelectionCache<'tcx>,

    /// Caches the results of trait evaluation. This cache is used
    /// for things that do not have to do with the parameters in scope.
    /// Merge this with `selection_cache`?
    pub evaluation_cache: traits::EvaluationCache<'tcx>,

    /// The definite name of the current crate after taking into account
    /// attributes, commandline parameters, etc.
    pub crate_name: Symbol,

    /// Data layout specification for the current target.
    pub data_layout: TargetDataLayout,

    /// `#[stable]` and `#[unstable]` attributes
    stability_interner: ShardedHashMap<&'tcx attr::Stability, ()>,

    /// `#[rustc_const_stable]` and `#[rustc_const_unstable]` attributes
    const_stability_interner: ShardedHashMap<&'tcx attr::ConstStability, ()>,

    /// Stores the value of constants (and deduplicates the actual memory)
    allocation_interner: ShardedHashMap<&'tcx Allocation, ()>,

    pub alloc_map: Lock<interpret::AllocMap<'tcx>>,

    layout_interner: ShardedHashMap<&'tcx LayoutDetails, ()>,

    output_filenames: Arc<OutputFilenames>,

    /// As each codegen unit completes, it copies the SIR here for serialisation later.
    pub finished_sir_cxs: RefCell<Vec<SirCx>>,
}

impl<'tcx> TyCtxt<'tcx> {
    pub fn alloc_steal_mir(self, mir: BodyAndCache<'tcx>) -> &'tcx Steal<BodyAndCache<'tcx>> {
        self.arena.alloc(Steal::new(mir))
    }

    pub fn alloc_steal_promoted(
        self,
        promoted: IndexVec<Promoted, BodyAndCache<'tcx>>,
    ) -> &'tcx Steal<IndexVec<Promoted, BodyAndCache<'tcx>>> {
        self.arena.alloc(Steal::new(promoted))
    }

    pub fn intern_promoted(
        self,
        promoted: IndexVec<Promoted, BodyAndCache<'tcx>>,
    ) -> &'tcx IndexVec<Promoted, BodyAndCache<'tcx>> {
        self.arena.alloc(promoted)
    }

    pub fn alloc_adt_def(
        self,
        did: DefId,
        kind: AdtKind,
        variants: IndexVec<VariantIdx, ty::VariantDef>,
        repr: ReprOptions,
    ) -> &'tcx ty::AdtDef {
        let def = ty::AdtDef::new(self, did, kind, variants, repr);
        self.arena.alloc(def)
    }

    pub fn intern_const_alloc(self, alloc: Allocation) -> &'tcx Allocation {
        self.allocation_interner.intern(alloc, |alloc| self.arena.alloc(alloc))
    }

    /// Allocates a read-only byte or string literal for `mir::interpret`.
    pub fn allocate_bytes(self, bytes: &[u8]) -> interpret::AllocId {
        // Create an allocation that just contains these bytes.
        let alloc = interpret::Allocation::from_byte_aligned_bytes(bytes);
        let alloc = self.intern_const_alloc(alloc);
        self.alloc_map.lock().create_memory_alloc(alloc)
    }

    pub fn intern_stability(self, stab: attr::Stability) -> &'tcx attr::Stability {
        self.stability_interner.intern(stab, |stab| self.arena.alloc(stab))
    }

    pub fn intern_const_stability(self, stab: attr::ConstStability) -> &'tcx attr::ConstStability {
        self.const_stability_interner.intern(stab, |stab| self.arena.alloc(stab))
    }

    pub fn intern_layout(self, layout: LayoutDetails) -> &'tcx LayoutDetails {
        self.layout_interner.intern(layout, |layout| self.arena.alloc(layout))
    }

    /// Returns a range of the start/end indices specified with the
    /// `rustc_layout_scalar_valid_range` attribute.
    pub fn layout_scalar_valid_range(self, def_id: DefId) -> (Bound<u128>, Bound<u128>) {
        let attrs = self.get_attrs(def_id);
        let get = |name| {
            let attr = match attrs.iter().find(|a| a.check_name(name)) {
                Some(attr) => attr,
                None => return Bound::Unbounded,
            };
            for meta in attr.meta_item_list().expect("rustc_layout_scalar_valid_range takes args") {
                match meta.literal().expect("attribute takes lit").kind {
                    ast::LitKind::Int(a, _) => return Bound::Included(a),
                    _ => span_bug!(attr.span, "rustc_layout_scalar_valid_range expects int arg"),
                }
            }
            span_bug!(attr.span, "no arguments to `rustc_layout_scalar_valid_range` attribute");
        };
        (
            get(sym::rustc_layout_scalar_valid_range_start),
            get(sym::rustc_layout_scalar_valid_range_end),
        )
    }

    pub fn lift<T: ?Sized + Lift<'tcx>>(self, value: &T) -> Option<T::Lifted> {
        value.lift_to_tcx(self)
    }

    /// Creates a type context and call the closure with a `TyCtxt` reference
    /// to the context. The closure enforces that the type context and any interned
    /// value (types, substs, etc.) can only be used while `ty::tls` has a valid
    /// reference to the context, to allow formatting values that need it.
    pub fn create_global_ctxt(
        s: &'tcx Session,
        lint_store: Lrc<dyn Any + sync::Send + sync::Sync>,
        local_providers: ty::query::Providers<'tcx>,
        extern_providers: ty::query::Providers<'tcx>,
        arena: &'tcx WorkerLocal<Arena<'tcx>>,
        resolutions: ty::ResolverOutputs,
        hir: hir_map::Map<'tcx>,
        on_disk_query_result_cache: query::OnDiskCache<'tcx>,
        crate_name: &str,
        output_filenames: &OutputFilenames,
    ) -> GlobalCtxt<'tcx> {
        let data_layout = TargetDataLayout::parse(&s.target.target).unwrap_or_else(|err| {
            s.fatal(&err);
        });
        let interners = CtxtInterners::new(arena);
        let common_types = CommonTypes::new(&interners);
        let common_lifetimes = CommonLifetimes::new(&interners);
        let common_consts = CommonConsts::new(&interners, &common_types);
        let dep_graph = hir.dep_graph.clone();
        let cstore = resolutions.cstore;
        let crates = cstore.crates_untracked();
        let max_cnum = crates.iter().map(|c| c.as_usize()).max().unwrap_or(0);
        let mut providers = IndexVec::from_elem_n(extern_providers, max_cnum + 1);
        providers[LOCAL_CRATE] = local_providers;

        let def_path_hash_to_def_id = if s.opts.build_dep_graph() {
            let def_path_tables = crates
                .iter()
                .map(|&cnum| (cnum, cstore.def_path_table(cnum)))
                .chain(iter::once((LOCAL_CRATE, hir.definitions().def_path_table())));

            // Precompute the capacity of the hashmap so we don't have to
            // re-allocate when populating it.
            let capacity = def_path_tables.clone().map(|(_, t)| t.size()).sum::<usize>();

            let mut map: FxHashMap<_, _> =
                FxHashMap::with_capacity_and_hasher(capacity, ::std::default::Default::default());

            for (cnum, def_path_table) in def_path_tables {
                def_path_table.add_def_path_hashes_to(cnum, &mut map);
            }

            Some(map)
        } else {
            None
        };

        let mut trait_map: FxHashMap<_, FxHashMap<_, _>> = FxHashMap::default();
        for (k, v) in resolutions.trait_map {
            let hir_id = hir.node_to_hir_id(k);
            let map = trait_map.entry(hir_id.owner).or_default();
            map.insert(hir_id.local_id, StableVec::new(v));
        }

        GlobalCtxt {
            sess: s,
            lint_store,
            cstore,
            arena,
            interners,
            dep_graph,
            prof: s.prof.clone(),
            types: common_types,
            lifetimes: common_lifetimes,
            consts: common_consts,
            extern_crate_map: resolutions.extern_crate_map,
            trait_map,
            export_map: resolutions
                .export_map
                .into_iter()
                .map(|(k, v)| {
                    let exports: Vec<_> =
                        v.into_iter().map(|e| e.map_id(|id| hir.node_to_hir_id(id))).collect();
                    (k, exports)
                })
                .collect(),
            maybe_unused_trait_imports: resolutions
                .maybe_unused_trait_imports
                .into_iter()
                .map(|id| hir.local_def_id_from_node_id(id))
                .collect(),
            maybe_unused_extern_crates: resolutions
                .maybe_unused_extern_crates
                .into_iter()
                .map(|(id, sp)| (hir.local_def_id_from_node_id(id), sp))
                .collect(),
            glob_map: resolutions
                .glob_map
                .into_iter()
                .map(|(id, names)| (hir.local_def_id_from_node_id(id), names))
                .collect(),
            extern_prelude: resolutions.extern_prelude,
            hir_map: hir,
            def_path_hash_to_def_id,
            queries: query::Queries::new(providers, extern_providers, on_disk_query_result_cache),
            rcache: Default::default(),
            selection_cache: Default::default(),
            evaluation_cache: Default::default(),
            crate_name: Symbol::intern(crate_name),
            data_layout,
            layout_interner: Default::default(),
            stability_interner: Default::default(),
            const_stability_interner: Default::default(),
            allocation_interner: Default::default(),
            alloc_map: Lock::new(interpret::AllocMap::new()),
            output_filenames: Arc::new(output_filenames.clone()),
            finished_sir_cxs: RefCell::new(Vec::new()),
        }
    }

    pub fn consider_optimizing<T: Fn() -> String>(&self, msg: T) -> bool {
        let cname = self.crate_name(LOCAL_CRATE).as_str();
        self.sess.consider_optimizing(&cname, msg)
    }

    pub fn lib_features(self) -> &'tcx middle::lib_features::LibFeatures {
        self.get_lib_features(LOCAL_CRATE)
    }

    /// Obtain all lang items of this crate and all dependencies (recursively)
    pub fn lang_items(self) -> &'tcx middle::lang_items::LanguageItems {
        self.get_lang_items(LOCAL_CRATE)
    }

    /// Obtain the given diagnostic item's `DefId`. Use `is_diagnostic_item` if you just want to
    /// compare against another `DefId`, since `is_diagnostic_item` is cheaper.
    pub fn get_diagnostic_item(self, name: Symbol) -> Option<DefId> {
        self.all_diagnostic_items(LOCAL_CRATE).get(&name).copied()
    }

    /// Check whether the diagnostic item with the given `name` has the given `DefId`.
    pub fn is_diagnostic_item(self, name: Symbol, did: DefId) -> bool {
        self.diagnostic_items(did.krate).get(&name) == Some(&did)
    }

    pub fn stability(self) -> &'tcx stability::Index<'tcx> {
        self.stability_index(LOCAL_CRATE)
    }

    pub fn crates(self) -> &'tcx [CrateNum] {
        self.all_crate_nums(LOCAL_CRATE)
    }

    pub fn allocator_kind(self) -> Option<AllocatorKind> {
        self.cstore.allocator_kind()
    }

    pub fn features(self) -> &'tcx rustc_feature::Features {
        self.features_query(LOCAL_CRATE)
    }

    pub fn def_key(self, id: DefId) -> hir_map::DefKey {
        if id.is_local() { self.hir().def_key(id) } else { self.cstore.def_key(id) }
    }

    /// Converts a `DefId` into its fully expanded `DefPath` (every
    /// `DefId` is really just an interned `DefPath`).
    ///
    /// Note that if `id` is not local to this crate, the result will
    ///  be a non-local `DefPath`.
    pub fn def_path(self, id: DefId) -> hir_map::DefPath {
        if id.is_local() { self.hir().def_path(id) } else { self.cstore.def_path(id) }
    }

    /// Returns whether or not the crate with CrateNum 'cnum'
    /// is marked as a private dependency
    pub fn is_private_dep(self, cnum: CrateNum) -> bool {
        if cnum == LOCAL_CRATE { false } else { self.cstore.crate_is_private_dep_untracked(cnum) }
    }

    #[inline]
    pub fn def_path_hash(self, def_id: DefId) -> hir_map::DefPathHash {
        if def_id.is_local() {
            self.hir().definitions().def_path_hash(def_id.index)
        } else {
            self.cstore.def_path_hash(def_id)
        }
    }

    pub fn def_path_debug_str(self, def_id: DefId) -> String {
        // We are explicitly not going through queries here in order to get
        // crate name and disambiguator since this code is called from debug!()
        // statements within the query system and we'd run into endless
        // recursion otherwise.
        let (crate_name, crate_disambiguator) = if def_id.is_local() {
            (self.crate_name, self.sess.local_crate_disambiguator())
        } else {
            (
                self.cstore.crate_name_untracked(def_id.krate),
                self.cstore.crate_disambiguator_untracked(def_id.krate),
            )
        };

        format!(
            "{}[{}]{}",
            crate_name,
            // Don't print the whole crate disambiguator. That's just
            // annoying in debug output.
            &(crate_disambiguator.to_fingerprint().to_hex())[..4],
            self.def_path(def_id).to_string_no_crate()
        )
    }

    pub fn metadata_encoding_version(self) -> Vec<u8> {
        self.cstore.metadata_encoding_version().to_vec()
    }

    pub fn encode_metadata(self) -> EncodedMetadata {
        let _prof_timer = self.prof.generic_activity("generate_crate_metadata");
        self.cstore.encode_metadata(self)
    }

    // Note that this is *untracked* and should only be used within the query
    // system if the result is otherwise tracked through queries
    pub fn cstore_as_any(self) -> &'tcx dyn Any {
        self.cstore.as_any()
    }

    #[inline(always)]
    pub fn create_stable_hashing_context(self) -> StableHashingContext<'tcx> {
        let krate = self.gcx.hir_map.untracked_krate();

        StableHashingContext::new(self.sess, krate, self.hir().definitions(), &*self.cstore)
    }

    // This method makes sure that we have a DepNode and a Fingerprint for
    // every upstream crate. It needs to be called once right after the tcx is
    // created.
    // With full-fledged red/green, the method will probably become unnecessary
    // as this will be done on-demand.
    pub fn allocate_metadata_dep_nodes(self) {
        // We cannot use the query versions of crates() and crate_hash(), since
        // those would need the DepNodes that we are allocating here.
        for cnum in self.cstore.crates_untracked() {
            let dep_node = DepNode::new(self, DepConstructor::CrateMetadata(cnum));
            let crate_hash = self.cstore.crate_hash_untracked(cnum);
            self.dep_graph.with_task(
                dep_node,
                self,
                crate_hash,
                |_, x| x, // No transformation needed
                dep_graph::hash_result,
            );
        }
    }

    pub fn serialize_query_result_cache<E>(self, encoder: &mut E) -> Result<(), E::Error>
    where
        E: ty::codec::TyEncoder,
    {
        self.queries.on_disk_cache.serialize(self, encoder)
    }

    /// If `true`, we should use the MIR-based borrowck, but also
    /// fall back on the AST borrowck if the MIR-based one errors.
    pub fn migrate_borrowck(self) -> bool {
        self.borrowck_mode().migrate()
    }

    /// What mode(s) of borrowck should we run? AST? MIR? both?
    /// (Also considers the `#![feature(nll)]` setting.)
    pub fn borrowck_mode(&self) -> BorrowckMode {
        // Here are the main constraints we need to deal with:
        //
        // 1. An opts.borrowck_mode of `BorrowckMode::Migrate` is
        //    synonymous with no `-Z borrowck=...` flag at all.
        //
        // 2. We want to allow developers on the Nightly channel
        //    to opt back into the "hard error" mode for NLL,
        //    (which they can do via specifying `#![feature(nll)]`
        //    explicitly in their crate).
        //
        // So, this precedence list is how pnkfelix chose to work with
        // the above constraints:
        //
        // * `#![feature(nll)]` *always* means use NLL with hard
        //   errors. (To simplify the code here, it now even overrides
        //   a user's attempt to specify `-Z borrowck=compare`, which
        //   we arguably do not need anymore and should remove.)
        //
        // * Otherwise, if no `-Z borrowck=...` then use migrate mode
        //
        // * Otherwise, use the behavior requested via `-Z borrowck=...`

        if self.features().nll {
            return BorrowckMode::Mir;
        }

        self.sess.opts.borrowck_mode
    }

    #[inline]
    pub fn local_crate_exports_generics(self) -> bool {
        debug_assert!(self.sess.opts.share_generics());

        self.sess.crate_types.borrow().iter().any(|crate_type| {
            match crate_type {
                CrateType::Executable
                | CrateType::Staticlib
                | CrateType::ProcMacro
                | CrateType::Cdylib => false,

                // FIXME rust-lang/rust#64319, rust-lang/rust#64872:
                // We want to block export of generics from dylibs,
                // but we must fix rust-lang/rust#65890 before we can
                // do that robustly.
                CrateType::Dylib => true,

                CrateType::Rlib => true,
            }
        })
    }

    // Returns the `DefId` and the `BoundRegion` corresponding to the given region.
    pub fn is_suitable_region(&self, region: Region<'tcx>) -> Option<FreeRegionInfo> {
        let (suitable_region_binding_scope, bound_region) = match *region {
            ty::ReFree(ref free_region) => (free_region.scope, free_region.bound_region),
            ty::ReEarlyBound(ref ebr) => {
                (self.parent(ebr.def_id).unwrap(), ty::BoundRegion::BrNamed(ebr.def_id, ebr.name))
            }
            _ => return None, // not a free region
        };

        let hir_id = self.hir().as_local_hir_id(suitable_region_binding_scope).unwrap();
        let is_impl_item = match self.hir().find(hir_id) {
            Some(Node::Item(..)) | Some(Node::TraitItem(..)) => false,
            Some(Node::ImplItem(..)) => {
                self.is_bound_region_in_impl_item(suitable_region_binding_scope)
            }
            _ => return None,
        };

        return Some(FreeRegionInfo {
            def_id: suitable_region_binding_scope,
            boundregion: bound_region,
            is_impl_item,
        });
    }

    pub fn return_type_impl_trait(&self, scope_def_id: DefId) -> Option<(Ty<'tcx>, Span)> {
        // HACK: `type_of_def_id()` will fail on these (#55796), so return `None`.
        let hir_id = self.hir().as_local_hir_id(scope_def_id).unwrap();
        match self.hir().get(hir_id) {
            Node::Item(item) => {
                match item.kind {
                    ItemKind::Fn(..) => { /* `type_of_def_id()` will work */ }
                    _ => {
                        return None;
                    }
                }
            }
            _ => { /* `type_of_def_id()` will work or panic */ }
        }

        let ret_ty = self.type_of(scope_def_id);
        match ret_ty.kind {
            ty::FnDef(_, _) => {
                let sig = ret_ty.fn_sig(*self);
                let output = self.erase_late_bound_regions(&sig.output());
                if output.is_impl_trait() {
                    let fn_decl = self.hir().fn_decl_by_hir_id(hir_id).unwrap();
                    Some((output, fn_decl.output.span()))
                } else {
                    None
                }
            }
            _ => None,
        }
    }

    // Checks if the bound region is in Impl Item.
    pub fn is_bound_region_in_impl_item(&self, suitable_region_binding_scope: DefId) -> bool {
        let container_id = self.associated_item(suitable_region_binding_scope).container.id();
        if self.impl_trait_ref(container_id).is_some() {
            // For now, we do not try to target impls of traits. This is
            // because this message is going to suggest that the user
            // change the fn signature, but they may not be free to do so,
            // since the signature must match the trait.
            //
            // FIXME(#42706) -- in some cases, we could do better here.
            return true;
        }
        false
    }

    /// Determines whether identifiers in the assembly have strict naming rules.
    /// Currently, only NVPTX* targets need it.
    pub fn has_strict_asm_symbol_naming(&self) -> bool {
        self.sess.target.target.arch.contains("nvptx")
    }

    /// Returns `&'static core::panic::Location<'static>`.
    pub fn caller_location_ty(&self) -> Ty<'tcx> {
        self.mk_imm_ref(
            self.lifetimes.re_static,
            self.type_of(self.require_lang_item(PanicLocationLangItem, None))
                .subst(*self, self.mk_substs([self.lifetimes.re_static.into()].iter())),
        )
    }
}

impl<'tcx> GlobalCtxt<'tcx> {
    /// Calls the closure with a local `TyCtxt` using the given arena.
    /// `interners` is a slot passed so we can create a CtxtInterners
    /// with the same lifetime as `arena`.
    pub fn enter_local<F, R>(&'tcx self, f: F) -> R
    where
        F: FnOnce(TyCtxt<'tcx>) -> R,
    {
        let tcx = TyCtxt { gcx: self };
        ty::tls::with_related_context(tcx, |icx| {
            let new_icx = ty::tls::ImplicitCtxt {
                tcx,
                query: icx.query.clone(),
                diagnostics: icx.diagnostics,
                layout_depth: icx.layout_depth,
                task_deps: icx.task_deps,
            };
            ty::tls::enter_context(&new_icx, |_| f(tcx))
        })
    }
}

/// A trait implemented for all `X<'a>` types that can be safely and
/// efficiently converted to `X<'tcx>` as long as they are part of the
/// provided `TyCtxt<'tcx>`.
/// This can be done, for example, for `Ty<'tcx>` or `SubstsRef<'tcx>`
/// by looking them up in their respective interners.
///
/// However, this is still not the best implementation as it does
/// need to compare the components, even for interned values.
/// It would be more efficient if `TypedArena` provided a way to
/// determine whether the address is in the allocated range.
///
/// `None` is returned if the value or one of the components is not part
/// of the provided context.
/// For `Ty`, `None` can be returned if either the type interner doesn't
/// contain the `TyKind` key or if the address of the interned
/// pointer differs. The latter case is possible if a primitive type,
/// e.g., `()` or `u8`, was interned in a different context.
pub trait Lift<'tcx>: fmt::Debug {
    type Lifted: fmt::Debug + 'tcx;
    fn lift_to_tcx(&self, tcx: TyCtxt<'tcx>) -> Option<Self::Lifted>;
}

macro_rules! nop_lift {
    ($set:ident; $ty:ty => $lifted:ty) => {
        impl<'a, 'tcx> Lift<'tcx> for $ty {
            type Lifted = $lifted;
            fn lift_to_tcx(&self, tcx: TyCtxt<'tcx>) -> Option<Self::Lifted> {
                if tcx.interners.$set.contains_pointer_to(&Interned(*self)) {
                    Some(unsafe { mem::transmute(*self) })
                } else {
                    None
                }
            }
        }
    };
}

macro_rules! nop_list_lift {
    ($set:ident; $ty:ty => $lifted:ty) => {
        impl<'a, 'tcx> Lift<'tcx> for &'a List<$ty> {
            type Lifted = &'tcx List<$lifted>;
            fn lift_to_tcx(&self, tcx: TyCtxt<'tcx>) -> Option<Self::Lifted> {
                if self.is_empty() {
                    return Some(List::empty());
                }
                if tcx.interners.$set.contains_pointer_to(&Interned(*self)) {
                    Some(unsafe { mem::transmute(*self) })
                } else {
                    None
                }
            }
        }
    };
}

nop_lift! {type_; Ty<'a> => Ty<'tcx>}
nop_lift! {region; Region<'a> => Region<'tcx>}
nop_lift! {goal; Goal<'a> => Goal<'tcx>}
nop_lift! {const_; &'a Const<'a> => &'tcx Const<'tcx>}

nop_list_lift! {goal_list; Goal<'a> => Goal<'tcx>}
nop_list_lift! {clauses; Clause<'a> => Clause<'tcx>}
nop_list_lift! {type_list; Ty<'a> => Ty<'tcx>}
nop_list_lift! {existential_predicates; ExistentialPredicate<'a> => ExistentialPredicate<'tcx>}
nop_list_lift! {predicates; Predicate<'a> => Predicate<'tcx>}
nop_list_lift! {canonical_var_infos; CanonicalVarInfo => CanonicalVarInfo}
nop_list_lift! {projs; ProjectionKind => ProjectionKind}

// This is the impl for `&'a InternalSubsts<'a>`.
nop_list_lift! {substs; GenericArg<'a> => GenericArg<'tcx>}

pub mod tls {
    use super::{ptr_eq, GlobalCtxt, TyCtxt};

    use crate::dep_graph::TaskDeps;
    use crate::ty::query;
    use rustc_data_structures::sync::{self, Lock, Lrc};
    use rustc_data_structures::thin_vec::ThinVec;
    use rustc_data_structures::OnDrop;
    use rustc_errors::Diagnostic;
    use std::mem;

    #[cfg(not(parallel_compiler))]
    use std::cell::Cell;

    #[cfg(parallel_compiler)]
    use rustc_rayon_core as rayon_core;

    /// This is the implicit state of rustc. It contains the current
    /// `TyCtxt` and query. It is updated when creating a local interner or
    /// executing a new query. Whenever there's a `TyCtxt` value available
    /// you should also have access to an `ImplicitCtxt` through the functions
    /// in this module.
    #[derive(Clone)]
    pub struct ImplicitCtxt<'a, 'tcx> {
        /// The current `TyCtxt`. Initially created by `enter_global` and updated
        /// by `enter_local` with a new local interner.
        pub tcx: TyCtxt<'tcx>,

        /// The current query job, if any. This is updated by `JobOwner::start` in
        /// `ty::query::plumbing` when executing a query.
        pub query: Option<Lrc<query::QueryJob<'tcx>>>,

        /// Where to store diagnostics for the current query job, if any.
        /// This is updated by `JobOwner::start` in `ty::query::plumbing` when executing a query.
        pub diagnostics: Option<&'a Lock<ThinVec<Diagnostic>>>,

        /// Used to prevent layout from recursing too deeply.
        pub layout_depth: usize,

        /// The current dep graph task. This is used to add dependencies to queries
        /// when executing them.
        pub task_deps: Option<&'a Lock<TaskDeps>>,
    }

    /// Sets Rayon's thread-local variable, which is preserved for Rayon jobs
    /// to `value` during the call to `f`. It is restored to its previous value after.
    /// This is used to set the pointer to the new `ImplicitCtxt`.
    #[cfg(parallel_compiler)]
    #[inline]
    fn set_tlv<F: FnOnce() -> R, R>(value: usize, f: F) -> R {
        rayon_core::tlv::with(value, f)
    }

    /// Gets Rayon's thread-local variable, which is preserved for Rayon jobs.
    /// This is used to get the pointer to the current `ImplicitCtxt`.
    #[cfg(parallel_compiler)]
    #[inline]
    fn get_tlv() -> usize {
        rayon_core::tlv::get()
    }

    #[cfg(not(parallel_compiler))]
    thread_local! {
        /// A thread local variable that stores a pointer to the current `ImplicitCtxt`.
        static TLV: Cell<usize> = Cell::new(0);
    }

    /// Sets TLV to `value` during the call to `f`.
    /// It is restored to its previous value after.
    /// This is used to set the pointer to the new `ImplicitCtxt`.
    #[cfg(not(parallel_compiler))]
    #[inline]
    fn set_tlv<F: FnOnce() -> R, R>(value: usize, f: F) -> R {
        let old = get_tlv();
        let _reset = OnDrop(move || TLV.with(|tlv| tlv.set(old)));
        TLV.with(|tlv| tlv.set(value));
        f()
    }

    /// Gets the pointer to the current `ImplicitCtxt`.
    #[cfg(not(parallel_compiler))]
    fn get_tlv() -> usize {
        TLV.with(|tlv| tlv.get())
    }

    /// Sets `context` as the new current `ImplicitCtxt` for the duration of the function `f`.
    #[inline]
    pub fn enter_context<'a, 'tcx, F, R>(context: &ImplicitCtxt<'a, 'tcx>, f: F) -> R
    where
        F: FnOnce(&ImplicitCtxt<'a, 'tcx>) -> R,
    {
        set_tlv(context as *const _ as usize, || f(&context))
    }

    /// Enters `GlobalCtxt` by setting up libsyntax callbacks and
    /// creating a initial `TyCtxt` and `ImplicitCtxt`.
    /// This happens once per rustc session and `TyCtxt`s only exists
    /// inside the `f` function.
    pub fn enter_global<'tcx, F, R>(gcx: &'tcx GlobalCtxt<'tcx>, f: F) -> R
    where
        F: FnOnce(TyCtxt<'tcx>) -> R,
    {
        // Update `GCX_PTR` to indicate there's a `GlobalCtxt` available.
        GCX_PTR.with(|lock| {
            *lock.lock() = gcx as *const _ as usize;
        });
        // Set `GCX_PTR` back to 0 when we exit.
        let _on_drop = OnDrop(move || {
            GCX_PTR.with(|lock| *lock.lock() = 0);
        });

        let tcx = TyCtxt { gcx };
        let icx =
            ImplicitCtxt { tcx, query: None, diagnostics: None, layout_depth: 0, task_deps: None };
        enter_context(&icx, |_| f(tcx))
    }

    scoped_thread_local! {
        /// Stores a pointer to the `GlobalCtxt` if one is available.
        /// This is used to access the `GlobalCtxt` in the deadlock handler given to Rayon.
        pub static GCX_PTR: Lock<usize>
    }

    /// Creates a `TyCtxt` and `ImplicitCtxt` based on the `GCX_PTR` thread local.
    /// This is used in the deadlock handler.
    pub unsafe fn with_global<F, R>(f: F) -> R
    where
        F: for<'tcx> FnOnce(TyCtxt<'tcx>) -> R,
    {
        let gcx = GCX_PTR.with(|lock| *lock.lock());
        assert!(gcx != 0);
        let gcx = &*(gcx as *const GlobalCtxt<'_>);
        let tcx = TyCtxt { gcx };
        let icx =
            ImplicitCtxt { query: None, diagnostics: None, tcx, layout_depth: 0, task_deps: None };
        enter_context(&icx, |_| f(tcx))
    }

    /// Allows access to the current `ImplicitCtxt` in a closure if one is available.
    #[inline]
    pub fn with_context_opt<F, R>(f: F) -> R
    where
        F: for<'a, 'tcx> FnOnce(Option<&ImplicitCtxt<'a, 'tcx>>) -> R,
    {
        let context = get_tlv();
        if context == 0 {
            f(None)
        } else {
            // We could get a `ImplicitCtxt` pointer from another thread.
            // Ensure that `ImplicitCtxt` is `Sync`.
            sync::assert_sync::<ImplicitCtxt<'_, '_>>();

            unsafe { f(Some(&*(context as *const ImplicitCtxt<'_, '_>))) }
        }
    }

    /// Allows access to the current `ImplicitCtxt`.
    /// Panics if there is no `ImplicitCtxt` available.
    #[inline]
    pub fn with_context<F, R>(f: F) -> R
    where
        F: for<'a, 'tcx> FnOnce(&ImplicitCtxt<'a, 'tcx>) -> R,
    {
        with_context_opt(|opt_context| f(opt_context.expect("no ImplicitCtxt stored in tls")))
    }

    /// Allows access to the current `ImplicitCtxt` whose tcx field has the same global
    /// interner as the tcx argument passed in. This means the closure is given an `ImplicitCtxt`
    /// with the same `'tcx` lifetime as the `TyCtxt` passed in.
    /// This will panic if you pass it a `TyCtxt` which has a different global interner from
    /// the current `ImplicitCtxt`'s `tcx` field.
    #[inline]
    pub fn with_related_context<'tcx, F, R>(tcx: TyCtxt<'tcx>, f: F) -> R
    where
        F: FnOnce(&ImplicitCtxt<'_, 'tcx>) -> R,
    {
        with_context(|context| unsafe {
            assert!(ptr_eq(context.tcx.gcx, tcx.gcx));
            let context: &ImplicitCtxt<'_, '_> = mem::transmute(context);
            f(context)
        })
    }

    /// Allows access to the `TyCtxt` in the current `ImplicitCtxt`.
    /// Panics if there is no `ImplicitCtxt` available.
    #[inline]
    pub fn with<F, R>(f: F) -> R
    where
        F: for<'tcx> FnOnce(TyCtxt<'tcx>) -> R,
    {
        with_context(|context| f(context.tcx))
    }

    /// Allows access to the `TyCtxt` in the current `ImplicitCtxt`.
    /// The closure is passed None if there is no `ImplicitCtxt` available.
    #[inline]
    pub fn with_opt<F, R>(f: F) -> R
    where
        F: for<'tcx> FnOnce(Option<TyCtxt<'tcx>>) -> R,
    {
        with_context_opt(|opt_context| f(opt_context.map(|context| context.tcx)))
    }
}

macro_rules! sty_debug_print {
    ($ctxt: expr, $($variant: ident),*) => {{
        // Curious inner module to allow variant names to be used as
        // variable names.
        #[allow(non_snake_case)]
        mod inner {
            use crate::ty::{self, TyCtxt};
            use crate::ty::context::Interned;

            #[derive(Copy, Clone)]
            struct DebugStat {
                total: usize,
                lt_infer: usize,
                ty_infer: usize,
                ct_infer: usize,
                all_infer: usize,
            }

            pub fn go(tcx: TyCtxt<'_>) {
                let mut total = DebugStat {
                    total: 0,
                    lt_infer: 0,
                    ty_infer: 0,
                    ct_infer: 0,
                    all_infer: 0,
                };
                $(let mut $variant = total;)*

                let shards = tcx.interners.type_.lock_shards();
                let types = shards.iter().flat_map(|shard| shard.keys());
                for &Interned(t) in types {
                    let variant = match t.kind {
                        ty::Bool | ty::Char | ty::Int(..) | ty::Uint(..) |
                            ty::Float(..) | ty::Str | ty::Never => continue,
                        ty::Error => /* unimportant */ continue,
                        $(ty::$variant(..) => &mut $variant,)*
                    };
                    let lt = t.flags.intersects(ty::TypeFlags::HAS_RE_INFER);
                    let ty = t.flags.intersects(ty::TypeFlags::HAS_TY_INFER);
                    let ct = t.flags.intersects(ty::TypeFlags::HAS_CT_INFER);

                    variant.total += 1;
                    total.total += 1;
                    if lt { total.lt_infer += 1; variant.lt_infer += 1 }
                    if ty { total.ty_infer += 1; variant.ty_infer += 1 }
                    if ct { total.ct_infer += 1; variant.ct_infer += 1 }
                    if lt && ty && ct { total.all_infer += 1; variant.all_infer += 1 }
                }
                println!("Ty interner             total           ty lt ct all");
                $(println!("    {:18}: {uses:6} {usespc:4.1}%, \
                            {ty:4.1}% {lt:5.1}% {ct:4.1}% {all:4.1}%",
                    stringify!($variant),
                    uses = $variant.total,
                    usespc = $variant.total as f64 * 100.0 / total.total as f64,
                    ty = $variant.ty_infer as f64 * 100.0  / total.total as f64,
                    lt = $variant.lt_infer as f64 * 100.0  / total.total as f64,
                    ct = $variant.ct_infer as f64 * 100.0  / total.total as f64,
                    all = $variant.all_infer as f64 * 100.0  / total.total as f64);
                )*
                println!("                  total {uses:6}        \
                          {ty:4.1}% {lt:5.1}% {ct:4.1}% {all:4.1}%",
                    uses = total.total,
                    ty = total.ty_infer as f64 * 100.0  / total.total as f64,
                    lt = total.lt_infer as f64 * 100.0  / total.total as f64,
                    ct = total.ct_infer as f64 * 100.0  / total.total as f64,
                    all = total.all_infer as f64 * 100.0  / total.total as f64)
            }
        }

        inner::go($ctxt)
    }}
}

impl<'tcx> TyCtxt<'tcx> {
    pub fn print_debug_stats(self) {
        sty_debug_print!(
            self,
            Adt,
            Array,
            Slice,
            RawPtr,
            Ref,
            FnDef,
            FnPtr,
            Placeholder,
            Generator,
            GeneratorWitness,
            Dynamic,
            Closure,
            Tuple,
            Bound,
            Param,
            Infer,
            UnnormalizedProjection,
            Projection,
            Opaque,
            Foreign
        );

        println!("InternalSubsts interner: #{}", self.interners.substs.len());
        println!("Region interner: #{}", self.interners.region.len());
        println!("Stability interner: #{}", self.stability_interner.len());
        println!("Const Stability interner: #{}", self.const_stability_interner.len());
        println!("Allocation interner: #{}", self.allocation_interner.len());
        println!("Layout interner: #{}", self.layout_interner.len());
    }
}

/// An entry in an interner.
struct Interned<'tcx, T: ?Sized>(&'tcx T);

impl<'tcx, T: 'tcx + ?Sized> Clone for Interned<'tcx, T> {
    fn clone(&self) -> Self {
        Interned(self.0)
    }
}
impl<'tcx, T: 'tcx + ?Sized> Copy for Interned<'tcx, T> {}

impl<'tcx, T: 'tcx + ?Sized> IntoPointer for Interned<'tcx, T> {
    fn into_pointer(&self) -> *const () {
        self.0 as *const _ as *const ()
    }
}
// N.B., an `Interned<Ty>` compares and hashes as a `TyKind`.
impl<'tcx> PartialEq for Interned<'tcx, TyS<'tcx>> {
    fn eq(&self, other: &Interned<'tcx, TyS<'tcx>>) -> bool {
        self.0.kind == other.0.kind
    }
}

impl<'tcx> Eq for Interned<'tcx, TyS<'tcx>> {}

impl<'tcx> Hash for Interned<'tcx, TyS<'tcx>> {
    fn hash<H: Hasher>(&self, s: &mut H) {
        self.0.kind.hash(s)
    }
}

#[allow(rustc::usage_of_ty_tykind)]
impl<'tcx> Borrow<TyKind<'tcx>> for Interned<'tcx, TyS<'tcx>> {
    fn borrow<'a>(&'a self) -> &'a TyKind<'tcx> {
        &self.0.kind
    }
}

// N.B., an `Interned<List<T>>` compares and hashes as its elements.
impl<'tcx, T: PartialEq> PartialEq for Interned<'tcx, List<T>> {
    fn eq(&self, other: &Interned<'tcx, List<T>>) -> bool {
        self.0[..] == other.0[..]
    }
}

impl<'tcx, T: Eq> Eq for Interned<'tcx, List<T>> {}

impl<'tcx, T: Hash> Hash for Interned<'tcx, List<T>> {
    fn hash<H: Hasher>(&self, s: &mut H) {
        self.0[..].hash(s)
    }
}

impl<'tcx> Borrow<[Ty<'tcx>]> for Interned<'tcx, List<Ty<'tcx>>> {
    fn borrow<'a>(&'a self) -> &'a [Ty<'tcx>] {
        &self.0[..]
    }
}

impl<'tcx> Borrow<[CanonicalVarInfo]> for Interned<'tcx, List<CanonicalVarInfo>> {
    fn borrow(&self) -> &[CanonicalVarInfo] {
        &self.0[..]
    }
}

impl<'tcx> Borrow<[GenericArg<'tcx>]> for Interned<'tcx, InternalSubsts<'tcx>> {
    fn borrow<'a>(&'a self) -> &'a [GenericArg<'tcx>] {
        &self.0[..]
    }
}

impl<'tcx> Borrow<[ProjectionKind]> for Interned<'tcx, List<ProjectionKind>> {
    fn borrow(&self) -> &[ProjectionKind] {
        &self.0[..]
    }
}

impl<'tcx> Borrow<[PlaceElem<'tcx>]> for Interned<'tcx, List<PlaceElem<'tcx>>> {
    fn borrow(&self) -> &[PlaceElem<'tcx>] {
        &self.0[..]
    }
}

impl<'tcx> Borrow<RegionKind> for Interned<'tcx, RegionKind> {
    fn borrow(&self) -> &RegionKind {
        &self.0
    }
}

impl<'tcx> Borrow<GoalKind<'tcx>> for Interned<'tcx, GoalKind<'tcx>> {
    fn borrow<'a>(&'a self) -> &'a GoalKind<'tcx> {
        &self.0
    }
}

impl<'tcx> Borrow<[ExistentialPredicate<'tcx>]>
    for Interned<'tcx, List<ExistentialPredicate<'tcx>>>
{
    fn borrow<'a>(&'a self) -> &'a [ExistentialPredicate<'tcx>] {
        &self.0[..]
    }
}

impl<'tcx> Borrow<[Predicate<'tcx>]> for Interned<'tcx, List<Predicate<'tcx>>> {
    fn borrow<'a>(&'a self) -> &'a [Predicate<'tcx>] {
        &self.0[..]
    }
}

impl<'tcx> Borrow<Const<'tcx>> for Interned<'tcx, Const<'tcx>> {
    fn borrow<'a>(&'a self) -> &'a Const<'tcx> {
        &self.0
    }
}

impl<'tcx> Borrow<[Clause<'tcx>]> for Interned<'tcx, List<Clause<'tcx>>> {
    fn borrow<'a>(&'a self) -> &'a [Clause<'tcx>] {
        &self.0[..]
    }
}

impl<'tcx> Borrow<[Goal<'tcx>]> for Interned<'tcx, List<Goal<'tcx>>> {
    fn borrow<'a>(&'a self) -> &'a [Goal<'tcx>] {
        &self.0[..]
    }
}

macro_rules! direct_interners {
    ($($name:ident: $method:ident($ty:ty)),+) => {
        $(impl<'tcx> PartialEq for Interned<'tcx, $ty> {
            fn eq(&self, other: &Self) -> bool {
                self.0 == other.0
            }
        }

        impl<'tcx> Eq for Interned<'tcx, $ty> {}

        impl<'tcx> Hash for Interned<'tcx, $ty> {
            fn hash<H: Hasher>(&self, s: &mut H) {
                self.0.hash(s)
            }
        }

        impl<'tcx> TyCtxt<'tcx> {
            pub fn $method(self, v: $ty) -> &'tcx $ty {
                self.interners.$name.intern_ref(&v, || {
                    Interned(self.interners.arena.alloc(v))
                }).0
            }
        })+
    }
}

pub fn keep_local<'tcx, T: ty::TypeFoldable<'tcx>>(x: &T) -> bool {
    x.has_type_flags(ty::TypeFlags::KEEP_IN_LOCAL_TCX)
}

direct_interners!(
    region: mk_region(RegionKind),
    goal: mk_goal(GoalKind<'tcx>),
    const_: mk_const(Const<'tcx>)
);

macro_rules! slice_interners {
    ($($field:ident: $method:ident($ty:ty)),+) => (
        $(impl<'tcx> TyCtxt<'tcx> {
            pub fn $method(self, v: &[$ty]) -> &'tcx List<$ty> {
                self.interners.$field.intern_ref(v, || {
                    Interned(List::from_arena(&*self.arena, v))
                }).0
            }
        })+
    );
}

slice_interners!(
    type_list: _intern_type_list(Ty<'tcx>),
    substs: _intern_substs(GenericArg<'tcx>),
    canonical_var_infos: _intern_canonical_var_infos(CanonicalVarInfo),
    existential_predicates: _intern_existential_predicates(ExistentialPredicate<'tcx>),
    predicates: _intern_predicates(Predicate<'tcx>),
    clauses: _intern_clauses(Clause<'tcx>),
    goal_list: _intern_goals(Goal<'tcx>),
    projs: _intern_projs(ProjectionKind),
    place_elems: _intern_place_elems(PlaceElem<'tcx>)
);

impl<'tcx> TyCtxt<'tcx> {
    /// Given a `fn` type, returns an equivalent `unsafe fn` type;
    /// that is, a `fn` type that is equivalent in every way for being
    /// unsafe.
    pub fn safe_to_unsafe_fn_ty(self, sig: PolyFnSig<'tcx>) -> Ty<'tcx> {
        assert_eq!(sig.unsafety(), hir::Unsafety::Normal);
        self.mk_fn_ptr(sig.map_bound(|sig| ty::FnSig { unsafety: hir::Unsafety::Unsafe, ..sig }))
    }

    /// Given a closure signature `sig`, returns an equivalent `fn`
    /// type with the same signature. Detuples and so forth -- so
    /// e.g., if we have a sig with `Fn<(u32, i32)>` then you would get
    /// a `fn(u32, i32)`.
    /// `unsafety` determines the unsafety of the `fn` type. If you pass
    /// `hir::Unsafety::Unsafe` in the previous example, then you would get
    /// an `unsafe fn (u32, i32)`.
    /// It cannot convert a closure that requires unsafe.
    pub fn coerce_closure_fn_ty(self, sig: PolyFnSig<'tcx>, unsafety: hir::Unsafety) -> Ty<'tcx> {
        let converted_sig = sig.map_bound(|s| {
            let params_iter = match s.inputs()[0].kind {
                ty::Tuple(params) => params.into_iter().map(|k| k.expect_ty()),
                _ => bug!(),
            };
            self.mk_fn_sig(params_iter, s.output(), s.c_variadic, unsafety, abi::Abi::Rust)
        });

        self.mk_fn_ptr(converted_sig)
    }

    #[allow(rustc::usage_of_ty_tykind)]
    #[inline]
    pub fn mk_ty(&self, st: TyKind<'tcx>) -> Ty<'tcx> {
        self.interners.intern_ty(st)
    }

    pub fn mk_mach_int(self, tm: ast::IntTy) -> Ty<'tcx> {
        match tm {
            ast::IntTy::Isize => self.types.isize,
            ast::IntTy::I8 => self.types.i8,
            ast::IntTy::I16 => self.types.i16,
            ast::IntTy::I32 => self.types.i32,
            ast::IntTy::I64 => self.types.i64,
            ast::IntTy::I128 => self.types.i128,
        }
    }

    pub fn mk_mach_uint(self, tm: ast::UintTy) -> Ty<'tcx> {
        match tm {
            ast::UintTy::Usize => self.types.usize,
            ast::UintTy::U8 => self.types.u8,
            ast::UintTy::U16 => self.types.u16,
            ast::UintTy::U32 => self.types.u32,
            ast::UintTy::U64 => self.types.u64,
            ast::UintTy::U128 => self.types.u128,
        }
    }

    pub fn mk_mach_float(self, tm: ast::FloatTy) -> Ty<'tcx> {
        match tm {
            ast::FloatTy::F32 => self.types.f32,
            ast::FloatTy::F64 => self.types.f64,
        }
    }

    #[inline]
    pub fn mk_str(self) -> Ty<'tcx> {
        self.mk_ty(Str)
    }

    #[inline]
    pub fn mk_static_str(self) -> Ty<'tcx> {
        self.mk_imm_ref(self.lifetimes.re_static, self.mk_str())
    }

    #[inline]
    pub fn mk_adt(self, def: &'tcx AdtDef, substs: SubstsRef<'tcx>) -> Ty<'tcx> {
        // Take a copy of substs so that we own the vectors inside.
        self.mk_ty(Adt(def, substs))
    }

    #[inline]
    pub fn mk_foreign(self, def_id: DefId) -> Ty<'tcx> {
        self.mk_ty(Foreign(def_id))
    }

    fn mk_generic_adt(self, wrapper_def_id: DefId, ty_param: Ty<'tcx>) -> Ty<'tcx> {
        let adt_def = self.adt_def(wrapper_def_id);
        let substs =
            InternalSubsts::for_item(self, wrapper_def_id, |param, substs| match param.kind {
                GenericParamDefKind::Lifetime | GenericParamDefKind::Const => bug!(),
                GenericParamDefKind::Type { has_default, .. } => {
                    if param.index == 0 {
                        ty_param.into()
                    } else {
                        assert!(has_default);
                        self.type_of(param.def_id).subst(self, substs).into()
                    }
                }
            });
        self.mk_ty(Adt(adt_def, substs))
    }

    #[inline]
    pub fn mk_box(self, ty: Ty<'tcx>) -> Ty<'tcx> {
        let def_id = self.require_lang_item(lang_items::OwnedBoxLangItem, None);
        self.mk_generic_adt(def_id, ty)
    }

    #[inline]
    pub fn mk_lang_item(self, ty: Ty<'tcx>, item: lang_items::LangItem) -> Option<Ty<'tcx>> {
        let def_id = self.lang_items().require(item).ok()?;
        Some(self.mk_generic_adt(def_id, ty))
    }

    #[inline]
    pub fn mk_maybe_uninit(self, ty: Ty<'tcx>) -> Ty<'tcx> {
        let def_id = self.require_lang_item(lang_items::MaybeUninitLangItem, None);
        self.mk_generic_adt(def_id, ty)
    }

    #[inline]
    pub fn mk_ptr(self, tm: TypeAndMut<'tcx>) -> Ty<'tcx> {
        self.mk_ty(RawPtr(tm))
    }

    #[inline]
    pub fn mk_ref(self, r: Region<'tcx>, tm: TypeAndMut<'tcx>) -> Ty<'tcx> {
        self.mk_ty(Ref(r, tm.ty, tm.mutbl))
    }

    #[inline]
    pub fn mk_mut_ref(self, r: Region<'tcx>, ty: Ty<'tcx>) -> Ty<'tcx> {
        self.mk_ref(r, TypeAndMut { ty: ty, mutbl: hir::Mutability::Mut })
    }

    #[inline]
    pub fn mk_imm_ref(self, r: Region<'tcx>, ty: Ty<'tcx>) -> Ty<'tcx> {
        self.mk_ref(r, TypeAndMut { ty: ty, mutbl: hir::Mutability::Not })
    }

    #[inline]
    pub fn mk_mut_ptr(self, ty: Ty<'tcx>) -> Ty<'tcx> {
        self.mk_ptr(TypeAndMut { ty: ty, mutbl: hir::Mutability::Mut })
    }

    #[inline]
    pub fn mk_imm_ptr(self, ty: Ty<'tcx>) -> Ty<'tcx> {
        self.mk_ptr(TypeAndMut { ty: ty, mutbl: hir::Mutability::Not })
    }

    #[inline]
    pub fn mk_nil_ptr(self) -> Ty<'tcx> {
        self.mk_imm_ptr(self.mk_unit())
    }

    #[inline]
    pub fn mk_array(self, ty: Ty<'tcx>, n: u64) -> Ty<'tcx> {
        self.mk_ty(Array(ty, ty::Const::from_usize(self, n)))
    }

    #[inline]
    pub fn mk_slice(self, ty: Ty<'tcx>) -> Ty<'tcx> {
        self.mk_ty(Slice(ty))
    }

    #[inline]
    pub fn intern_tup(self, ts: &[Ty<'tcx>]) -> Ty<'tcx> {
        let kinds: Vec<_> = ts.into_iter().map(|&t| GenericArg::from(t)).collect();
        self.mk_ty(Tuple(self.intern_substs(&kinds)))
    }

    pub fn mk_tup<I: InternAs<[Ty<'tcx>], Ty<'tcx>>>(self, iter: I) -> I::Output {
        iter.intern_with(|ts| {
            let kinds: Vec<_> = ts.into_iter().map(|&t| GenericArg::from(t)).collect();
            self.mk_ty(Tuple(self.intern_substs(&kinds)))
        })
    }

    #[inline]
    pub fn mk_unit(self) -> Ty<'tcx> {
        self.types.unit
    }

    #[inline]
    pub fn mk_diverging_default(self) -> Ty<'tcx> {
        if self.features().never_type_fallback { self.types.never } else { self.types.unit }
    }

    #[inline]
    pub fn mk_bool(self) -> Ty<'tcx> {
        self.mk_ty(Bool)
    }

    #[inline]
    pub fn mk_fn_def(self, def_id: DefId, substs: SubstsRef<'tcx>) -> Ty<'tcx> {
        self.mk_ty(FnDef(def_id, substs))
    }

    #[inline]
    pub fn mk_fn_ptr(self, fty: PolyFnSig<'tcx>) -> Ty<'tcx> {
        self.mk_ty(FnPtr(fty))
    }

    #[inline]
    pub fn mk_dynamic(
        self,
        obj: ty::Binder<&'tcx List<ExistentialPredicate<'tcx>>>,
        reg: ty::Region<'tcx>,
    ) -> Ty<'tcx> {
        self.mk_ty(Dynamic(obj, reg))
    }

    #[inline]
    pub fn mk_projection(self, item_def_id: DefId, substs: SubstsRef<'tcx>) -> Ty<'tcx> {
        self.mk_ty(Projection(ProjectionTy { item_def_id, substs }))
    }

    #[inline]
    pub fn mk_closure(self, closure_id: DefId, closure_substs: SubstsRef<'tcx>) -> Ty<'tcx> {
        self.mk_ty(Closure(closure_id, closure_substs))
    }

    #[inline]
    pub fn mk_generator(
        self,
        id: DefId,
        generator_substs: SubstsRef<'tcx>,
        movability: hir::Movability,
    ) -> Ty<'tcx> {
        self.mk_ty(Generator(id, generator_substs, movability))
    }

    #[inline]
    pub fn mk_generator_witness(self, types: ty::Binder<&'tcx List<Ty<'tcx>>>) -> Ty<'tcx> {
        self.mk_ty(GeneratorWitness(types))
    }

    #[inline]
    pub fn mk_ty_var(self, v: TyVid) -> Ty<'tcx> {
        self.mk_ty_infer(TyVar(v))
    }

    #[inline]
    pub fn mk_const_var(self, v: ConstVid<'tcx>, ty: Ty<'tcx>) -> &'tcx Const<'tcx> {
        self.mk_const(ty::Const { val: ty::ConstKind::Infer(InferConst::Var(v)), ty })
    }

    #[inline]
    pub fn mk_int_var(self, v: IntVid) -> Ty<'tcx> {
        self.mk_ty_infer(IntVar(v))
    }

    #[inline]
    pub fn mk_float_var(self, v: FloatVid) -> Ty<'tcx> {
        self.mk_ty_infer(FloatVar(v))
    }

    #[inline]
    pub fn mk_ty_infer(self, it: InferTy) -> Ty<'tcx> {
        self.mk_ty(Infer(it))
    }

    #[inline]
    pub fn mk_const_infer(self, ic: InferConst<'tcx>, ty: Ty<'tcx>) -> &'tcx ty::Const<'tcx> {
        self.mk_const(ty::Const { val: ty::ConstKind::Infer(ic), ty })
    }

    #[inline]
    pub fn mk_ty_param(self, index: u32, name: Symbol) -> Ty<'tcx> {
        self.mk_ty(Param(ParamTy { index, name: name }))
    }

    #[inline]
    pub fn mk_const_param(self, index: u32, name: Symbol, ty: Ty<'tcx>) -> &'tcx Const<'tcx> {
        self.mk_const(ty::Const { val: ty::ConstKind::Param(ParamConst { index, name }), ty })
    }

    pub fn mk_param_from_def(self, param: &ty::GenericParamDef) -> GenericArg<'tcx> {
        match param.kind {
            GenericParamDefKind::Lifetime => {
                self.mk_region(ty::ReEarlyBound(param.to_early_bound_region_data())).into()
            }
            GenericParamDefKind::Type { .. } => self.mk_ty_param(param.index, param.name).into(),
            GenericParamDefKind::Const => {
                self.mk_const_param(param.index, param.name, self.type_of(param.def_id)).into()
            }
        }
    }

    #[inline]
    pub fn mk_opaque(self, def_id: DefId, substs: SubstsRef<'tcx>) -> Ty<'tcx> {
        self.mk_ty(Opaque(def_id, substs))
    }

    pub fn mk_place_field(self, place: Place<'tcx>, f: Field, ty: Ty<'tcx>) -> Place<'tcx> {
        self.mk_place_elem(place, PlaceElem::Field(f, ty))
    }

    pub fn mk_place_deref(self, place: Place<'tcx>) -> Place<'tcx> {
        self.mk_place_elem(place, PlaceElem::Deref)
    }

    pub fn mk_place_downcast(
        self,
        place: Place<'tcx>,
        adt_def: &'tcx AdtDef,
        variant_index: VariantIdx,
    ) -> Place<'tcx> {
        self.mk_place_elem(
            place,
            PlaceElem::Downcast(Some(adt_def.variants[variant_index].ident.name), variant_index),
        )
    }

    pub fn mk_place_downcast_unnamed(
        self,
        place: Place<'tcx>,
        variant_index: VariantIdx,
    ) -> Place<'tcx> {
        self.mk_place_elem(place, PlaceElem::Downcast(None, variant_index))
    }

    pub fn mk_place_index(self, place: Place<'tcx>, index: Local) -> Place<'tcx> {
        self.mk_place_elem(place, PlaceElem::Index(index))
    }

    /// This method copies `Place`'s projection, add an element and reintern it. Should not be used
    /// to build a full `Place` it's just a convenient way to grab a projection and modify it in
    /// flight.
    pub fn mk_place_elem(self, place: Place<'tcx>, elem: PlaceElem<'tcx>) -> Place<'tcx> {
        let mut projection = place.projection.to_vec();
        projection.push(elem);

        Place { local: place.local, projection: self.intern_place_elems(&projection) }
    }

    pub fn intern_existential_predicates(
        self,
        eps: &[ExistentialPredicate<'tcx>],
    ) -> &'tcx List<ExistentialPredicate<'tcx>> {
        assert!(!eps.is_empty());
        assert!(eps.windows(2).all(|w| w[0].stable_cmp(self, &w[1]) != Ordering::Greater));
        self._intern_existential_predicates(eps)
    }

    pub fn intern_predicates(self, preds: &[Predicate<'tcx>]) -> &'tcx List<Predicate<'tcx>> {
        // FIXME consider asking the input slice to be sorted to avoid
        // re-interning permutations, in which case that would be asserted
        // here.
        if preds.len() == 0 {
            // The macro-generated method below asserts we don't intern an empty slice.
            List::empty()
        } else {
            self._intern_predicates(preds)
        }
    }

    pub fn intern_type_list(self, ts: &[Ty<'tcx>]) -> &'tcx List<Ty<'tcx>> {
        if ts.len() == 0 { List::empty() } else { self._intern_type_list(ts) }
    }

    pub fn intern_substs(self, ts: &[GenericArg<'tcx>]) -> &'tcx List<GenericArg<'tcx>> {
        if ts.len() == 0 { List::empty() } else { self._intern_substs(ts) }
    }

    pub fn intern_projs(self, ps: &[ProjectionKind]) -> &'tcx List<ProjectionKind> {
        if ps.len() == 0 { List::empty() } else { self._intern_projs(ps) }
    }

    pub fn intern_place_elems(self, ts: &[PlaceElem<'tcx>]) -> &'tcx List<PlaceElem<'tcx>> {
        if ts.len() == 0 { List::empty() } else { self._intern_place_elems(ts) }
    }

    pub fn intern_canonical_var_infos(self, ts: &[CanonicalVarInfo]) -> CanonicalVarInfos<'tcx> {
        if ts.len() == 0 { List::empty() } else { self._intern_canonical_var_infos(ts) }
    }

    pub fn intern_clauses(self, ts: &[Clause<'tcx>]) -> Clauses<'tcx> {
        if ts.len() == 0 { List::empty() } else { self._intern_clauses(ts) }
    }

    pub fn intern_goals(self, ts: &[Goal<'tcx>]) -> Goals<'tcx> {
        if ts.len() == 0 { List::empty() } else { self._intern_goals(ts) }
    }

    pub fn mk_fn_sig<I>(
        self,
        inputs: I,
        output: I::Item,
        c_variadic: bool,
        unsafety: hir::Unsafety,
        abi: abi::Abi,
    ) -> <I::Item as InternIteratorElement<Ty<'tcx>, ty::FnSig<'tcx>>>::Output
    where
        I: Iterator<Item: InternIteratorElement<Ty<'tcx>, ty::FnSig<'tcx>>>,
    {
        inputs.chain(iter::once(output)).intern_with(|xs| ty::FnSig {
            inputs_and_output: self.intern_type_list(xs),
            c_variadic,
            unsafety,
            abi,
        })
    }

    pub fn mk_existential_predicates<
        I: InternAs<[ExistentialPredicate<'tcx>], &'tcx List<ExistentialPredicate<'tcx>>>,
    >(
        self,
        iter: I,
    ) -> I::Output {
        iter.intern_with(|xs| self.intern_existential_predicates(xs))
    }

    pub fn mk_predicates<I: InternAs<[Predicate<'tcx>], &'tcx List<Predicate<'tcx>>>>(
        self,
        iter: I,
    ) -> I::Output {
        iter.intern_with(|xs| self.intern_predicates(xs))
    }

    pub fn mk_type_list<I: InternAs<[Ty<'tcx>], &'tcx List<Ty<'tcx>>>>(self, iter: I) -> I::Output {
        iter.intern_with(|xs| self.intern_type_list(xs))
    }

    pub fn mk_substs<I: InternAs<[GenericArg<'tcx>], &'tcx List<GenericArg<'tcx>>>>(
        self,
        iter: I,
    ) -> I::Output {
        iter.intern_with(|xs| self.intern_substs(xs))
    }

    pub fn mk_place_elems<I: InternAs<[PlaceElem<'tcx>], &'tcx List<PlaceElem<'tcx>>>>(
        self,
        iter: I,
    ) -> I::Output {
        iter.intern_with(|xs| self.intern_place_elems(xs))
    }

    pub fn mk_substs_trait(self, self_ty: Ty<'tcx>, rest: &[GenericArg<'tcx>]) -> SubstsRef<'tcx> {
        self.mk_substs(iter::once(self_ty.into()).chain(rest.iter().cloned()))
    }

    pub fn mk_clauses<I: InternAs<[Clause<'tcx>], Clauses<'tcx>>>(self, iter: I) -> I::Output {
        iter.intern_with(|xs| self.intern_clauses(xs))
    }

    pub fn mk_goals<I: InternAs<[Goal<'tcx>], Goals<'tcx>>>(self, iter: I) -> I::Output {
        iter.intern_with(|xs| self.intern_goals(xs))
    }

    pub fn lint_hir(
        self,
        lint: &'static Lint,
        hir_id: HirId,
        span: impl Into<MultiSpan>,
        msg: &str,
    ) {
        self.struct_span_lint_hir(lint, hir_id, span.into(), msg).emit()
    }

    /// Walks upwards from `id` to find a node which might change lint levels with attributes.
    /// It stops at `bound` and just returns it if reached.
    pub fn maybe_lint_level_root_bounded(self, mut id: HirId, bound: HirId) -> HirId {
        let hir = self.hir();
        loop {
            if id == bound {
                return bound;
            }

            if hir.attrs(id).iter().any(|attr| Level::from_symbol(attr.name_or_empty()).is_some()) {
                return id;
            }
            let next = hir.get_parent_node(id);
            if next == id {
                bug!("lint traversal reached the root of the crate");
            }
            id = next;
        }
    }

    pub fn lint_level_at_node(
        self,
        lint: &'static Lint,
        mut id: hir::HirId,
    ) -> (Level, LintSource) {
        let sets = self.lint_levels(LOCAL_CRATE);
        loop {
            if let Some(pair) = sets.level_and_source(lint, id, self.sess) {
                return pair;
            }
            let next = self.hir().get_parent_node(id);
            if next == id {
                bug!("lint traversal reached the root of the crate");
            }
            id = next;
        }
    }

    pub fn struct_span_lint_hir(
        self,
        lint: &'static Lint,
        hir_id: HirId,
        span: impl Into<MultiSpan>,
        msg: &str,
    ) -> DiagnosticBuilder<'tcx> {
        let (level, src) = self.lint_level_at_node(lint, hir_id);
        struct_lint_level(self.sess, lint, level, src, Some(span.into()), msg)
    }

    pub fn struct_lint_node(
        self,
        lint: &'static Lint,
        id: HirId,
        msg: &str,
    ) -> DiagnosticBuilder<'tcx> {
        let (level, src) = self.lint_level_at_node(lint, id);
        struct_lint_level(self.sess, lint, level, src, None, msg)
    }

    pub fn in_scope_traits(self, id: HirId) -> Option<&'tcx StableVec<TraitCandidate>> {
        self.in_scope_traits_map(id.owner).and_then(|map| map.get(&id.local_id))
    }

    pub fn named_region(self, id: HirId) -> Option<resolve_lifetime::Region> {
        self.named_region_map(id.owner).and_then(|map| map.get(&id.local_id).cloned())
    }

    pub fn is_late_bound(self, id: HirId) -> bool {
        self.is_late_bound_map(id.owner).map(|set| set.contains(&id.local_id)).unwrap_or(false)
    }

    pub fn object_lifetime_defaults(self, id: HirId) -> Option<&'tcx [ObjectLifetimeDefault]> {
        self.object_lifetime_defaults_map(id.owner)
            .and_then(|map| map.get(&id.local_id).map(|v| &**v))
    }
}

pub trait InternAs<T: ?Sized, R> {
    type Output;
    fn intern_with<F>(self, f: F) -> Self::Output
    where
        F: FnOnce(&T) -> R;
}

impl<I, T, R, E> InternAs<[T], R> for I
where
    E: InternIteratorElement<T, R>,
    I: Iterator<Item = E>,
{
    type Output = E::Output;
    fn intern_with<F>(self, f: F) -> Self::Output
    where
        F: FnOnce(&[T]) -> R,
    {
        E::intern_with(self, f)
    }
}

pub trait InternIteratorElement<T, R>: Sized {
    type Output;
    fn intern_with<I: Iterator<Item = Self>, F: FnOnce(&[T]) -> R>(iter: I, f: F) -> Self::Output;
}

impl<T, R> InternIteratorElement<T, R> for T {
    type Output = R;
    fn intern_with<I: Iterator<Item = Self>, F: FnOnce(&[T]) -> R>(iter: I, f: F) -> Self::Output {
        f(&iter.collect::<SmallVec<[_; 8]>>())
    }
}

impl<'a, T, R> InternIteratorElement<T, R> for &'a T
where
    T: Clone + 'a,
{
    type Output = R;
    fn intern_with<I: Iterator<Item = Self>, F: FnOnce(&[T]) -> R>(iter: I, f: F) -> Self::Output {
        f(&iter.cloned().collect::<SmallVec<[_; 8]>>())
    }
}

impl<T, R, E> InternIteratorElement<T, R> for Result<T, E> {
    type Output = Result<R, E>;
    fn intern_with<I: Iterator<Item = Self>, F: FnOnce(&[T]) -> R>(
        mut iter: I,
        f: F,
    ) -> Self::Output {
        // This code is hot enough that it's worth specializing for the most
        // common length lists, to avoid the overhead of `SmallVec` creation.
        // The match arms are in order of frequency. The 1, 2, and 0 cases are
        // typically hit in ~95% of cases. We assume that if the upper and
        // lower bounds from `size_hint` agree they are correct.
        Ok(match iter.size_hint() {
            (1, Some(1)) => {
                let t0 = iter.next().unwrap()?;
                assert!(iter.next().is_none());
                f(&[t0])
            }
            (2, Some(2)) => {
                let t0 = iter.next().unwrap()?;
                let t1 = iter.next().unwrap()?;
                assert!(iter.next().is_none());
                f(&[t0, t1])
            }
            (0, Some(0)) => {
                assert!(iter.next().is_none());
                f(&[])
            }
            _ => f(&iter.collect::<Result<SmallVec<[_; 8]>, _>>()?),
        })
    }
}

// We are comparing types with different invariant lifetimes, so `ptr::eq`
// won't work for us.
fn ptr_eq<T, U>(t: *const T, u: *const U) -> bool {
    t as *const () == u as *const ()
}

pub fn provide(providers: &mut ty::query::Providers<'_>) {
    providers.in_scope_traits_map = |tcx, id| tcx.gcx.trait_map.get(&id);
    providers.module_exports = |tcx, id| tcx.gcx.export_map.get(&id).map(|v| &v[..]);
    providers.crate_name = |tcx, id| {
        assert_eq!(id, LOCAL_CRATE);
        tcx.crate_name
    };
    providers.get_lang_items = |tcx, id| {
        assert_eq!(id, LOCAL_CRATE);
        tcx.arena.alloc(middle::lang_items::collect(tcx))
    };
    providers.maybe_unused_trait_import = |tcx, id| tcx.maybe_unused_trait_imports.contains(&id);
    providers.maybe_unused_extern_crates = |tcx, cnum| {
        assert_eq!(cnum, LOCAL_CRATE);
        &tcx.maybe_unused_extern_crates[..]
    };
    providers.names_imported_by_glob_use = |tcx, id| {
        assert_eq!(id.krate, LOCAL_CRATE);
        Lrc::new(tcx.glob_map.get(&id).cloned().unwrap_or_default())
    };

    providers.lookup_stability = |tcx, id| {
        assert_eq!(id.krate, LOCAL_CRATE);
        let id = tcx.hir().definitions().def_index_to_hir_id(id.index);
        tcx.stability().local_stability(id)
    };
    providers.lookup_const_stability = |tcx, id| {
        assert_eq!(id.krate, LOCAL_CRATE);
        let id = tcx.hir().definitions().def_index_to_hir_id(id.index);
        tcx.stability().local_const_stability(id)
    };
    providers.lookup_deprecation_entry = |tcx, id| {
        assert_eq!(id.krate, LOCAL_CRATE);
        let id = tcx.hir().definitions().def_index_to_hir_id(id.index);
        tcx.stability().local_deprecation_entry(id)
    };
    providers.extern_mod_stmt_cnum = |tcx, id| {
        let id = tcx.hir().as_local_node_id(id).unwrap();
        tcx.extern_crate_map.get(&id).cloned()
    };
    providers.all_crate_nums = |tcx, cnum| {
        assert_eq!(cnum, LOCAL_CRATE);
        tcx.arena.alloc_slice(&tcx.cstore.crates_untracked())
    };
    providers.output_filenames = |tcx, cnum| {
        assert_eq!(cnum, LOCAL_CRATE);
        tcx.output_filenames.clone()
    };
    providers.features_query = |tcx, cnum| {
        assert_eq!(cnum, LOCAL_CRATE);
        tcx.arena.alloc(tcx.sess.features_untracked().clone())
    };
    providers.is_panic_runtime = |tcx, cnum| {
        assert_eq!(cnum, LOCAL_CRATE);
        attr::contains_name(tcx.hir().krate_attrs(), sym::panic_runtime)
    };
    providers.is_compiler_builtins = |tcx, cnum| {
        assert_eq!(cnum, LOCAL_CRATE);
        attr::contains_name(tcx.hir().krate_attrs(), sym::compiler_builtins)
    };
    providers.has_panic_handler = |tcx, cnum| {
        assert_eq!(cnum, LOCAL_CRATE);
        // We want to check if the panic handler was defined in this crate
        tcx.lang_items().panic_impl().map_or(false, |did| did.is_local())
    };
}<|MERGE_RESOLUTION|>--- conflicted
+++ resolved
@@ -20,6 +20,7 @@
 use crate::mir::{
     interpret, BodyAndCache, Field, Local, Place, PlaceElem, ProjectionKind, Promoted,
 };
+use crate::sir::SirCx;
 use crate::traits;
 use crate::traits::{Clause, Clauses, Goal, GoalKind, Goals};
 use crate::ty::free_region_map::FreeRegionMap;
@@ -72,6 +73,7 @@
 use smallvec::SmallVec;
 use std::any::Any;
 use std::borrow::Borrow;
+use std::cell::RefCell;
 use std::cmp::Ordering;
 use std::collections::hash_map::{self, Entry};
 use std::fmt;
@@ -80,31 +82,6 @@
 use std::mem;
 use std::ops::{Bound, Deref};
 use std::sync::Arc;
-<<<<<<< HEAD
-use rustc_target::spec::abi;
-use rustc_macros::HashStable;
-use syntax::ast;
-use syntax::attr;
-use syntax::source_map::MultiSpan;
-use syntax::feature_gate;
-use syntax::symbol::{Symbol, kw, sym};
-use syntax_pos::Span;
-use crate::sir::SirCx;
-use std::cell::RefCell;
-
-pub struct AllArenas {
-    pub interner: SyncDroplessArena,
-}
-
-impl AllArenas {
-    pub fn new() -> Self {
-        AllArenas {
-            interner: SyncDroplessArena::default(),
-        }
-    }
-}
-=======
->>>>>>> b6690a8c
 
 type InternedSet<'tcx, T> = ShardedHashMap<Interned<'tcx, T>, ()>;
 
