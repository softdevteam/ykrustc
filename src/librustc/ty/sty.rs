//! This module contains `TyKind` and its major components.

#![allow(rustc::usage_of_ty_tykind)]

use crate::hir;
use crate::hir::def_id::DefId;
use crate::infer::canonical::Canonical;
use crate::mir::interpret::ConstValue;
use crate::middle::region;
use polonius_engine::Atom;
use rustc_data_structures::indexed_vec::Idx;
use rustc_macros::HashStable;
use crate::ty::subst::{InternalSubsts, Subst, SubstsRef, Kind, UnpackedKind};
use crate::ty::{self, AdtDef, Discr, DefIdTree, TypeFlags, Ty, TyCtxt, TypeFoldable};
use crate::ty::{List, TyS, ParamEnvAnd, ParamEnv};
use crate::ty::layout::VariantIdx;
use crate::util::captures::Captures;
use crate::mir::interpret::{Scalar, GlobalId};

use smallvec::SmallVec;
use std::borrow::Cow;
use std::cmp::Ordering;
use std::marker::PhantomData;
use std::ops::Range;
use rustc_target::spec::abi;
use syntax::ast::{self, Ident};
use syntax::symbol::{kw, InternedString};

use self::InferTy::*;
use self::TyKind::*;

#[derive(Clone, Copy, PartialEq, Eq, PartialOrd, Ord,
         Hash, Debug, RustcEncodable, RustcDecodable, HashStable)]
pub struct TypeAndMut<'tcx> {
    pub ty: Ty<'tcx>,
    pub mutbl: hir::Mutability,
}

#[derive(Clone, PartialEq, PartialOrd, Eq, Ord, Hash,
         RustcEncodable, RustcDecodable, Copy, HashStable)]
/// A "free" region `fr` can be interpreted as "some region
/// at least as big as the scope `fr.scope`".
pub struct FreeRegion {
    pub scope: DefId,
    pub bound_region: BoundRegion,
}

#[derive(Clone, PartialEq, PartialOrd, Eq, Ord, Hash,
         RustcEncodable, RustcDecodable, Copy, HashStable)]
pub enum BoundRegion {
    /// An anonymous region parameter for a given fn (&T)
    BrAnon(u32),

    /// Named region parameters for functions (a in &'a T)
    ///
    /// The `DefId` is needed to distinguish free regions in
    /// the event of shadowing.
    BrNamed(DefId, InternedString),

    /// Anonymous region for the implicit env pointer parameter
    /// to a closure
    BrEnv,
}

impl BoundRegion {
    pub fn is_named(&self) -> bool {
        match *self {
            BoundRegion::BrNamed(..) => true,
            _ => false,
        }
    }

    /// When canonicalizing, we replace unbound inference variables and free
    /// regions with anonymous late bound regions. This method asserts that
    /// we have an anonymous late bound region, which hence may refer to
    /// a canonical variable.
    pub fn assert_bound_var(&self) -> BoundVar {
        match *self {
            BoundRegion::BrAnon(var) => BoundVar::from_u32(var),
            _ => bug!("bound region is not anonymous"),
        }
    }
}

/// N.B., if you change this, you'll probably want to change the corresponding
/// AST structure in `libsyntax/ast.rs` as well.
#[derive(Clone, PartialEq, Eq, PartialOrd, Ord, Hash,
         RustcEncodable, RustcDecodable, HashStable, Debug)]
#[cfg_attr(not(bootstrap), rustc_diagnostic_item = "TyKind")]
pub enum TyKind<'tcx> {
    /// The primitive boolean type. Written as `bool`.
    Bool,

    /// The primitive character type; holds a Unicode scalar value
    /// (a non-surrogate code point). Written as `char`.
    Char,

    /// A primitive signed integer type. For example, `i32`.
    Int(ast::IntTy),

    /// A primitive unsigned integer type. For example, `u32`.
    Uint(ast::UintTy),

    /// A primitive floating-point type. For example, `f64`.
    Float(ast::FloatTy),

    /// Structures, enumerations and unions.
    ///
    /// InternalSubsts here, possibly against intuition, *may* contain `Param`s.
    /// That is, even after substitution it is possible that there are type
    /// variables. This happens when the `Adt` corresponds to an ADT
    /// definition and not a concrete use of it.
    Adt(&'tcx AdtDef, SubstsRef<'tcx>),

    /// An unsized FFI type that is opaque to Rust. Written as `extern type T`.
    Foreign(DefId),

    /// The pointee of a string slice. Written as `str`.
    Str,

    /// An array with the given length. Written as `[T; n]`.
    Array(Ty<'tcx>, &'tcx ty::Const<'tcx>),

    /// The pointee of an array slice. Written as `[T]`.
    Slice(Ty<'tcx>),

    /// A raw pointer. Written as `*mut T` or `*const T`
    RawPtr(TypeAndMut<'tcx>),

    /// A reference; a pointer with an associated lifetime. Written as
    /// `&'a mut T` or `&'a T`.
    Ref(Region<'tcx>, Ty<'tcx>, hir::Mutability),

    /// The anonymous type of a function declaration/definition. Each
    /// function has a unique type, which is output (for a function
    /// named `foo` returning an `i32`) as `fn() -> i32 {foo}`.
    ///
    /// For example the type of `bar` here:
    ///
    /// ```rust
    /// fn foo() -> i32 { 1 }
    /// let bar = foo; // bar: fn() -> i32 {foo}
    /// ```
    FnDef(DefId, SubstsRef<'tcx>),

    /// A pointer to a function. Written as `fn() -> i32`.
    ///
    /// For example the type of `bar` here:
    ///
    /// ```rust
    /// fn foo() -> i32 { 1 }
    /// let bar: fn() -> i32 = foo;
    /// ```
    FnPtr(PolyFnSig<'tcx>),

    /// A trait, defined with `trait`.
    Dynamic(Binder<&'tcx List<ExistentialPredicate<'tcx>>>, ty::Region<'tcx>),

    /// The anonymous type of a closure. Used to represent the type of
    /// `|a| a`.
    Closure(DefId, ClosureSubsts<'tcx>),

    /// The anonymous type of a generator. Used to represent the type of
    /// `|a| yield a`.
    Generator(DefId, GeneratorSubsts<'tcx>, hir::GeneratorMovability),

    /// A type representin the types stored inside a generator.
    /// This should only appear in GeneratorInteriors.
    GeneratorWitness(Binder<&'tcx List<Ty<'tcx>>>),

    /// The never type `!`
    Never,

    /// A tuple type. For example, `(i32, bool)`.
    /// Use `TyS::tuple_fields` to iterate over the field types.
    Tuple(SubstsRef<'tcx>),

    /// The projection of an associated type. For example,
    /// `<T as Trait<..>>::N`.
    Projection(ProjectionTy<'tcx>),

    /// A placeholder type used when we do not have enough information
    /// to normalize the projection of an associated type to an
    /// existing concrete type. Currently only used with chalk-engine.
    UnnormalizedProjection(ProjectionTy<'tcx>),

    /// Opaque (`impl Trait`) type found in a return type.
    /// The `DefId` comes either from
    /// * the `impl Trait` ast::Ty node,
    /// * or the `type Foo = impl Trait` declaration
    /// The substitutions are for the generics of the function in question.
    /// After typeck, the concrete type can be found in the `types` map.
    Opaque(DefId, SubstsRef<'tcx>),

    /// A type parameter; for example, `T` in `fn f<T>(x: T) {}
    Param(ParamTy),

    /// Bound type variable, used only when preparing a trait query.
    Bound(ty::DebruijnIndex, BoundTy),

    /// A placeholder type - universally quantified higher-ranked type.
    Placeholder(ty::PlaceholderType),

    /// A type variable used during type checking.
    Infer(InferTy),

    /// A placeholder for a type which could not be computed; this is
    /// propagated to avoid useless error messages.
    Error,
}

// `TyKind` is used a lot. Make sure it doesn't unintentionally get bigger.
#[cfg(target_arch = "x86_64")]
static_assert_size!(TyKind<'_>, 24);

/// A closure can be modeled as a struct that looks like:
///
///     struct Closure<'l0...'li, T0...Tj, CK, CS, U0...Uk> {
///         upvar0: U0,
///         ...
///         upvark: Uk
///     }
///
/// where:
///
/// - 'l0...'li and T0...Tj are the lifetime and type parameters
///   in scope on the function that defined the closure,
/// - CK represents the *closure kind* (Fn vs FnMut vs FnOnce). This
///   is rather hackily encoded via a scalar type. See
///   `TyS::to_opt_closure_kind` for details.
/// - CS represents the *closure signature*, representing as a `fn()`
///   type. For example, `fn(u32, u32) -> u32` would mean that the closure
///   implements `CK<(u32, u32), Output = u32>`, where `CK` is the trait
///   specified above.
/// - U0...Uk are type parameters representing the types of its upvars
///   (borrowed, if appropriate; that is, if Ui represents a by-ref upvar,
///    and the up-var has the type `Foo`, then `Ui = &Foo`).
///
/// So, for example, given this function:
///
///     fn foo<'a, T>(data: &'a mut T) {
///          do(|| data.count += 1)
///     }
///
/// the type of the closure would be something like:
///
///     struct Closure<'a, T, U0> {
///         data: U0
///     }
///
/// Note that the type of the upvar is not specified in the struct.
/// You may wonder how the impl would then be able to use the upvar,
/// if it doesn't know it's type? The answer is that the impl is
/// (conceptually) not fully generic over Closure but rather tied to
/// instances with the expected upvar types:
///
///     impl<'b, 'a, T> FnMut() for Closure<'a, T, &'b mut &'a mut T> {
///         ...
///     }
///
/// You can see that the *impl* fully specified the type of the upvar
/// and thus knows full well that `data` has type `&'b mut &'a mut T`.
/// (Here, I am assuming that `data` is mut-borrowed.)
///
/// Now, the last question you may ask is: Why include the upvar types
/// as extra type parameters? The reason for this design is that the
/// upvar types can reference lifetimes that are internal to the
/// creating function. In my example above, for example, the lifetime
/// `'b` represents the scope of the closure itself; this is some
/// subset of `foo`, probably just the scope of the call to the to
/// `do()`. If we just had the lifetime/type parameters from the
/// enclosing function, we couldn't name this lifetime `'b`. Note that
/// there can also be lifetimes in the types of the upvars themselves,
/// if one of them happens to be a reference to something that the
/// creating fn owns.
///
/// OK, you say, so why not create a more minimal set of parameters
/// that just includes the extra lifetime parameters? The answer is
/// primarily that it would be hard --- we don't know at the time when
/// we create the closure type what the full types of the upvars are,
/// nor do we know which are borrowed and which are not. In this
/// design, we can just supply a fresh type parameter and figure that
/// out later.
///
/// All right, you say, but why include the type parameters from the
/// original function then? The answer is that codegen may need them
/// when monomorphizing, and they may not appear in the upvars. A
/// closure could capture no variables but still make use of some
/// in-scope type parameter with a bound (e.g., if our example above
/// had an extra `U: Default`, and the closure called `U::default()`).
///
/// There is another reason. This design (implicitly) prohibits
/// closures from capturing themselves (except via a trait
/// object). This simplifies closure inference considerably, since it
/// means that when we infer the kind of a closure or its upvars, we
/// don't have to handle cycles where the decisions we make for
/// closure C wind up influencing the decisions we ought to make for
/// closure C (which would then require fixed point iteration to
/// handle). Plus it fixes an ICE. :P
///
/// ## Generators
///
/// Generators are handled similarly in `GeneratorSubsts`.  The set of
/// type parameters is similar, but the role of CK and CS are
/// different. CK represents the "yield type" and CS represents the
/// "return type" of the generator.
#[derive(Copy, Clone, PartialEq, Eq, PartialOrd, Ord, Hash,
         Debug, RustcEncodable, RustcDecodable, HashStable)]
pub struct ClosureSubsts<'tcx> {
    /// Lifetime and type parameters from the enclosing function,
    /// concatenated with the types of the upvars.
    ///
    /// These are separated out because codegen wants to pass them around
    /// when monomorphizing.
    pub substs: SubstsRef<'tcx>,
}

/// Struct returned by `split()`. Note that these are subslices of the
/// parent slice and not canonical substs themselves.
struct SplitClosureSubsts<'tcx> {
    closure_kind_ty: Ty<'tcx>,
    closure_sig_ty: Ty<'tcx>,
    upvar_kinds: &'tcx [Kind<'tcx>],
}

impl<'tcx> ClosureSubsts<'tcx> {
    /// Divides the closure substs into their respective
    /// components. Single source of truth with respect to the
    /// ordering.
    fn split(self, def_id: DefId, tcx: TyCtxt<'_>) -> SplitClosureSubsts<'tcx> {
        let generics = tcx.generics_of(def_id);
        let parent_len = generics.parent_count;
        SplitClosureSubsts {
            closure_kind_ty: self.substs.type_at(parent_len),
            closure_sig_ty: self.substs.type_at(parent_len + 1),
            upvar_kinds: &self.substs[parent_len + 2..],
        }
    }

    #[inline]
    pub fn upvar_tys(
        self,
        def_id: DefId,
        tcx: TyCtxt<'_>,
    ) -> impl Iterator<Item = Ty<'tcx>> + 'tcx {
        let SplitClosureSubsts { upvar_kinds, .. } = self.split(def_id, tcx);
        upvar_kinds.iter().map(|t| {
            if let UnpackedKind::Type(ty) = t.unpack() {
                ty
            } else {
                bug!("upvar should be type")
            }
        })
    }

    /// Returns the closure kind for this closure; may return a type
    /// variable during inference. To get the closure kind during
    /// inference, use `infcx.closure_kind(def_id, substs)`.
    pub fn closure_kind_ty(self, def_id: DefId, tcx: TyCtxt<'_>) -> Ty<'tcx> {
        self.split(def_id, tcx).closure_kind_ty
    }

    /// Returns the type representing the closure signature for this
    /// closure; may contain type variables during inference. To get
    /// the closure signature during inference, use
    /// `infcx.fn_sig(def_id)`.
    pub fn closure_sig_ty(self, def_id: DefId, tcx: TyCtxt<'_>) -> Ty<'tcx> {
        self.split(def_id, tcx).closure_sig_ty
    }

    /// Returns the closure kind for this closure; only usable outside
    /// of an inference context, because in that context we know that
    /// there are no type variables.
    ///
    /// If you have an inference context, use `infcx.closure_kind()`.
    pub fn closure_kind(self, def_id: DefId, tcx: TyCtxt<'tcx>) -> ty::ClosureKind {
        self.split(def_id, tcx).closure_kind_ty.to_opt_closure_kind().unwrap()
    }

    /// Extracts the signature from the closure; only usable outside
    /// of an inference context, because in that context we know that
    /// there are no type variables.
    ///
    /// If you have an inference context, use `infcx.closure_sig()`.
    pub fn closure_sig(self, def_id: DefId, tcx: TyCtxt<'tcx>) -> ty::PolyFnSig<'tcx> {
        let ty = self.closure_sig_ty(def_id, tcx);
        match ty.sty {
            ty::FnPtr(sig) => sig,
            _ => bug!("closure_sig_ty is not a fn-ptr: {:?}", ty.sty),
        }
    }
}

/// Similar to `ClosureSubsts`; see the above documentation for more.
#[derive(Copy, Clone, PartialEq, Eq, PartialOrd, Ord, Hash, Debug,
         RustcEncodable, RustcDecodable, HashStable)]
pub struct GeneratorSubsts<'tcx> {
    pub substs: SubstsRef<'tcx>,
}

struct SplitGeneratorSubsts<'tcx> {
    yield_ty: Ty<'tcx>,
    return_ty: Ty<'tcx>,
    witness: Ty<'tcx>,
    upvar_kinds: &'tcx [Kind<'tcx>],
}

impl<'tcx> GeneratorSubsts<'tcx> {
    fn split(self, def_id: DefId, tcx: TyCtxt<'_>) -> SplitGeneratorSubsts<'tcx> {
        let generics = tcx.generics_of(def_id);
        let parent_len = generics.parent_count;
        SplitGeneratorSubsts {
            yield_ty: self.substs.type_at(parent_len),
            return_ty: self.substs.type_at(parent_len + 1),
            witness: self.substs.type_at(parent_len + 2),
            upvar_kinds: &self.substs[parent_len + 3..],
        }
    }

    /// This describes the types that can be contained in a generator.
    /// It will be a type variable initially and unified in the last stages of typeck of a body.
    /// It contains a tuple of all the types that could end up on a generator frame.
    /// The state transformation MIR pass may only produce layouts which mention types
    /// in this tuple. Upvars are not counted here.
    pub fn witness(self, def_id: DefId, tcx: TyCtxt<'_>) -> Ty<'tcx> {
        self.split(def_id, tcx).witness
    }

    #[inline]
    pub fn upvar_tys(
        self,
        def_id: DefId,
        tcx: TyCtxt<'_>,
    ) -> impl Iterator<Item = Ty<'tcx>> + 'tcx {
        let SplitGeneratorSubsts { upvar_kinds, .. } = self.split(def_id, tcx);
        upvar_kinds.iter().map(|t| {
            if let UnpackedKind::Type(ty) = t.unpack() {
                ty
            } else {
                bug!("upvar should be type")
            }
        })
    }

    /// Returns the type representing the yield type of the generator.
    pub fn yield_ty(self, def_id: DefId, tcx: TyCtxt<'_>) -> Ty<'tcx> {
        self.split(def_id, tcx).yield_ty
    }

    /// Returns the type representing the return type of the generator.
    pub fn return_ty(self, def_id: DefId, tcx: TyCtxt<'_>) -> Ty<'tcx> {
        self.split(def_id, tcx).return_ty
    }

    /// Returns the "generator signature", which consists of its yield
    /// and return types.
    ///
    /// N.B., some bits of the code prefers to see this wrapped in a
    /// binder, but it never contains bound regions. Probably this
    /// function should be removed.
    pub fn poly_sig(self, def_id: DefId, tcx: TyCtxt<'_>) -> PolyGenSig<'tcx> {
        ty::Binder::dummy(self.sig(def_id, tcx))
    }

    /// Returns the "generator signature", which consists of its yield
    /// and return types.
    pub fn sig(self, def_id: DefId, tcx: TyCtxt<'_>) -> GenSig<'tcx> {
        ty::GenSig {
            yield_ty: self.yield_ty(def_id, tcx),
            return_ty: self.return_ty(def_id, tcx),
        }
    }
}

impl<'tcx> GeneratorSubsts<'tcx> {
    /// Generator have not been resumed yet
    pub const UNRESUMED: usize = 0;
    /// Generator has returned / is completed
    pub const RETURNED: usize = 1;
    /// Generator has been poisoned
    pub const POISONED: usize = 2;

    const UNRESUMED_NAME: &'static str = "Unresumed";
    const RETURNED_NAME: &'static str = "Returned";
    const POISONED_NAME: &'static str = "Panicked";

    /// The valid variant indices of this Generator.
    #[inline]
    pub fn variant_range(&self, def_id: DefId, tcx: TyCtxt<'tcx>) -> Range<VariantIdx> {
        // FIXME requires optimized MIR
        let num_variants = tcx.generator_layout(def_id).variant_fields.len();
        (VariantIdx::new(0)..VariantIdx::new(num_variants))
    }

    /// The discriminant for the given variant. Panics if the variant_index is
    /// out of range.
    #[inline]
    pub fn discriminant_for_variant(
        &self,
        def_id: DefId,
        tcx: TyCtxt<'tcx>,
        variant_index: VariantIdx,
    ) -> Discr<'tcx> {
        // Generators don't support explicit discriminant values, so they are
        // the same as the variant index.
        assert!(self.variant_range(def_id, tcx).contains(&variant_index));
        Discr { val: variant_index.as_usize() as u128, ty: self.discr_ty(tcx) }
    }

    /// The set of all discriminants for the Generator, enumerated with their
    /// variant indices.
    #[inline]
    pub fn discriminants(
        &'tcx self,
        def_id: DefId,
        tcx: TyCtxt<'tcx>,
    ) -> impl Iterator<Item = (VariantIdx, Discr<'tcx>)> + Captures<'tcx> {
        self.variant_range(def_id, tcx).map(move |index| {
            (index, Discr { val: index.as_usize() as u128, ty: self.discr_ty(tcx) })
        })
    }

    /// Calls `f` with a reference to the name of the enumerator for the given
    /// variant `v`.
    #[inline]
    pub fn variant_name(&self, v: VariantIdx) -> Cow<'static, str> {
        match v.as_usize() {
            Self::UNRESUMED => Cow::from(Self::UNRESUMED_NAME),
            Self::RETURNED => Cow::from(Self::RETURNED_NAME),
            Self::POISONED => Cow::from(Self::POISONED_NAME),
            _ => Cow::from(format!("Suspend{}", v.as_usize() - 3))
        }
    }

    /// The type of the state discriminant used in the generator type.
    #[inline]
    pub fn discr_ty(&self, tcx: TyCtxt<'tcx>) -> Ty<'tcx> {
        tcx.types.u32
    }

    /// This returns the types of the MIR locals which had to be stored across suspension points.
    /// It is calculated in rustc_mir::transform::generator::StateTransform.
    /// All the types here must be in the tuple in GeneratorInterior.
    ///
    /// The locals are grouped by their variant number. Note that some locals may
    /// be repeated in multiple variants.
    #[inline]
    pub fn state_tys(
        self,
        def_id: DefId,
        tcx: TyCtxt<'tcx>,
    ) -> impl Iterator<Item = impl Iterator<Item = Ty<'tcx>> + Captures<'tcx>> {
        let layout = tcx.generator_layout(def_id);
        layout.variant_fields.iter().map(move |variant| {
            variant.iter().map(move |field| {
                layout.field_tys[*field].subst(tcx, self.substs)
            })
        })
    }

    /// This is the types of the fields of a generator which are not stored in a
    /// variant.
    #[inline]
    pub fn prefix_tys(self, def_id: DefId, tcx: TyCtxt<'tcx>) -> impl Iterator<Item = Ty<'tcx>> {
        self.upvar_tys(def_id, tcx)
    }
}

#[derive(Debug, Copy, Clone)]
pub enum UpvarSubsts<'tcx> {
    Closure(ClosureSubsts<'tcx>),
    Generator(GeneratorSubsts<'tcx>),
}

impl<'tcx> UpvarSubsts<'tcx> {
    #[inline]
    pub fn upvar_tys(
        self,
        def_id: DefId,
        tcx: TyCtxt<'_>,
    ) -> impl Iterator<Item = Ty<'tcx>> + 'tcx {
        let upvar_kinds = match self {
            UpvarSubsts::Closure(substs) => substs.split(def_id, tcx).upvar_kinds,
            UpvarSubsts::Generator(substs) => substs.split(def_id, tcx).upvar_kinds,
        };
        upvar_kinds.iter().map(|t| {
            if let UnpackedKind::Type(ty) = t.unpack() {
                ty
            } else {
                bug!("upvar should be type")
            }
        })
    }
}

#[derive(Debug, Copy, Clone, PartialEq, PartialOrd, Ord, Eq, Hash,
         RustcEncodable, RustcDecodable, HashStable)]
pub enum ExistentialPredicate<'tcx> {
    /// E.g., `Iterator`.
    Trait(ExistentialTraitRef<'tcx>),
    /// E.g., `Iterator::Item = T`.
    Projection(ExistentialProjection<'tcx>),
    /// E.g., `Send`.
    AutoTrait(DefId),
}

impl<'tcx> ExistentialPredicate<'tcx> {
    /// Compares via an ordering that will not change if modules are reordered or other changes are
    /// made to the tree. In particular, this ordering is preserved across incremental compilations.
    pub fn stable_cmp(&self, tcx: TyCtxt<'tcx>, other: &Self) -> Ordering {
        use self::ExistentialPredicate::*;
        match (*self, *other) {
            (Trait(_), Trait(_)) => Ordering::Equal,
            (Projection(ref a), Projection(ref b)) =>
                tcx.def_path_hash(a.item_def_id).cmp(&tcx.def_path_hash(b.item_def_id)),
            (AutoTrait(ref a), AutoTrait(ref b)) =>
                tcx.trait_def(*a).def_path_hash.cmp(&tcx.trait_def(*b).def_path_hash),
            (Trait(_), _) => Ordering::Less,
            (Projection(_), Trait(_)) => Ordering::Greater,
            (Projection(_), _) => Ordering::Less,
            (AutoTrait(_), _) => Ordering::Greater,
        }
    }
}

impl<'tcx> Binder<ExistentialPredicate<'tcx>> {
    pub fn with_self_ty(&self, tcx: TyCtxt<'tcx>, self_ty: Ty<'tcx>) -> ty::Predicate<'tcx> {
        use crate::ty::ToPredicate;
        match *self.skip_binder() {
            ExistentialPredicate::Trait(tr) => Binder(tr).with_self_ty(tcx, self_ty).to_predicate(),
            ExistentialPredicate::Projection(p) =>
                ty::Predicate::Projection(Binder(p.with_self_ty(tcx, self_ty))),
            ExistentialPredicate::AutoTrait(did) => {
                let trait_ref = Binder(ty::TraitRef {
                    def_id: did,
                    substs: tcx.mk_substs_trait(self_ty, &[]),
                });
                trait_ref.to_predicate()
            }
        }
    }
}

impl<'tcx> rustc_serialize::UseSpecializedDecodable for &'tcx List<ExistentialPredicate<'tcx>> {}

impl<'tcx> List<ExistentialPredicate<'tcx>> {
    /// Returns the "principal `DefId`" of this set of existential predicates.
    ///
    /// A Rust trait object type consists (in addition to a lifetime bound)
    /// of a set of trait bounds, which are separated into any number
    /// of auto-trait bounds, and at most one non-auto-trait bound. The
    /// non-auto-trait bound is called the "principal" of the trait
    /// object.
    ///
    /// Only the principal can have methods or type parameters (because
    /// auto traits can have neither of them). This is important, because
    /// it means the auto traits can be treated as an unordered set (methods
    /// would force an order for the vtable, while relating traits with
    /// type parameters without knowing the order to relate them in is
    /// a rather non-trivial task).
    ///
    /// For example, in the trait object `dyn fmt::Debug + Sync`, the
    /// principal bound is `Some(fmt::Debug)`, while the auto-trait bounds
    /// are the set `{Sync}`.
    ///
    /// It is also possible to have a "trivial" trait object that
    /// consists only of auto traits, with no principal - for example,
    /// `dyn Send + Sync`. In that case, the set of auto-trait bounds
    /// is `{Send, Sync}`, while there is no principal. These trait objects
    /// have a "trivial" vtable consisting of just the size, alignment,
    /// and destructor.
    pub fn principal(&self) -> Option<ExistentialTraitRef<'tcx>> {
        match self[0] {
            ExistentialPredicate::Trait(tr) => Some(tr),
            _ => None
        }
    }

    pub fn principal_def_id(&self) -> Option<DefId> {
        self.principal().map(|d| d.def_id)
    }

    #[inline]
    pub fn projection_bounds<'a>(&'a self) ->
        impl Iterator<Item = ExistentialProjection<'tcx>> + 'a
    {
        self.iter().filter_map(|predicate| {
            match *predicate {
                ExistentialPredicate::Projection(p) => Some(p),
                _ => None,
            }
        })
    }

    #[inline]
    pub fn auto_traits<'a>(&'a self) -> impl Iterator<Item = DefId> + 'a {
        self.iter().filter_map(|predicate| {
            match *predicate {
                ExistentialPredicate::AutoTrait(d) => Some(d),
                _ => None
            }
        })
    }
}

impl<'tcx> Binder<&'tcx List<ExistentialPredicate<'tcx>>> {
    pub fn principal(&self) -> Option<ty::Binder<ExistentialTraitRef<'tcx>>> {
        self.skip_binder().principal().map(Binder::bind)
    }

    pub fn principal_def_id(&self) -> Option<DefId> {
        self.skip_binder().principal_def_id()
    }

    #[inline]
    pub fn projection_bounds<'a>(&'a self) ->
        impl Iterator<Item = PolyExistentialProjection<'tcx>> + 'a {
        self.skip_binder().projection_bounds().map(Binder::bind)
    }

    #[inline]
    pub fn auto_traits<'a>(&'a self) -> impl Iterator<Item = DefId> + 'a {
        self.skip_binder().auto_traits()
    }

    pub fn iter<'a>(&'a self)
        -> impl DoubleEndedIterator<Item = Binder<ExistentialPredicate<'tcx>>> + 'tcx {
        self.skip_binder().iter().cloned().map(Binder::bind)
    }
}

/// A complete reference to a trait. These take numerous guises in syntax,
/// but perhaps the most recognizable form is in a where-clause:
///
///     T: Foo<U>
///
/// This would be represented by a trait-reference where the `DefId` is the
/// `DefId` for the trait `Foo` and the substs define `T` as parameter 0,
/// and `U` as parameter 1.
///
/// Trait references also appear in object types like `Foo<U>`, but in
/// that case the `Self` parameter is absent from the substitutions.
///
/// Note that a `TraitRef` introduces a level of region binding, to
/// account for higher-ranked trait bounds like `T: for<'a> Foo<&'a U>`
/// or higher-ranked object types.
#[derive(Copy, Clone, PartialEq, Eq, Hash, RustcEncodable, RustcDecodable, HashStable)]
pub struct TraitRef<'tcx> {
    pub def_id: DefId,
    pub substs: SubstsRef<'tcx>,
}

impl<'tcx> TraitRef<'tcx> {
    pub fn new(def_id: DefId, substs: SubstsRef<'tcx>) -> TraitRef<'tcx> {
        TraitRef { def_id: def_id, substs: substs }
    }

    /// Returns a `TraitRef` of the form `P0: Foo<P1..Pn>` where `Pi`
    /// are the parameters defined on trait.
    pub fn identity(tcx: TyCtxt<'tcx>, def_id: DefId) -> TraitRef<'tcx> {
        TraitRef {
            def_id,
            substs: InternalSubsts::identity_for_item(tcx, def_id),
        }
    }

    #[inline]
    pub fn self_ty(&self) -> Ty<'tcx> {
        self.substs.type_at(0)
    }

    pub fn input_types<'a>(&'a self) -> impl DoubleEndedIterator<Item = Ty<'tcx>> + 'a {
        // Select only the "input types" from a trait-reference. For
        // now this is all the types that appear in the
        // trait-reference, but it should eventually exclude
        // associated types.
        self.substs.types()
    }

    pub fn from_method(
        tcx: TyCtxt<'tcx>,
        trait_id: DefId,
        substs: SubstsRef<'tcx>,
    ) -> ty::TraitRef<'tcx> {
        let defs = tcx.generics_of(trait_id);

        ty::TraitRef {
            def_id: trait_id,
            substs: tcx.intern_substs(&substs[..defs.params.len()])
        }
    }
}

pub type PolyTraitRef<'tcx> = Binder<TraitRef<'tcx>>;

impl<'tcx> PolyTraitRef<'tcx> {
    pub fn self_ty(&self) -> Ty<'tcx> {
        self.skip_binder().self_ty()
    }

    pub fn def_id(&self) -> DefId {
        self.skip_binder().def_id
    }

    pub fn to_poly_trait_predicate(&self) -> ty::PolyTraitPredicate<'tcx> {
        // Note that we preserve binding levels
        Binder(ty::TraitPredicate { trait_ref: self.skip_binder().clone() })
    }
}

/// An existential reference to a trait, where `Self` is erased.
/// For example, the trait object `Trait<'a, 'b, X, Y>` is:
///
///     exists T. T: Trait<'a, 'b, X, Y>
///
/// The substitutions don't include the erased `Self`, only trait
/// type and lifetime parameters (`[X, Y]` and `['a, 'b]` above).
#[derive(Copy, Clone, PartialEq, Eq, PartialOrd, Ord, Hash,
         RustcEncodable, RustcDecodable, HashStable)]
pub struct ExistentialTraitRef<'tcx> {
    pub def_id: DefId,
    pub substs: SubstsRef<'tcx>,
}

impl<'tcx> ExistentialTraitRef<'tcx> {
    pub fn input_types<'b>(&'b self) -> impl DoubleEndedIterator<Item=Ty<'tcx>> + 'b {
        // Select only the "input types" from a trait-reference. For
        // now this is all the types that appear in the
        // trait-reference, but it should eventually exclude
        // associated types.
        self.substs.types()
    }

    pub fn erase_self_ty(
        tcx: TyCtxt<'tcx>,
        trait_ref: ty::TraitRef<'tcx>,
    ) -> ty::ExistentialTraitRef<'tcx> {
        // Assert there is a Self.
        trait_ref.substs.type_at(0);

        ty::ExistentialTraitRef {
            def_id: trait_ref.def_id,
            substs: tcx.intern_substs(&trait_ref.substs[1..])
        }
    }

    /// Object types don't have a self type specified. Therefore, when
    /// we convert the principal trait-ref into a normal trait-ref,
    /// you must give *some* self type. A common choice is `mk_err()`
    /// or some placeholder type.
    pub fn with_self_ty(&self, tcx: TyCtxt<'tcx>, self_ty: Ty<'tcx>) -> ty::TraitRef<'tcx> {
        // otherwise the escaping vars would be captured by the binder
        // debug_assert!(!self_ty.has_escaping_bound_vars());

        ty::TraitRef {
            def_id: self.def_id,
            substs: tcx.mk_substs_trait(self_ty, self.substs)
        }
    }
}

pub type PolyExistentialTraitRef<'tcx> = Binder<ExistentialTraitRef<'tcx>>;

impl<'tcx> PolyExistentialTraitRef<'tcx> {
    pub fn def_id(&self) -> DefId {
        self.skip_binder().def_id
    }

    /// Object types don't have a self type specified. Therefore, when
    /// we convert the principal trait-ref into a normal trait-ref,
    /// you must give *some* self type. A common choice is `mk_err()`
    /// or some placeholder type.
    pub fn with_self_ty(&self, tcx: TyCtxt<'tcx>, self_ty: Ty<'tcx>) -> ty::PolyTraitRef<'tcx> {
        self.map_bound(|trait_ref| trait_ref.with_self_ty(tcx, self_ty))
    }
}

/// Binder is a binder for higher-ranked lifetimes or types. It is part of the
/// compiler's representation for things like `for<'a> Fn(&'a isize)`
/// (which would be represented by the type `PolyTraitRef ==
/// Binder<TraitRef>`). Note that when we instantiate,
/// erase, or otherwise "discharge" these bound vars, we change the
/// type from `Binder<T>` to just `T` (see
/// e.g., `liberate_late_bound_regions`).
#[derive(Copy, Clone, PartialEq, Eq, PartialOrd, Ord, Hash, Debug, RustcEncodable, RustcDecodable)]
pub struct Binder<T>(T);

impl<T> Binder<T> {
    /// Wraps `value` in a binder, asserting that `value` does not
    /// contain any bound vars that would be bound by the
    /// binder. This is commonly used to 'inject' a value T into a
    /// different binding level.
    pub fn dummy<'tcx>(value: T) -> Binder<T>
        where T: TypeFoldable<'tcx>
    {
        debug_assert!(!value.has_escaping_bound_vars());
        Binder(value)
    }

    /// Wraps `value` in a binder, binding higher-ranked vars (if any).
    pub fn bind(value: T) -> Binder<T> {
        Binder(value)
    }

    /// Skips the binder and returns the "bound" value. This is a
    /// risky thing to do because it's easy to get confused about
    /// De Bruijn indices and the like. It is usually better to
    /// discharge the binder using `no_bound_vars` or
    /// `replace_late_bound_regions` or something like
    /// that. `skip_binder` is only valid when you are either
    /// extracting data that has nothing to do with bound vars, you
    /// are doing some sort of test that does not involve bound
    /// regions, or you are being very careful about your depth
    /// accounting.
    ///
    /// Some examples where `skip_binder` is reasonable:
    ///
    /// - extracting the `DefId` from a PolyTraitRef;
    /// - comparing the self type of a PolyTraitRef to see if it is equal to
    ///   a type parameter `X`, since the type `X` does not reference any regions
    pub fn skip_binder(&self) -> &T {
        &self.0
    }

    pub fn as_ref(&self) -> Binder<&T> {
        Binder(&self.0)
    }

    pub fn map_bound_ref<F, U>(&self, f: F) -> Binder<U>
        where F: FnOnce(&T) -> U
    {
        self.as_ref().map_bound(f)
    }

    pub fn map_bound<F, U>(self, f: F) -> Binder<U>
        where F: FnOnce(T) -> U
    {
        Binder(f(self.0))
    }

    /// Unwraps and returns the value within, but only if it contains
    /// no bound vars at all. (In other words, if this binder --
    /// and indeed any enclosing binder -- doesn't bind anything at
    /// all.) Otherwise, returns `None`.
    ///
    /// (One could imagine having a method that just unwraps a single
    /// binder, but permits late-bound vars bound by enclosing
    /// binders, but that would require adjusting the debruijn
    /// indices, and given the shallow binding structure we often use,
    /// would not be that useful.)
    pub fn no_bound_vars<'tcx>(self) -> Option<T>
        where T: TypeFoldable<'tcx>
    {
        if self.skip_binder().has_escaping_bound_vars() {
            None
        } else {
            Some(self.skip_binder().clone())
        }
    }

    /// Given two things that have the same binder level,
    /// and an operation that wraps on their contents, executes the operation
    /// and then wraps its result.
    ///
    /// `f` should consider bound regions at depth 1 to be free, and
    /// anything it produces with bound regions at depth 1 will be
    /// bound in the resulting return value.
    pub fn fuse<U,F,R>(self, u: Binder<U>, f: F) -> Binder<R>
        where F: FnOnce(T, U) -> R
    {
        Binder(f(self.0, u.0))
    }

    /// Splits the contents into two things that share the same binder
    /// level as the original, returning two distinct binders.
    ///
    /// `f` should consider bound regions at depth 1 to be free, and
    /// anything it produces with bound regions at depth 1 will be
    /// bound in the resulting return values.
    pub fn split<U,V,F>(self, f: F) -> (Binder<U>, Binder<V>)
        where F: FnOnce(T) -> (U, V)
    {
        let (u, v) = f(self.0);
        (Binder(u), Binder(v))
    }
}

/// Represents the projection of an associated type. In explicit UFCS
/// form this would be written `<T as Trait<..>>::N`.
#[derive(Copy, Clone, PartialEq, Eq, PartialOrd, Ord,
         Hash, Debug, RustcEncodable, RustcDecodable, HashStable)]
pub struct ProjectionTy<'tcx> {
    /// The parameters of the associated item.
    pub substs: SubstsRef<'tcx>,

    /// The `DefId` of the `TraitItem` for the associated type `N`.
    ///
    /// Note that this is not the `DefId` of the `TraitRef` containing this
    /// associated type, which is in `tcx.associated_item(item_def_id).container`.
    pub item_def_id: DefId,
}

impl<'tcx> ProjectionTy<'tcx> {
    /// Construct a `ProjectionTy` by searching the trait from `trait_ref` for the
    /// associated item named `item_name`.
    pub fn from_ref_and_name(
        tcx: TyCtxt<'_>,
        trait_ref: ty::TraitRef<'tcx>,
        item_name: Ident,
    ) -> ProjectionTy<'tcx> {
        let item_def_id = tcx.associated_items(trait_ref.def_id).find(|item| {
            item.kind == ty::AssocKind::Type &&
            tcx.hygienic_eq(item_name, item.ident, trait_ref.def_id)
        }).unwrap().def_id;

        ProjectionTy {
            substs: trait_ref.substs,
            item_def_id,
        }
    }

    /// Extracts the underlying trait reference from this projection.
    /// For example, if this is a projection of `<T as Iterator>::Item`,
    /// then this function would return a `T: Iterator` trait reference.
    pub fn trait_ref(&self, tcx: TyCtxt<'_>) -> ty::TraitRef<'tcx> {
        let def_id = tcx.associated_item(self.item_def_id).container.id();
        ty::TraitRef {
            def_id,
            substs: self.substs,
        }
    }

    pub fn self_ty(&self) -> Ty<'tcx> {
        self.substs.type_at(0)
    }
}

#[derive(Copy, Clone, Debug, PartialEq, Eq, Hash, RustcEncodable, RustcDecodable, HashStable)]
pub struct GenSig<'tcx> {
    pub yield_ty: Ty<'tcx>,
    pub return_ty: Ty<'tcx>,
}

pub type PolyGenSig<'tcx> = Binder<GenSig<'tcx>>;

impl<'tcx> PolyGenSig<'tcx> {
    pub fn yield_ty(&self) -> ty::Binder<Ty<'tcx>> {
        self.map_bound_ref(|sig| sig.yield_ty)
    }
    pub fn return_ty(&self) -> ty::Binder<Ty<'tcx>> {
        self.map_bound_ref(|sig| sig.return_ty)
    }
}

/// Signature of a function type, which we have arbitrarily
/// decided to use to refer to the input/output types.
///
/// - `inputs`: is the list of arguments and their modes.
/// - `output`: is the return type.
/// - `c_variadic`: indicates whether this is a C-variadic function.
#[derive(Copy, Clone, PartialEq, Eq, PartialOrd, Ord,
         Hash, RustcEncodable, RustcDecodable, HashStable)]
pub struct FnSig<'tcx> {
    pub inputs_and_output: &'tcx List<Ty<'tcx>>,
    pub c_variadic: bool,
    pub unsafety: hir::Unsafety,
    pub abi: abi::Abi,
}

impl<'tcx> FnSig<'tcx> {
    pub fn inputs(&self) -> &'tcx [Ty<'tcx>] {
        &self.inputs_and_output[..self.inputs_and_output.len() - 1]
    }

    pub fn output(&self) -> Ty<'tcx> {
        self.inputs_and_output[self.inputs_and_output.len() - 1]
    }

    // Creates a minimal `FnSig` to be used when encountering a `TyKind::Error` in a fallible
    // method.
    fn fake() -> FnSig<'tcx> {
        FnSig {
            inputs_and_output: List::empty(),
            c_variadic: false,
            unsafety: hir::Unsafety::Normal,
            abi: abi::Abi::Rust,
        }
    }
}

pub type PolyFnSig<'tcx> = Binder<FnSig<'tcx>>;

impl<'tcx> PolyFnSig<'tcx> {
    #[inline]
    pub fn inputs(&self) -> Binder<&'tcx [Ty<'tcx>]> {
        self.map_bound_ref(|fn_sig| fn_sig.inputs())
    }
    #[inline]
    pub fn input(&self, index: usize) -> ty::Binder<Ty<'tcx>> {
        self.map_bound_ref(|fn_sig| fn_sig.inputs()[index])
    }
    pub fn inputs_and_output(&self) -> ty::Binder<&'tcx List<Ty<'tcx>>> {
        self.map_bound_ref(|fn_sig| fn_sig.inputs_and_output)
    }
    #[inline]
    pub fn output(&self) -> ty::Binder<Ty<'tcx>> {
        self.map_bound_ref(|fn_sig| fn_sig.output())
    }
    pub fn c_variadic(&self) -> bool {
        self.skip_binder().c_variadic
    }
    pub fn unsafety(&self) -> hir::Unsafety {
        self.skip_binder().unsafety
    }
    pub fn abi(&self) -> abi::Abi {
        self.skip_binder().abi
    }
}

pub type CanonicalPolyFnSig<'tcx> = Canonical<'tcx, Binder<FnSig<'tcx>>>;

#[derive(Clone, Copy, PartialEq, Eq, PartialOrd, Ord,
         Hash, RustcEncodable, RustcDecodable, HashStable)]
pub struct ParamTy {
    pub index: u32,
    pub name: InternedString,
}

impl<'tcx> ParamTy {
    pub fn new(index: u32, name: InternedString) -> ParamTy {
        ParamTy { index, name: name }
    }

    pub fn for_self() -> ParamTy {
        ParamTy::new(0, kw::SelfUpper.as_interned_str())
    }

    pub fn for_def(def: &ty::GenericParamDef) -> ParamTy {
        ParamTy::new(def.index, def.name)
    }

    pub fn to_ty(self, tcx: TyCtxt<'tcx>) -> Ty<'tcx> {
        tcx.mk_ty_param(self.index, self.name)
    }
}

#[derive(Copy, Clone, Hash, RustcEncodable, RustcDecodable,
         Eq, PartialEq, Ord, PartialOrd, HashStable)]
pub struct ParamConst {
    pub index: u32,
    pub name: InternedString,
}

impl<'tcx> ParamConst {
    pub fn new(index: u32, name: InternedString) -> ParamConst {
        ParamConst { index, name }
    }

    pub fn for_def(def: &ty::GenericParamDef) -> ParamConst {
        ParamConst::new(def.index, def.name)
    }

    pub fn to_const(self, tcx: TyCtxt<'tcx>, ty: Ty<'tcx>) -> &'tcx Const<'tcx> {
        tcx.mk_const_param(self.index, self.name, ty)
    }
}

newtype_index! {
    /// A [De Bruijn index][dbi] is a standard means of representing
    /// regions (and perhaps later types) in a higher-ranked setting. In
    /// particular, imagine a type like this:
    ///
    ///     for<'a> fn(for<'b> fn(&'b isize, &'a isize), &'a char)
    ///     ^          ^            |        |         |
    ///     |          |            |        |         |
    ///     |          +------------+ 0      |         |
    ///     |                                |         |
    ///     +--------------------------------+ 1       |
    ///     |                                          |
    ///     +------------------------------------------+ 0
    ///
    /// In this type, there are two binders (the outer fn and the inner
    /// fn). We need to be able to determine, for any given region, which
    /// fn type it is bound by, the inner or the outer one. There are
    /// various ways you can do this, but a De Bruijn index is one of the
    /// more convenient and has some nice properties. The basic idea is to
    /// count the number of binders, inside out. Some examples should help
    /// clarify what I mean.
    ///
    /// Let's start with the reference type `&'b isize` that is the first
    /// argument to the inner function. This region `'b` is assigned a De
    /// Bruijn index of 0, meaning "the innermost binder" (in this case, a
    /// fn). The region `'a` that appears in the second argument type (`&'a
    /// isize`) would then be assigned a De Bruijn index of 1, meaning "the
    /// second-innermost binder". (These indices are written on the arrays
    /// in the diagram).
    ///
    /// What is interesting is that De Bruijn index attached to a particular
    /// variable will vary depending on where it appears. For example,
    /// the final type `&'a char` also refers to the region `'a` declared on
    /// the outermost fn. But this time, this reference is not nested within
    /// any other binders (i.e., it is not an argument to the inner fn, but
    /// rather the outer one). Therefore, in this case, it is assigned a
    /// De Bruijn index of 0, because the innermost binder in that location
    /// is the outer fn.
    ///
    /// [dbi]: http://en.wikipedia.org/wiki/De_Bruijn_index
    pub struct DebruijnIndex {
        DEBUG_FORMAT = "DebruijnIndex({})",
        const INNERMOST = 0,
    }
}

pub type Region<'tcx> = &'tcx RegionKind;

/// Representation of regions.
///
/// Unlike types, most region variants are "fictitious", not concrete,
/// regions. Among these, `ReStatic`, `ReEmpty` and `ReScope` are the only
/// ones representing concrete regions.
///
/// ## Bound Regions
///
/// These are regions that are stored behind a binder and must be substituted
/// with some concrete region before being used. There are two kind of
/// bound regions: early-bound, which are bound in an item's `Generics`,
/// and are substituted by a `InternalSubsts`, and late-bound, which are part of
/// higher-ranked types (e.g., `for<'a> fn(&'a ())`), and are substituted by
/// the likes of `liberate_late_bound_regions`. The distinction exists
/// because higher-ranked lifetimes aren't supported in all places. See [1][2].
///
/// Unlike `Param`s, bound regions are not supposed to exist "in the wild"
/// outside their binder, e.g., in types passed to type inference, and
/// should first be substituted (by placeholder regions, free regions,
/// or region variables).
///
/// ## Placeholder and Free Regions
///
/// One often wants to work with bound regions without knowing their precise
/// identity. For example, when checking a function, the lifetime of a borrow
/// can end up being assigned to some region parameter. In these cases,
/// it must be ensured that bounds on the region can't be accidentally
/// assumed without being checked.
///
/// To do this, we replace the bound regions with placeholder markers,
/// which don't satisfy any relation not explicitly provided.
///
/// There are two kinds of placeholder regions in rustc: `ReFree` and
/// `RePlaceholder`. When checking an item's body, `ReFree` is supposed
/// to be used. These also support explicit bounds: both the internally-stored
/// *scope*, which the region is assumed to outlive, as well as other
/// relations stored in the `FreeRegionMap`. Note that these relations
/// aren't checked when you `make_subregion` (or `eq_types`), only by
/// `resolve_regions_and_report_errors`.
///
/// When working with higher-ranked types, some region relations aren't
/// yet known, so you can't just call `resolve_regions_and_report_errors`.
/// `RePlaceholder` is designed for this purpose. In these contexts,
/// there's also the risk that some inference variable laying around will
/// get unified with your placeholder region: if you want to check whether
/// `for<'a> Foo<'_>: 'a`, and you substitute your bound region `'a`
/// with a placeholder region `'%a`, the variable `'_` would just be
/// instantiated to the placeholder region `'%a`, which is wrong because
/// the inference variable is supposed to satisfy the relation
/// *for every value of the placeholder region*. To ensure that doesn't
/// happen, you can use `leak_check`. This is more clearly explained
/// by the [rustc guide].
///
/// [1]: http://smallcultfollowing.com/babysteps/blog/2013/10/29/intermingled-parameter-lists/
/// [2]: http://smallcultfollowing.com/babysteps/blog/2013/11/04/intermingled-parameter-lists/
/// [rustc guide]: https://rust-lang.github.io/rustc-guide/traits/hrtb.html
#[derive(Clone, PartialEq, Eq, Hash, Copy, RustcEncodable, RustcDecodable, PartialOrd, Ord)]
pub enum RegionKind {
    /// Region bound in a type or fn declaration which will be
    /// substituted 'early' -- that is, at the same time when type
    /// parameters are substituted.
    ReEarlyBound(EarlyBoundRegion),

    /// Region bound in a function scope, which will be substituted when the
    /// function is called.
    ReLateBound(DebruijnIndex, BoundRegion),

    /// When checking a function body, the types of all arguments and so forth
    /// that refer to bound region parameters are modified to refer to free
    /// region parameters.
    ReFree(FreeRegion),

    /// A concrete region naming some statically determined scope
    /// (e.g., an expression or sequence of statements) within the
    /// current function.
    ReScope(region::Scope),

    /// Static data that has an "infinite" lifetime. Top in the region lattice.
    ReStatic,

    /// A region variable. Should not exist after typeck.
    ReVar(RegionVid),

    /// A placeholder region - basically the higher-ranked version of ReFree.
    /// Should not exist after typeck.
    RePlaceholder(ty::PlaceholderRegion),

    /// Empty lifetime is for data that is never accessed.
    /// Bottom in the region lattice. We treat ReEmpty somewhat
    /// specially; at least right now, we do not generate instances of
    /// it during the GLB computations, but rather
    /// generate an error instead. This is to improve error messages.
    /// The only way to get an instance of ReEmpty is to have a region
    /// variable with no constraints.
    ReEmpty,

    /// Erased region, used by trait selection, in MIR and during codegen.
    ReErased,

    /// These are regions bound in the "defining type" for a
    /// closure. They are used ONLY as part of the
    /// `ClosureRegionRequirements` that are produced by MIR borrowck.
    /// See `ClosureRegionRequirements` for more details.
    ReClosureBound(RegionVid),
}

impl<'tcx> rustc_serialize::UseSpecializedDecodable for Region<'tcx> {}

#[derive(Copy, Clone, PartialEq, Eq, Hash, RustcEncodable, RustcDecodable, Debug, PartialOrd, Ord)]
pub struct EarlyBoundRegion {
    pub def_id: DefId,
    pub index: u32,
    pub name: InternedString,
}

#[derive(Clone, Copy, PartialEq, Eq, PartialOrd, Ord, Hash, RustcEncodable, RustcDecodable)]
pub struct TyVid {
    pub index: u32,
}

#[derive(Clone, Copy, PartialEq, Eq, PartialOrd, Ord, Hash, RustcEncodable, RustcDecodable)]
pub struct ConstVid<'tcx> {
    pub index: u32,
    pub phantom: PhantomData<&'tcx ()>,
}

#[derive(Clone, Copy, PartialEq, Eq, PartialOrd, Ord, Hash, RustcEncodable, RustcDecodable)]
pub struct IntVid {
    pub index: u32,
}

#[derive(Clone, Copy, PartialEq, Eq, PartialOrd, Ord, Hash, RustcEncodable, RustcDecodable)]
pub struct FloatVid {
    pub index: u32,
}

newtype_index! {
    pub struct RegionVid {
        DEBUG_FORMAT = custom,
    }
}

impl Atom for RegionVid {
    fn index(self) -> usize {
        Idx::index(self)
    }
}

#[derive(Clone, Copy, PartialEq, Eq, PartialOrd, Ord,
         Hash, RustcEncodable, RustcDecodable, HashStable)]
pub enum InferTy {
    TyVar(TyVid),
    IntVar(IntVid),
    FloatVar(FloatVid),

    /// A `FreshTy` is one that is generated as a replacement for an
    /// unbound type variable. This is convenient for caching etc. See
    /// `infer::freshen` for more details.
    FreshTy(u32),
    FreshIntTy(u32),
    FreshFloatTy(u32),
}

newtype_index! {
    pub struct BoundVar { .. }
}

#[derive(Clone, Copy, PartialEq, Eq, PartialOrd, Ord, Hash, Debug, RustcEncodable, RustcDecodable)]
pub struct BoundTy {
    pub var: BoundVar,
    pub kind: BoundTyKind,
}

#[derive(Clone, Copy, PartialEq, Eq, PartialOrd, Ord, Hash, Debug, RustcEncodable, RustcDecodable)]
pub enum BoundTyKind {
    Anon,
    Param(InternedString),
}

impl_stable_hash_for!(struct BoundTy { var, kind });
impl_stable_hash_for!(enum self::BoundTyKind { Anon, Param(a) });

impl From<BoundVar> for BoundTy {
    fn from(var: BoundVar) -> Self {
        BoundTy {
            var,
            kind: BoundTyKind::Anon,
        }
    }
}

/// A `ProjectionPredicate` for an `ExistentialTraitRef`.
#[derive(Clone, Copy, PartialEq, Eq, PartialOrd, Ord, Hash,
         Debug, RustcEncodable, RustcDecodable, HashStable)]
pub struct ExistentialProjection<'tcx> {
    pub item_def_id: DefId,
    pub substs: SubstsRef<'tcx>,
    pub ty: Ty<'tcx>,
}

pub type PolyExistentialProjection<'tcx> = Binder<ExistentialProjection<'tcx>>;

impl<'tcx> ExistentialProjection<'tcx> {
    /// Extracts the underlying existential trait reference from this projection.
    /// For example, if this is a projection of `exists T. <T as Iterator>::Item == X`,
    /// then this function would return a `exists T. T: Iterator` existential trait
    /// reference.
    pub fn trait_ref(&self, tcx: TyCtxt<'_>) -> ty::ExistentialTraitRef<'tcx> {
        let def_id = tcx.associated_item(self.item_def_id).container.id();
        ty::ExistentialTraitRef{
            def_id,
            substs: self.substs,
        }
    }

    pub fn with_self_ty(
        &self,
        tcx: TyCtxt<'tcx>,
        self_ty: Ty<'tcx>,
    ) -> ty::ProjectionPredicate<'tcx> {
        // otherwise the escaping regions would be captured by the binders
        debug_assert!(!self_ty.has_escaping_bound_vars());

        ty::ProjectionPredicate {
            projection_ty: ty::ProjectionTy {
                item_def_id: self.item_def_id,
                substs: tcx.mk_substs_trait(self_ty, self.substs),
            },
            ty: self.ty,
        }
    }
}

impl<'tcx> PolyExistentialProjection<'tcx> {
    pub fn with_self_ty(
        &self,
        tcx: TyCtxt<'tcx>,
        self_ty: Ty<'tcx>,
    ) -> ty::PolyProjectionPredicate<'tcx> {
        self.map_bound(|p| p.with_self_ty(tcx, self_ty))
    }

    pub fn item_def_id(&self) -> DefId {
        return self.skip_binder().item_def_id;
    }
}

impl DebruijnIndex {
    /// Returns the resulting index when this value is moved into
    /// `amount` number of new binders. So, e.g., if you had
    ///
    ///    for<'a> fn(&'a x)
    ///
    /// and you wanted to change it to
    ///
    ///    for<'a> fn(for<'b> fn(&'a x))
    ///
    /// you would need to shift the index for `'a` into a new binder.
    #[must_use]
    pub fn shifted_in(self, amount: u32) -> DebruijnIndex {
        DebruijnIndex::from_u32(self.as_u32() + amount)
    }

    /// Update this index in place by shifting it "in" through
    /// `amount` number of binders.
    pub fn shift_in(&mut self, amount: u32) {
        *self = self.shifted_in(amount);
    }

    /// Returns the resulting index when this value is moved out from
    /// `amount` number of new binders.
    #[must_use]
    pub fn shifted_out(self, amount: u32) -> DebruijnIndex {
        DebruijnIndex::from_u32(self.as_u32() - amount)
    }

    /// Update in place by shifting out from `amount` binders.
    pub fn shift_out(&mut self, amount: u32) {
        *self = self.shifted_out(amount);
    }

    /// Adjusts any De Bruijn indices so as to make `to_binder` the
    /// innermost binder. That is, if we have something bound at `to_binder`,
    /// it will now be bound at INNERMOST. This is an appropriate thing to do
    /// when moving a region out from inside binders:
    ///
    /// ```
    ///             for<'a>   fn(for<'b>   for<'c>   fn(&'a u32), _)
    /// // Binder:  D3           D2        D1            ^^
    /// ```
    ///
    /// Here, the region `'a` would have the De Bruijn index D3,
    /// because it is the bound 3 binders out. However, if we wanted
    /// to refer to that region `'a` in the second argument (the `_`),
    /// those two binders would not be in scope. In that case, we
    /// might invoke `shift_out_to_binder(D3)`. This would adjust the
    /// De Bruijn index of `'a` to D1 (the innermost binder).
    ///
    /// If we invoke `shift_out_to_binder` and the region is in fact
    /// bound by one of the binders we are shifting out of, that is an
    /// error (and should fail an assertion failure).
    pub fn shifted_out_to_binder(self, to_binder: DebruijnIndex) -> Self {
        self.shifted_out(to_binder.as_u32() - INNERMOST.as_u32())
    }
}

impl_stable_hash_for!(struct DebruijnIndex { private });

/// Region utilities
impl RegionKind {
    /// Is this region named by the user?
    pub fn has_name(&self) -> bool {
        match *self {
            RegionKind::ReEarlyBound(ebr) => ebr.has_name(),
            RegionKind::ReLateBound(_, br) => br.is_named(),
            RegionKind::ReFree(fr) => fr.bound_region.is_named(),
            RegionKind::ReScope(..) => false,
            RegionKind::ReStatic => true,
            RegionKind::ReVar(..) => false,
            RegionKind::RePlaceholder(placeholder) => placeholder.name.is_named(),
            RegionKind::ReEmpty => false,
            RegionKind::ReErased => false,
            RegionKind::ReClosureBound(..) => false,
        }
    }

    pub fn is_late_bound(&self) -> bool {
        match *self {
            ty::ReLateBound(..) => true,
            _ => false,
        }
    }

    pub fn is_placeholder(&self) -> bool {
        match *self {
            ty::RePlaceholder(..) => true,
            _ => false,
        }
    }

    pub fn bound_at_or_above_binder(&self, index: DebruijnIndex) -> bool {
        match *self {
            ty::ReLateBound(debruijn, _) => debruijn >= index,
            _ => false,
        }
    }

    /// Adjusts any De Bruijn indices so as to make `to_binder` the
    /// innermost binder. That is, if we have something bound at `to_binder`,
    /// it will now be bound at INNERMOST. This is an appropriate thing to do
    /// when moving a region out from inside binders:
    ///
    /// ```
    ///             for<'a>   fn(for<'b>   for<'c>   fn(&'a u32), _)
    /// // Binder:  D3           D2        D1            ^^
    /// ```
    ///
    /// Here, the region `'a` would have the De Bruijn index D3,
    /// because it is the bound 3 binders out. However, if we wanted
    /// to refer to that region `'a` in the second argument (the `_`),
    /// those two binders would not be in scope. In that case, we
    /// might invoke `shift_out_to_binder(D3)`. This would adjust the
    /// De Bruijn index of `'a` to D1 (the innermost binder).
    ///
    /// If we invoke `shift_out_to_binder` and the region is in fact
    /// bound by one of the binders we are shifting out of, that is an
    /// error (and should fail an assertion failure).
    pub fn shifted_out_to_binder(&self, to_binder: ty::DebruijnIndex) -> RegionKind {
        match *self {
            ty::ReLateBound(debruijn, r) => ty::ReLateBound(
                debruijn.shifted_out_to_binder(to_binder),
                r,
            ),
            r => r
        }
    }

    pub fn keep_in_local_tcx(&self) -> bool {
        if let ty::ReVar(..) = self {
            true
        } else {
            false
        }
    }

    pub fn type_flags(&self) -> TypeFlags {
        let mut flags = TypeFlags::empty();

        if self.keep_in_local_tcx() {
            flags = flags | TypeFlags::KEEP_IN_LOCAL_TCX;
        }

        match *self {
            ty::ReVar(..) => {
                flags = flags | TypeFlags::HAS_FREE_REGIONS;
                flags = flags | TypeFlags::HAS_RE_INFER;
            }
            ty::RePlaceholder(..) => {
                flags = flags | TypeFlags::HAS_FREE_REGIONS;
                flags = flags | TypeFlags::HAS_RE_PLACEHOLDER;
            }
            ty::ReLateBound(..) => {
                flags = flags | TypeFlags::HAS_RE_LATE_BOUND;
            }
            ty::ReEarlyBound(..) => {
                flags = flags | TypeFlags::HAS_FREE_REGIONS;
                flags = flags | TypeFlags::HAS_RE_EARLY_BOUND;
            }
            ty::ReEmpty |
            ty::ReStatic |
            ty::ReFree { .. } |
            ty::ReScope { .. } => {
                flags = flags | TypeFlags::HAS_FREE_REGIONS;
            }
            ty::ReErased => {
            }
            ty::ReClosureBound(..) => {
                flags = flags | TypeFlags::HAS_FREE_REGIONS;
            }
        }

        match *self {
            ty::ReStatic | ty::ReEmpty | ty::ReErased | ty::ReLateBound(..) => (),
            _ => flags = flags | TypeFlags::HAS_FREE_LOCAL_NAMES,
        }

        debug!("type_flags({:?}) = {:?}", self, flags);

        flags
    }

    /// Given an early-bound or free region, returns the `DefId` where it was bound.
    /// For example, consider the regions in this snippet of code:
    ///
    /// ```
    /// impl<'a> Foo {
    ///      ^^ -- early bound, declared on an impl
    ///
    ///     fn bar<'b, 'c>(x: &self, y: &'b u32, z: &'c u64) where 'static: 'c
    ///            ^^  ^^     ^ anonymous, late-bound
    ///            |   early-bound, appears in where-clauses
    ///            late-bound, appears only in fn args
    ///     {..}
    /// }
    /// ```
    ///
    /// Here, `free_region_binding_scope('a)` would return the `DefId`
    /// of the impl, and for all the other highlighted regions, it
    /// would return the `DefId` of the function. In other cases (not shown), this
    /// function might return the `DefId` of a closure.
    pub fn free_region_binding_scope(&self, tcx: TyCtxt<'_>) -> DefId {
        match self {
            ty::ReEarlyBound(br) => {
                tcx.parent(br.def_id).unwrap()
            }
            ty::ReFree(fr) => fr.scope,
            _ => bug!("free_region_binding_scope invoked on inappropriate region: {:?}", self),
        }
    }
}

/// Type utilities
impl<'tcx> TyS<'tcx> {
    #[inline]
    pub fn is_unit(&self) -> bool {
        match self.sty {
            Tuple(ref tys) => tys.is_empty(),
            _ => false,
        }
    }

    #[inline]
    pub fn is_never(&self) -> bool {
        match self.sty {
            Never => true,
            _ => false,
        }
    }

    /// Checks whether a type is definitely uninhabited. This is
    /// conservative: for some types that are uninhabited we return `false`,
    /// but we only return `true` for types that are definitely uninhabited.
    /// `ty.conservative_is_privately_uninhabited` implies that any value of type `ty`
    /// will be `Abi::Uninhabited`. (Note that uninhabited types may have nonzero
    /// size, to account for partial initialisation. See #49298 for details.)
    pub fn conservative_is_privately_uninhabited(&self, tcx: TyCtxt<'tcx>) -> bool {
        // FIXME(varkor): we can make this less conversative by substituting concrete
        // type arguments.
        match self.sty {
            ty::Never => true,
            ty::Adt(def, _) if def.is_union() => {
                // For now, `union`s are never considered uninhabited.
                false
            }
            ty::Adt(def, _) => {
                // Any ADT is uninhabited if either:
                // (a) It has no variants (i.e. an empty `enum`);
                // (b) Each of its variants (a single one in the case of a `struct`) has at least
                //     one uninhabited field.
                def.variants.iter().all(|var| {
                    var.fields.iter().any(|field| {
                        tcx.type_of(field.did).conservative_is_privately_uninhabited(tcx)
                    })
                })
            }
            ty::Tuple(..) => self.tuple_fields().any(|ty| {
                ty.conservative_is_privately_uninhabited(tcx)
            }),
            ty::Array(ty, len) => {
                match len.try_eval_usize(tcx, ParamEnv::empty()) {
                    // If the array is definitely non-empty, it's uninhabited if
                    // the type of its elements is uninhabited.
                    Some(n) if n != 0 => ty.conservative_is_privately_uninhabited(tcx),
                    _ => false
                }
            }
            ty::Ref(..) => {
                // References to uninitialised memory is valid for any type, including
                // uninhabited types, in unsafe code, so we treat all references as
                // inhabited.
                false
            }
            _ => false,
        }
    }

    #[inline]
    pub fn is_primitive(&self) -> bool {
        match self.sty {
            Bool | Char | Int(_) | Uint(_) | Float(_) => true,
            _ => false,
        }
    }

    #[inline]
    pub fn is_ty_var(&self) -> bool {
        match self.sty {
            Infer(TyVar(_)) => true,
            _ => false,
        }
    }

    #[inline]
    pub fn is_ty_infer(&self) -> bool {
        match self.sty {
            Infer(_) => true,
            _ => false,
        }
    }

    #[inline]
    pub fn is_phantom_data(&self) -> bool {
        if let Adt(def, _) = self.sty {
            def.is_phantom_data()
        } else {
            false
        }
    }

    #[inline]
    pub fn is_bool(&self) -> bool { self.sty == Bool }

    #[inline]
    pub fn is_param(&self, index: u32) -> bool {
        match self.sty {
            ty::Param(ref data) => data.index == index,
            _ => false,
        }
    }

    #[inline]
    pub fn is_slice(&self) -> bool {
        match self.sty {
            RawPtr(TypeAndMut { ty, .. }) | Ref(_, ty, _) => match ty.sty {
                Slice(_) | Str => true,
                _ => false,
            },
            _ => false
        }
    }

    #[inline]
    pub fn is_simd(&self) -> bool {
        match self.sty {
            Adt(def, _) => def.repr.simd(),
            _ => false,
        }
    }

    pub fn sequence_element_type(&self, tcx: TyCtxt<'tcx>) -> Ty<'tcx> {
        match self.sty {
            Array(ty, _) | Slice(ty) => ty,
            Str => tcx.mk_mach_uint(ast::UintTy::U8),
            _ => bug!("sequence_element_type called on non-sequence value: {}", self),
        }
    }

    pub fn simd_type(&self, tcx: TyCtxt<'tcx>) -> Ty<'tcx> {
        match self.sty {
            Adt(def, substs) => {
                def.non_enum_variant().fields[0].ty(tcx, substs)
            }
            _ => bug!("simd_type called on invalid type")
        }
    }

    pub fn simd_size(&self, _cx: TyCtxt<'_>) -> usize {
        match self.sty {
            Adt(def, _) => def.non_enum_variant().fields.len(),
            _ => bug!("simd_size called on invalid type")
        }
    }

    #[inline]
    pub fn is_region_ptr(&self) -> bool {
        match self.sty {
            Ref(..) => true,
            _ => false,
        }
    }

    #[inline]
    pub fn is_mutable_ptr(&self) -> bool {
        match self.sty {
            RawPtr(TypeAndMut { mutbl: hir::Mutability::MutMutable, .. }) |
            Ref(_, _, hir::Mutability::MutMutable) => true,
            _ => false
        }
    }

    #[inline]
    pub fn is_unsafe_ptr(&self) -> bool {
        match self.sty {
            RawPtr(_) => return true,
            _ => return false,
        }
    }

    /// Tests if this is any kind of primitive pointer type (reference, raw pointer, fn pointer).
    #[inline]
    pub fn is_any_ptr(&self) -> bool {
        self.is_region_ptr() || self.is_unsafe_ptr() || self.is_fn_ptr()
    }

    /// Returns `true` if this type is an `Arc<T>`.
    #[inline]
    pub fn is_arc(&self) -> bool {
        match self.sty {
            Adt(def, _) => def.is_arc(),
            _ => false,
        }
    }

    /// Returns `true` if this type is an `Rc<T>`.
    #[inline]
    pub fn is_rc(&self) -> bool {
        match self.sty {
            Adt(def, _) => def.is_rc(),
            _ => false,
        }
    }

    #[inline]
    pub fn is_box(&self) -> bool {
        match self.sty {
            Adt(def, _) => def.is_box(),
            _ => false,
        }
    }

    /// panics if called on any type other than `Box<T>`
    pub fn boxed_ty(&self) -> Ty<'tcx> {
        match self.sty {
            Adt(def, substs) if def.is_box() => substs.type_at(0),
            _ => bug!("`boxed_ty` is called on non-box type {:?}", self),
        }
    }

    /// A scalar type is one that denotes an atomic datum, with no sub-components.
    /// (A RawPtr is scalar because it represents a non-managed pointer, so its
    /// contents are abstract to rustc.)
    #[inline]
    pub fn is_scalar(&self) -> bool {
        match self.sty {
            Bool | Char | Int(_) | Float(_) | Uint(_) |
            Infer(IntVar(_)) | Infer(FloatVar(_)) |
            FnDef(..) | FnPtr(_) | RawPtr(_) => true,
            _ => false
        }
    }

    /// Returns `true` if this type is a floating point type.
    #[inline]
    pub fn is_floating_point(&self) -> bool {
        match self.sty {
            Float(_) |
            Infer(FloatVar(_)) => true,
            _ => false,
        }
    }

    #[inline]
    pub fn is_trait(&self) -> bool {
        match self.sty {
            Dynamic(..) => true,
            _ => false,
        }
    }

    #[inline]
    pub fn is_enum(&self) -> bool {
        match self.sty {
            Adt(adt_def, _) => {
                adt_def.is_enum()
            }
            _ => false,
        }
    }

    #[inline]
    pub fn is_closure(&self) -> bool {
        match self.sty {
            Closure(..) => true,
            _ => false,
        }
    }

    #[inline]
    pub fn is_generator(&self) -> bool {
        match self.sty {
            Generator(..) => true,
            _ => false,
        }
    }

    #[inline]
    pub fn is_integral(&self) -> bool {
        match self.sty {
            Infer(IntVar(_)) | Int(_) | Uint(_) => true,
            _ => false
        }
    }

    #[inline]
    pub fn is_fresh_ty(&self) -> bool {
        match self.sty {
            Infer(FreshTy(_)) => true,
            _ => false,
        }
    }

    #[inline]
    pub fn is_fresh(&self) -> bool {
        match self.sty {
            Infer(FreshTy(_)) => true,
            Infer(FreshIntTy(_)) => true,
            Infer(FreshFloatTy(_)) => true,
            _ => false,
        }
    }

    #[inline]
    pub fn is_char(&self) -> bool {
        match self.sty {
            Char => true,
            _ => false,
        }
    }

    #[inline]
    pub fn is_numeric(&self) -> bool {
        self.is_integral() || self.is_floating_point()
    }

    #[inline]
    pub fn is_signed(&self) -> bool {
        match self.sty {
            Int(_) => true,
            _ => false,
        }
    }

    #[inline]
    pub fn is_ptr_sized_integral(&self) -> bool {
        match self.sty {
            Int(ast::IntTy::Isize) | Uint(ast::UintTy::Usize) => true,
            _ => false,
        }
    }

    #[inline]
    pub fn is_machine(&self) -> bool {
        match self.sty {
            Int(..) | Uint(..) | Float(..) => true,
            _ => false,
        }
    }

    #[inline]
    pub fn has_concrete_skeleton(&self) -> bool {
        match self.sty {
            Param(_) | Infer(_) | Error => false,
            _ => true,
        }
    }

    /// Returns the type and mutability of `*ty`.
    ///
    /// The parameter `explicit` indicates if this is an *explicit* dereference.
    /// Some types -- notably unsafe ptrs -- can only be dereferenced explicitly.
    pub fn builtin_deref(&self, explicit: bool) -> Option<TypeAndMut<'tcx>> {
        match self.sty {
            Adt(def, _) if def.is_box() => {
                Some(TypeAndMut {
                    ty: self.boxed_ty(),
                    mutbl: hir::MutImmutable,
                })
            },
            Ref(_, ty, mutbl) => Some(TypeAndMut { ty, mutbl }),
            RawPtr(mt) if explicit => Some(mt),
            _ => None,
        }
    }

    /// Returns the type of `ty[i]`.
    pub fn builtin_index(&self) -> Option<Ty<'tcx>> {
        match self.sty {
            Array(ty, _) | Slice(ty) => Some(ty),
            _ => None,
        }
    }

    pub fn fn_sig(&self, tcx: TyCtxt<'tcx>) -> PolyFnSig<'tcx> {
        match self.sty {
            FnDef(def_id, substs) => {
                tcx.fn_sig(def_id).subst(tcx, substs)
            }
            FnPtr(f) => f,
            Error => {  // ignore errors (#54954)
                ty::Binder::dummy(FnSig::fake())
            }
            Closure(..) => bug!(
                "to get the signature of a closure, use `closure_sig()` not `fn_sig()`",
            ),
            _ => bug!("Ty::fn_sig() called on non-fn type: {:?}", self)
        }
    }

    #[inline]
    pub fn is_fn(&self) -> bool {
        match self.sty {
            FnDef(..) | FnPtr(_) => true,
            _ => false,
        }
    }

    #[inline]
    pub fn is_fn_ptr(&self) -> bool {
        match self.sty {
            FnPtr(_) => true,
            _ => false,
        }
    }

    #[inline]
    pub fn is_impl_trait(&self) -> bool {
        match self.sty {
            Opaque(..) => true,
            _ => false,
        }
    }

    #[inline]
    pub fn ty_adt_def(&self) -> Option<&'tcx AdtDef> {
        match self.sty {
            Adt(adt, _) => Some(adt),
            _ => None,
        }
    }

    /// Iterates over tuple fields.
    /// Panics when called on anything but a tuple.
    pub fn tuple_fields(&self) -> impl DoubleEndedIterator<Item=Ty<'tcx>> {
        match self.sty {
            Tuple(substs) => substs.iter().map(|field| field.expect_ty()),
            _ => bug!("tuple_fields called on non-tuple"),
        }
    }

    /// If the type contains variants, returns the valid range of variant indices.
    /// FIXME This requires the optimized MIR in the case of generators.
    #[inline]
    pub fn variant_range(&self, tcx: TyCtxt<'tcx>) -> Option<Range<VariantIdx>> {
        match self.sty {
            TyKind::Adt(adt, _) => Some(adt.variant_range()),
            TyKind::Generator(def_id, substs, _) => Some(substs.variant_range(def_id, tcx)),
            _ => None,
        }
    }

    /// If the type contains variants, returns the variant for `variant_index`.
    /// Panics if `variant_index` is out of range.
    /// FIXME This requires the optimized MIR in the case of generators.
    #[inline]
    pub fn discriminant_for_variant(
        &self,
        tcx: TyCtxt<'tcx>,
        variant_index: VariantIdx,
    ) -> Option<Discr<'tcx>> {
        match self.sty {
            TyKind::Adt(adt, _) => Some(adt.discriminant_for_variant(tcx, variant_index)),
            TyKind::Generator(def_id, substs, _) =>
                Some(substs.discriminant_for_variant(def_id, tcx, variant_index)),
            _ => None,
        }
    }

    /// Push onto `out` the regions directly referenced from this type (but not
    /// types reachable from this type via `walk_tys`). This ignores late-bound
    /// regions binders.
    pub fn push_regions(&self, out: &mut SmallVec<[ty::Region<'tcx>; 4]>) {
        match self.sty {
            Ref(region, _, _) => {
                out.push(region);
            }
            Dynamic(ref obj, region) => {
                out.push(region);
                if let Some(principal) = obj.principal() {
                    out.extend(principal.skip_binder().substs.regions());
                }
            }
            Adt(_, substs) | Opaque(_, substs) => {
                out.extend(substs.regions())
            }
            Closure(_, ClosureSubsts { ref substs }) |
            Generator(_, GeneratorSubsts { ref substs }, _) => {
                out.extend(substs.regions())
            }
            Projection(ref data) | UnnormalizedProjection(ref data) => {
                out.extend(data.substs.regions())
            }
            FnDef(..) |
            FnPtr(_) |
            GeneratorWitness(..) |
            Bool |
            Char |
            Int(_) |
            Uint(_) |
            Float(_) |
            Str |
            Array(..) |
            Slice(_) |
            RawPtr(_) |
            Never |
            Tuple(..) |
            Foreign(..) |
            Param(_) |
            Bound(..) |
            Placeholder(..) |
            Infer(_) |
            Error => {}
        }
    }

    /// When we create a closure, we record its kind (i.e., what trait
    /// it implements) into its `ClosureSubsts` using a type
    /// parameter. This is kind of a phantom type, except that the
    /// most convenient thing for us to are the integral types. This
    /// function converts such a special type into the closure
    /// kind. To go the other way, use
    /// `tcx.closure_kind_ty(closure_kind)`.
    ///
    /// Note that during type checking, we use an inference variable
    /// to represent the closure kind, because it has not yet been
    /// inferred. Once upvar inference (in `src/librustc_typeck/check/upvar.rs`)
    /// is complete, that type variable will be unified.
    pub fn to_opt_closure_kind(&self) -> Option<ty::ClosureKind> {
        match self.sty {
            Int(int_ty) => match int_ty {
                ast::IntTy::I8 => Some(ty::ClosureKind::Fn),
                ast::IntTy::I16 => Some(ty::ClosureKind::FnMut),
                ast::IntTy::I32 => Some(ty::ClosureKind::FnOnce),
                _ => bug!("cannot convert type `{:?}` to a closure kind", self),
            },

            Infer(_) => None,

            Error => Some(ty::ClosureKind::Fn),

            _ => bug!("cannot convert type `{:?}` to a closure kind", self),
        }
    }

    /// Fast path helper for testing if a type is `Sized`.
    ///
    /// Returning true means the type is known to be sized. Returning
    /// `false` means nothing -- could be sized, might not be.
    pub fn is_trivially_sized(&self, tcx: TyCtxt<'tcx>) -> bool {
        match self.sty {
            ty::Infer(ty::IntVar(_)) | ty::Infer(ty::FloatVar(_)) |
            ty::Uint(_) | ty::Int(_) | ty::Bool | ty::Float(_) |
            ty::FnDef(..) | ty::FnPtr(_) | ty::RawPtr(..) |
            ty::Char | ty::Ref(..) | ty::Generator(..) |
            ty::GeneratorWitness(..) | ty::Array(..) | ty::Closure(..) |
            ty::Never | ty::Error =>
                true,

            ty::Str | ty::Slice(_) | ty::Dynamic(..) | ty::Foreign(..) =>
                false,

            ty::Tuple(tys) => {
                tys.iter().all(|ty| ty.expect_ty().is_trivially_sized(tcx))
            }

            ty::Adt(def, _substs) =>
                def.sized_constraint(tcx).is_empty(),

            ty::Projection(_) | ty::Param(_) | ty::Opaque(..) => false,

            ty::UnnormalizedProjection(..) => bug!("only used with chalk-engine"),

            ty::Infer(ty::TyVar(_)) => false,

            ty::Bound(..) |
            ty::Placeholder(..) |
            ty::Infer(ty::FreshTy(_)) |
            ty::Infer(ty::FreshIntTy(_)) |
            ty::Infer(ty::FreshFloatTy(_)) =>
                bug!("is_trivially_sized applied to unexpected type: {:?}", self),
        }
    }
}

/// Typed constant value.
#[derive(Copy, Clone, Debug, Hash, RustcEncodable, RustcDecodable,
         Eq, PartialEq, Ord, PartialOrd, HashStable)]
pub struct Const<'tcx> {
    pub ty: Ty<'tcx>,

    pub val: ConstValue<'tcx>,
}

#[cfg(target_arch = "x86_64")]
static_assert_size!(Const<'_>, 40);

impl<'tcx> Const<'tcx> {
    #[inline]
    pub fn from_scalar(tcx: TyCtxt<'tcx>, val: Scalar, ty: Ty<'tcx>) -> &'tcx Self {
        tcx.mk_const(Self {
            val: ConstValue::Scalar(val),
            ty,
        })
    }

    #[inline]
    pub fn from_bits(tcx: TyCtxt<'tcx>, bits: u128, ty: ParamEnvAnd<'tcx, Ty<'tcx>>) -> &'tcx Self {
        let size = tcx.layout_of(ty).unwrap_or_else(|e| {
            panic!("could not compute layout for {:?}: {:?}", ty, e)
        }).size;
        Self::from_scalar(tcx, Scalar::from_uint(bits, size), ty.value)
    }

    #[inline]
    pub fn zero_sized(tcx: TyCtxt<'tcx>, ty: Ty<'tcx>) -> &'tcx Self {
        Self::from_scalar(tcx, Scalar::zst(), ty)
    }

    #[inline]
    pub fn from_bool(tcx: TyCtxt<'tcx>, v: bool) -> &'tcx Self {
        Self::from_bits(tcx, v as u128, ParamEnv::empty().and(tcx.types.bool))
    }

    #[inline]
    pub fn from_usize(tcx: TyCtxt<'tcx>, n: u64) -> &'tcx Self {
        Self::from_bits(tcx, n as u128, ParamEnv::empty().and(tcx.types.usize))
    }

    #[inline]
<<<<<<< HEAD
    pub fn from_u32(tcx: TyCtxt<'_, '_, 'tcx>, n: u32) -> &'tcx Self {
        Self::from_bits(tcx, n as u128, ParamEnv::empty().and(tcx.types.u32))
    }

    #[inline]
    pub fn from_u64(tcx: TyCtxt<'_, '_, 'tcx>, n: u64) -> &'tcx Self {
        Self::from_bits(tcx, n as u128, ParamEnv::empty().and(tcx.types.u64))
    }

    #[inline]
    pub fn to_bits(
=======
    pub fn try_eval_bits(
>>>>>>> ea3ba36f
        &self,
        tcx: TyCtxt<'tcx>,
        param_env: ParamEnv<'tcx>,
        ty: Ty<'tcx>,
    ) -> Option<u128> {
        assert_eq!(self.ty, ty);
        // if `ty` does not depend on generic parameters, use an empty param_env
        let size = tcx.layout_of(param_env.with_reveal_all().and(ty)).ok()?.size;
        self.eval(tcx, param_env).val.try_to_bits(size)
    }

    #[inline]
    pub fn eval(
        &self,
        tcx: TyCtxt<'tcx>,
        param_env: ParamEnv<'tcx>,
    ) -> &Const<'tcx> {
        // FIXME(const_generics): this doesn't work right now,
        // because it tries to relate an `Infer` to a `Param`.
        match self.val {
            ConstValue::Unevaluated(did, substs) => {
                // if `substs` has no unresolved components, use and empty param_env
                let (param_env, substs) = param_env.with_reveal_all().and(substs).into_parts();
                // try to resolve e.g. associated constants to their definition on an impl
                let instance = match ty::Instance::resolve(tcx, param_env, did, substs) {
                    Some(instance) => instance,
                    None => return self,
                };
                let gid = GlobalId {
                    instance,
                    promoted: None,
                };
                tcx.const_eval(param_env.and(gid)).unwrap_or(self)
            },
            _ => self,
        }
    }

    #[inline]
    pub fn try_eval_bool(&self, tcx: TyCtxt<'tcx>, param_env: ParamEnv<'tcx>) -> Option<bool> {
        self.try_eval_bits(tcx, param_env, tcx.types.bool).and_then(|v| match v {
            0 => Some(false),
            1 => Some(true),
            _ => None,
        })
    }

    #[inline]
    pub fn try_eval_usize(&self, tcx: TyCtxt<'tcx>, param_env: ParamEnv<'tcx>) -> Option<u64> {
        self.try_eval_bits(tcx, param_env, tcx.types.usize).map(|v| v as u64)
    }

    #[inline]
    pub fn eval_bits(&self, tcx: TyCtxt<'tcx>, param_env: ParamEnv<'tcx>, ty: Ty<'tcx>) -> u128 {
        self.try_eval_bits(tcx, param_env, ty).unwrap_or_else(||
            bug!("expected bits of {:#?}, got {:#?}", ty, self))
    }

    #[inline]
    pub fn eval_usize(&self, tcx: TyCtxt<'tcx>, param_env: ParamEnv<'tcx>) -> u64 {
        self.eval_bits(tcx, param_env, tcx.types.usize) as u64
    }
}

impl<'tcx> rustc_serialize::UseSpecializedDecodable for &'tcx Const<'tcx> {}

/// An inference variable for a const, for use in const generics.
#[derive(Copy, Clone, Debug, Eq, PartialEq, PartialOrd,
         Ord, RustcEncodable, RustcDecodable, Hash, HashStable)]
pub enum InferConst<'tcx> {
    /// Infer the value of the const.
    Var(ConstVid<'tcx>),
    /// A fresh const variable. See `infer::freshen` for more details.
    Fresh(u32),
    /// Canonicalized const variable, used only when preparing a trait query.
    Canonical(DebruijnIndex, BoundVar),
}<|MERGE_RESOLUTION|>--- conflicted
+++ resolved
@@ -2291,7 +2291,6 @@
     }
 
     #[inline]
-<<<<<<< HEAD
     pub fn from_u32(tcx: TyCtxt<'_, '_, 'tcx>, n: u32) -> &'tcx Self {
         Self::from_bits(tcx, n as u128, ParamEnv::empty().and(tcx.types.u32))
     }
@@ -2302,10 +2301,7 @@
     }
 
     #[inline]
-    pub fn to_bits(
-=======
     pub fn try_eval_bits(
->>>>>>> ea3ba36f
         &self,
         tcx: TyCtxt<'tcx>,
         param_env: ParamEnv<'tcx>,
