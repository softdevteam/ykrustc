--- conflicted
+++ resolved
@@ -2702,12 +2702,7 @@
     use std::collections::hash_map::DefaultHasher;
     use super::{CrateType, DebugInfo, ErrorOutputType, OptLevel, OutputTypes,
                 Passes, Sanitizer, LtoCli, LinkerPluginLto, SwitchWithOptPath,
-<<<<<<< HEAD
                 SymbolManglingVersion, TracerMode};
-    use syntax::feature_gate::UnstableFeatures;
-=======
-                SymbolManglingVersion};
->>>>>>> ea3ba36f
     use rustc_target::spec::{MergeFunctions, PanicStrategy, RelroLevel, TargetTriple};
     use syntax::edition::Edition;
     use syntax::feature_gate::UnstableFeatures;
@@ -2836,720 +2831,4 @@
 }
 
 #[cfg(test)]
-<<<<<<< HEAD
-mod tests {
-    use getopts;
-    use crate::lint;
-    use crate::middle::cstore;
-    use crate::session::config::{
-        build_configuration,
-        build_session_options_and_crate_config,
-        to_crate_config
-    };
-    use crate::session::config::{LtoCli, LinkerPluginLto, SwitchWithOptPath, ExternEntry,
-                                 TracerMode};
-    use crate::session::build_session;
-    use crate::session::search_paths::SearchPath;
-    use std::collections::{BTreeMap, BTreeSet};
-    use std::iter::FromIterator;
-    use std::path::PathBuf;
-    use super::{Externs, OutputType, OutputTypes, SymbolManglingVersion};
-    use rustc_target::spec::{MergeFunctions, PanicStrategy, RelroLevel};
-    use syntax::symbol::sym;
-    use syntax::edition::{Edition, DEFAULT_EDITION};
-    use syntax;
-    use super::Options;
-
-    impl ExternEntry {
-        fn new_public<S: Into<String>,
-                      I: IntoIterator<Item = Option<S>>>(locations: I) -> ExternEntry {
-            let locations: BTreeSet<_> = locations.into_iter().map(|o| o.map(|s| s.into()))
-                .collect();
-
-            ExternEntry {
-                locations,
-                is_private_dep: false
-            }
-        }
-    }
-
-    fn optgroups() -> getopts::Options {
-        let mut opts = getopts::Options::new();
-        for group in super::rustc_optgroups() {
-            (group.apply)(&mut opts);
-        }
-        return opts;
-    }
-
-    fn mk_map<K: Ord, V>(entries: Vec<(K, V)>) -> BTreeMap<K, V> {
-        BTreeMap::from_iter(entries.into_iter())
-    }
-
-    // When the user supplies --test we should implicitly supply --cfg test
-    #[test]
-    fn test_switch_implies_cfg_test() {
-        syntax::with_default_globals(|| {
-            let matches = &match optgroups().parse(&["--test".to_string()]) {
-                Ok(m) => m,
-                Err(f) => panic!("test_switch_implies_cfg_test: {}", f),
-            };
-            let registry = errors::registry::Registry::new(&[]);
-            let (sessopts, cfg) = build_session_options_and_crate_config(matches);
-            let sess = build_session(sessopts, None, registry);
-            let cfg = build_configuration(&sess, to_crate_config(cfg));
-            assert!(cfg.contains(&(sym::test, None)));
-        });
-    }
-
-    // When the user supplies --test and --cfg test, don't implicitly add
-    // another --cfg test
-    #[test]
-    fn test_switch_implies_cfg_test_unless_cfg_test() {
-        syntax::with_default_globals(|| {
-            let matches = &match optgroups().parse(&["--test".to_string(),
-                                                     "--cfg=test".to_string()]) {
-                Ok(m) => m,
-                Err(f) => panic!("test_switch_implies_cfg_test_unless_cfg_test: {}", f),
-            };
-            let registry = errors::registry::Registry::new(&[]);
-            let (sessopts, cfg) = build_session_options_and_crate_config(matches);
-            let sess = build_session(sessopts, None, registry);
-            let cfg = build_configuration(&sess, to_crate_config(cfg));
-            let mut test_items = cfg.iter().filter(|&&(name, _)| name == sym::test);
-            assert!(test_items.next().is_some());
-            assert!(test_items.next().is_none());
-        });
-    }
-
-    #[test]
-    fn test_can_print_warnings() {
-        syntax::with_default_globals(|| {
-            let matches = optgroups().parse(&["-Awarnings".to_string()]).unwrap();
-            let registry = errors::registry::Registry::new(&[]);
-            let (sessopts, _) = build_session_options_and_crate_config(&matches);
-            let sess = build_session(sessopts, None, registry);
-            assert!(!sess.diagnostic().flags.can_emit_warnings);
-        });
-
-        syntax::with_default_globals(|| {
-            let matches = optgroups()
-                .parse(&["-Awarnings".to_string(), "-Dwarnings".to_string()])
-                .unwrap();
-            let registry = errors::registry::Registry::new(&[]);
-            let (sessopts, _) = build_session_options_and_crate_config(&matches);
-            let sess = build_session(sessopts, None, registry);
-            assert!(sess.diagnostic().flags.can_emit_warnings);
-        });
-
-        syntax::with_default_globals(|| {
-            let matches = optgroups().parse(&["-Adead_code".to_string()]).unwrap();
-            let registry = errors::registry::Registry::new(&[]);
-            let (sessopts, _) = build_session_options_and_crate_config(&matches);
-            let sess = build_session(sessopts, None, registry);
-            assert!(sess.diagnostic().flags.can_emit_warnings);
-        });
-    }
-
-    #[test]
-    fn test_output_types_tracking_hash_different_paths() {
-        let mut v1 = Options::default();
-        let mut v2 = Options::default();
-        let mut v3 = Options::default();
-
-        v1.output_types =
-            OutputTypes::new(&[(OutputType::Exe, Some(PathBuf::from("./some/thing")))]);
-        v2.output_types =
-            OutputTypes::new(&[(OutputType::Exe, Some(PathBuf::from("/some/thing")))]);
-        v3.output_types = OutputTypes::new(&[(OutputType::Exe, None)]);
-
-        assert!(v1.dep_tracking_hash() != v2.dep_tracking_hash());
-        assert!(v1.dep_tracking_hash() != v3.dep_tracking_hash());
-        assert!(v2.dep_tracking_hash() != v3.dep_tracking_hash());
-
-        // Check clone
-        assert_eq!(v1.dep_tracking_hash(), v1.clone().dep_tracking_hash());
-        assert_eq!(v2.dep_tracking_hash(), v2.clone().dep_tracking_hash());
-        assert_eq!(v3.dep_tracking_hash(), v3.clone().dep_tracking_hash());
-    }
-
-    #[test]
-    fn test_output_types_tracking_hash_different_construction_order() {
-        let mut v1 = Options::default();
-        let mut v2 = Options::default();
-
-        v1.output_types = OutputTypes::new(&[
-            (OutputType::Exe, Some(PathBuf::from("./some/thing"))),
-            (OutputType::Bitcode, Some(PathBuf::from("./some/thing.bc"))),
-        ]);
-
-        v2.output_types = OutputTypes::new(&[
-            (OutputType::Bitcode, Some(PathBuf::from("./some/thing.bc"))),
-            (OutputType::Exe, Some(PathBuf::from("./some/thing"))),
-        ]);
-
-        assert_eq!(v1.dep_tracking_hash(), v2.dep_tracking_hash());
-
-        // Check clone
-        assert_eq!(v1.dep_tracking_hash(), v1.clone().dep_tracking_hash());
-    }
-
-    #[test]
-    fn test_externs_tracking_hash_different_construction_order() {
-        let mut v1 = Options::default();
-        let mut v2 = Options::default();
-        let mut v3 = Options::default();
-
-        v1.externs = Externs::new(mk_map(vec![
-            (
-                String::from("a"),
-                ExternEntry::new_public(vec![Some("b"), Some("c")])
-            ),
-            (
-                String::from("d"),
-                ExternEntry::new_public(vec![Some("e"), Some("f")])
-            ),
-        ]));
-
-        v2.externs = Externs::new(mk_map(vec![
-            (
-                String::from("d"),
-                ExternEntry::new_public(vec![Some("e"), Some("f")])
-            ),
-            (
-                String::from("a"),
-                ExternEntry::new_public(vec![Some("b"), Some("c")])
-            ),
-        ]));
-
-        v3.externs = Externs::new(mk_map(vec![
-            (
-                String::from("a"),
-                ExternEntry::new_public(vec![Some("b"), Some("c")])
-            ),
-            (
-                String::from("d"),
-                ExternEntry::new_public(vec![Some("f"), Some("e")])
-            ),
-        ]));
-
-        assert_eq!(v1.dep_tracking_hash(), v2.dep_tracking_hash());
-        assert_eq!(v1.dep_tracking_hash(), v3.dep_tracking_hash());
-        assert_eq!(v2.dep_tracking_hash(), v3.dep_tracking_hash());
-
-        // Check clone
-        assert_eq!(v1.dep_tracking_hash(), v1.clone().dep_tracking_hash());
-        assert_eq!(v2.dep_tracking_hash(), v2.clone().dep_tracking_hash());
-        assert_eq!(v3.dep_tracking_hash(), v3.clone().dep_tracking_hash());
-    }
-
-    #[test]
-    fn test_lints_tracking_hash_different_values() {
-        let mut v1 = Options::default();
-        let mut v2 = Options::default();
-        let mut v3 = Options::default();
-
-        v1.lint_opts = vec![
-            (String::from("a"), lint::Allow),
-            (String::from("b"), lint::Warn),
-            (String::from("c"), lint::Deny),
-            (String::from("d"), lint::Forbid),
-        ];
-
-        v2.lint_opts = vec![
-            (String::from("a"), lint::Allow),
-            (String::from("b"), lint::Warn),
-            (String::from("X"), lint::Deny),
-            (String::from("d"), lint::Forbid),
-        ];
-
-        v3.lint_opts = vec![
-            (String::from("a"), lint::Allow),
-            (String::from("b"), lint::Warn),
-            (String::from("c"), lint::Forbid),
-            (String::from("d"), lint::Deny),
-        ];
-
-        assert!(v1.dep_tracking_hash() != v2.dep_tracking_hash());
-        assert!(v1.dep_tracking_hash() != v3.dep_tracking_hash());
-        assert!(v2.dep_tracking_hash() != v3.dep_tracking_hash());
-
-        // Check clone
-        assert_eq!(v1.dep_tracking_hash(), v1.clone().dep_tracking_hash());
-        assert_eq!(v2.dep_tracking_hash(), v2.clone().dep_tracking_hash());
-        assert_eq!(v3.dep_tracking_hash(), v3.clone().dep_tracking_hash());
-    }
-
-    #[test]
-    fn test_lints_tracking_hash_different_construction_order() {
-        let mut v1 = Options::default();
-        let mut v2 = Options::default();
-
-        v1.lint_opts = vec![
-            (String::from("a"), lint::Allow),
-            (String::from("b"), lint::Warn),
-            (String::from("c"), lint::Deny),
-            (String::from("d"), lint::Forbid),
-        ];
-
-        v2.lint_opts = vec![
-            (String::from("a"), lint::Allow),
-            (String::from("c"), lint::Deny),
-            (String::from("b"), lint::Warn),
-            (String::from("d"), lint::Forbid),
-        ];
-
-        assert_eq!(v1.dep_tracking_hash(), v2.dep_tracking_hash());
-
-        // Check clone
-        assert_eq!(v1.dep_tracking_hash(), v1.clone().dep_tracking_hash());
-        assert_eq!(v2.dep_tracking_hash(), v2.clone().dep_tracking_hash());
-    }
-
-    #[test]
-    fn test_search_paths_tracking_hash_different_order() {
-        let mut v1 = Options::default();
-        let mut v2 = Options::default();
-        let mut v3 = Options::default();
-        let mut v4 = Options::default();
-
-        const JSON: super::ErrorOutputType = super::ErrorOutputType::Json {
-            pretty: false,
-            json_rendered: super::HumanReadableErrorType::Default(super::ColorConfig::Never),
-        };
-
-        // Reference
-        v1.search_paths
-            .push(SearchPath::from_cli_opt("native=abc", JSON));
-        v1.search_paths
-            .push(SearchPath::from_cli_opt("crate=def", JSON));
-        v1.search_paths
-            .push(SearchPath::from_cli_opt("dependency=ghi", JSON));
-        v1.search_paths
-            .push(SearchPath::from_cli_opt("framework=jkl", JSON));
-        v1.search_paths
-            .push(SearchPath::from_cli_opt("all=mno", JSON));
-
-        v2.search_paths
-            .push(SearchPath::from_cli_opt("native=abc", JSON));
-        v2.search_paths
-            .push(SearchPath::from_cli_opt("dependency=ghi", JSON));
-        v2.search_paths
-            .push(SearchPath::from_cli_opt("crate=def", JSON));
-        v2.search_paths
-            .push(SearchPath::from_cli_opt("framework=jkl", JSON));
-        v2.search_paths
-            .push(SearchPath::from_cli_opt("all=mno", JSON));
-
-        v3.search_paths
-            .push(SearchPath::from_cli_opt("crate=def", JSON));
-        v3.search_paths
-            .push(SearchPath::from_cli_opt("framework=jkl", JSON));
-        v3.search_paths
-            .push(SearchPath::from_cli_opt("native=abc", JSON));
-        v3.search_paths
-            .push(SearchPath::from_cli_opt("dependency=ghi", JSON));
-        v3.search_paths
-            .push(SearchPath::from_cli_opt("all=mno", JSON));
-
-        v4.search_paths
-            .push(SearchPath::from_cli_opt("all=mno", JSON));
-        v4.search_paths
-            .push(SearchPath::from_cli_opt("native=abc", JSON));
-        v4.search_paths
-            .push(SearchPath::from_cli_opt("crate=def", JSON));
-        v4.search_paths
-            .push(SearchPath::from_cli_opt("dependency=ghi", JSON));
-        v4.search_paths
-            .push(SearchPath::from_cli_opt("framework=jkl", JSON));
-
-        assert!(v1.dep_tracking_hash() == v2.dep_tracking_hash());
-        assert!(v1.dep_tracking_hash() == v3.dep_tracking_hash());
-        assert!(v1.dep_tracking_hash() == v4.dep_tracking_hash());
-
-        // Check clone
-        assert_eq!(v1.dep_tracking_hash(), v1.clone().dep_tracking_hash());
-        assert_eq!(v2.dep_tracking_hash(), v2.clone().dep_tracking_hash());
-        assert_eq!(v3.dep_tracking_hash(), v3.clone().dep_tracking_hash());
-        assert_eq!(v4.dep_tracking_hash(), v4.clone().dep_tracking_hash());
-    }
-
-    #[test]
-    fn test_native_libs_tracking_hash_different_values() {
-        let mut v1 = Options::default();
-        let mut v2 = Options::default();
-        let mut v3 = Options::default();
-        let mut v4 = Options::default();
-
-        // Reference
-        v1.libs = vec![
-            (String::from("a"), None, Some(cstore::NativeStatic)),
-            (String::from("b"), None, Some(cstore::NativeFramework)),
-            (String::from("c"), None, Some(cstore::NativeUnknown)),
-        ];
-
-        // Change label
-        v2.libs = vec![
-            (String::from("a"), None, Some(cstore::NativeStatic)),
-            (String::from("X"), None, Some(cstore::NativeFramework)),
-            (String::from("c"), None, Some(cstore::NativeUnknown)),
-        ];
-
-        // Change kind
-        v3.libs = vec![
-            (String::from("a"), None, Some(cstore::NativeStatic)),
-            (String::from("b"), None, Some(cstore::NativeStatic)),
-            (String::from("c"), None, Some(cstore::NativeUnknown)),
-        ];
-
-        // Change new-name
-        v4.libs = vec![
-            (String::from("a"), None, Some(cstore::NativeStatic)),
-            (
-                String::from("b"),
-                Some(String::from("X")),
-                Some(cstore::NativeFramework),
-            ),
-            (String::from("c"), None, Some(cstore::NativeUnknown)),
-        ];
-
-        assert!(v1.dep_tracking_hash() != v2.dep_tracking_hash());
-        assert!(v1.dep_tracking_hash() != v3.dep_tracking_hash());
-        assert!(v1.dep_tracking_hash() != v4.dep_tracking_hash());
-
-        // Check clone
-        assert_eq!(v1.dep_tracking_hash(), v1.clone().dep_tracking_hash());
-        assert_eq!(v2.dep_tracking_hash(), v2.clone().dep_tracking_hash());
-        assert_eq!(v3.dep_tracking_hash(), v3.clone().dep_tracking_hash());
-        assert_eq!(v4.dep_tracking_hash(), v4.clone().dep_tracking_hash());
-    }
-
-    #[test]
-    fn test_native_libs_tracking_hash_different_order() {
-        let mut v1 = Options::default();
-        let mut v2 = Options::default();
-        let mut v3 = Options::default();
-
-        // Reference
-        v1.libs = vec![
-            (String::from("a"), None, Some(cstore::NativeStatic)),
-            (String::from("b"), None, Some(cstore::NativeFramework)),
-            (String::from("c"), None, Some(cstore::NativeUnknown)),
-        ];
-
-        v2.libs = vec![
-            (String::from("b"), None, Some(cstore::NativeFramework)),
-            (String::from("a"), None, Some(cstore::NativeStatic)),
-            (String::from("c"), None, Some(cstore::NativeUnknown)),
-        ];
-
-        v3.libs = vec![
-            (String::from("c"), None, Some(cstore::NativeUnknown)),
-            (String::from("a"), None, Some(cstore::NativeStatic)),
-            (String::from("b"), None, Some(cstore::NativeFramework)),
-        ];
-
-        assert!(v1.dep_tracking_hash() == v2.dep_tracking_hash());
-        assert!(v1.dep_tracking_hash() == v3.dep_tracking_hash());
-        assert!(v2.dep_tracking_hash() == v3.dep_tracking_hash());
-
-        // Check clone
-        assert_eq!(v1.dep_tracking_hash(), v1.clone().dep_tracking_hash());
-        assert_eq!(v2.dep_tracking_hash(), v2.clone().dep_tracking_hash());
-        assert_eq!(v3.dep_tracking_hash(), v3.clone().dep_tracking_hash());
-    }
-
-    #[test]
-    fn test_codegen_options_tracking_hash() {
-        let reference = Options::default();
-        let mut opts = Options::default();
-
-        // Make sure the changing an [UNTRACKED] option leaves the hash unchanged
-        opts.cg.ar = Some(String::from("abc"));
-        assert_eq!(reference.dep_tracking_hash(), opts.dep_tracking_hash());
-
-        opts.cg.linker = Some(PathBuf::from("linker"));
-        assert_eq!(reference.dep_tracking_hash(), opts.dep_tracking_hash());
-
-        opts.cg.link_args = Some(vec![String::from("abc"), String::from("def")]);
-        assert_eq!(reference.dep_tracking_hash(), opts.dep_tracking_hash());
-
-        opts.cg.link_dead_code = true;
-        assert_eq!(reference.dep_tracking_hash(), opts.dep_tracking_hash());
-
-        opts.cg.rpath = true;
-        assert_eq!(reference.dep_tracking_hash(), opts.dep_tracking_hash());
-
-        opts.cg.extra_filename = String::from("extra-filename");
-        assert_eq!(reference.dep_tracking_hash(), opts.dep_tracking_hash());
-
-        opts.cg.codegen_units = Some(42);
-        assert_eq!(reference.dep_tracking_hash(), opts.dep_tracking_hash());
-
-        opts.cg.remark = super::Passes::Some(vec![String::from("pass1"), String::from("pass2")]);
-        assert_eq!(reference.dep_tracking_hash(), opts.dep_tracking_hash());
-
-        opts.cg.save_temps = true;
-        assert_eq!(reference.dep_tracking_hash(), opts.dep_tracking_hash());
-
-        opts.cg.incremental = Some(String::from("abc"));
-        assert_eq!(reference.dep_tracking_hash(), opts.dep_tracking_hash());
-
-        // Make sure changing a [TRACKED] option changes the hash
-        opts = reference.clone();
-        opts.cg.tracer = TracerMode::Hardware;
-        assert!(reference.dep_tracking_hash() != opts.dep_tracking_hash());
-
-        opts = reference.clone();
-        opts.cg.lto = LtoCli::Fat;
-        assert!(reference.dep_tracking_hash() != opts.dep_tracking_hash());
-
-        opts = reference.clone();
-        opts.cg.target_cpu = Some(String::from("abc"));
-        assert!(reference.dep_tracking_hash() != opts.dep_tracking_hash());
-
-        opts = reference.clone();
-        opts.cg.target_feature = String::from("all the features, all of them");
-        assert!(reference.dep_tracking_hash() != opts.dep_tracking_hash());
-
-        opts = reference.clone();
-        opts.cg.passes = vec![String::from("1"), String::from("2")];
-        assert!(reference.dep_tracking_hash() != opts.dep_tracking_hash());
-
-        opts = reference.clone();
-        opts.cg.llvm_args = vec![String::from("1"), String::from("2")];
-        assert!(reference.dep_tracking_hash() != opts.dep_tracking_hash());
-
-        opts = reference.clone();
-        opts.cg.overflow_checks = Some(true);
-        assert!(reference.dep_tracking_hash() != opts.dep_tracking_hash());
-
-        opts = reference.clone();
-        opts.cg.no_prepopulate_passes = true;
-        assert!(reference.dep_tracking_hash() != opts.dep_tracking_hash());
-
-        opts = reference.clone();
-        opts.cg.no_vectorize_loops = true;
-        assert!(reference.dep_tracking_hash() != opts.dep_tracking_hash());
-
-        opts = reference.clone();
-        opts.cg.no_vectorize_slp = true;
-        assert!(reference.dep_tracking_hash() != opts.dep_tracking_hash());
-
-        opts = reference.clone();
-        opts.cg.soft_float = true;
-        assert!(reference.dep_tracking_hash() != opts.dep_tracking_hash());
-
-        opts = reference.clone();
-        opts.cg.prefer_dynamic = true;
-        assert!(reference.dep_tracking_hash() != opts.dep_tracking_hash());
-
-        opts = reference.clone();
-        opts.cg.no_integrated_as = true;
-        assert!(reference.dep_tracking_hash() != opts.dep_tracking_hash());
-
-        opts = reference.clone();
-        opts.cg.no_redzone = Some(true);
-        assert!(reference.dep_tracking_hash() != opts.dep_tracking_hash());
-
-        opts = reference.clone();
-        opts.cg.relocation_model = Some(String::from("relocation model"));
-        assert!(reference.dep_tracking_hash() != opts.dep_tracking_hash());
-
-        opts = reference.clone();
-        opts.cg.code_model = Some(String::from("code model"));
-        assert!(reference.dep_tracking_hash() != opts.dep_tracking_hash());
-
-        opts = reference.clone();
-        opts.debugging_opts.tls_model = Some(String::from("tls model"));
-        assert!(reference.dep_tracking_hash() != opts.dep_tracking_hash());
-
-        opts = reference.clone();
-        opts.debugging_opts.pgo_gen = SwitchWithOptPath::Enabled(None);
-        assert_ne!(reference.dep_tracking_hash(), opts.dep_tracking_hash());
-
-        opts = reference.clone();
-        opts.debugging_opts.pgo_use = Some(PathBuf::from("abc"));
-        assert_ne!(reference.dep_tracking_hash(), opts.dep_tracking_hash());
-
-        opts = reference.clone();
-        opts.cg.metadata = vec![String::from("A"), String::from("B")];
-        assert!(reference.dep_tracking_hash() != opts.dep_tracking_hash());
-
-        opts = reference.clone();
-        opts.cg.debuginfo = Some(0xdeadbeef);
-        assert!(reference.dep_tracking_hash() != opts.dep_tracking_hash());
-
-        opts = reference.clone();
-        opts.cg.debuginfo = Some(0xba5eba11);
-        assert!(reference.dep_tracking_hash() != opts.dep_tracking_hash());
-
-        opts = reference.clone();
-        opts.cg.force_frame_pointers = Some(false);
-        assert!(reference.dep_tracking_hash() != opts.dep_tracking_hash());
-
-        opts = reference.clone();
-        opts.cg.debug_assertions = Some(true);
-        assert!(reference.dep_tracking_hash() != opts.dep_tracking_hash());
-
-        opts = reference.clone();
-        opts.cg.inline_threshold = Some(0xf007ba11);
-        assert!(reference.dep_tracking_hash() != opts.dep_tracking_hash());
-
-        opts = reference.clone();
-        opts.cg.panic = Some(PanicStrategy::Abort);
-        assert!(reference.dep_tracking_hash() != opts.dep_tracking_hash());
-
-        opts = reference.clone();
-        opts.cg.linker_plugin_lto = LinkerPluginLto::LinkerPluginAuto;
-        assert!(reference.dep_tracking_hash() != opts.dep_tracking_hash());
-    }
-
-    #[test]
-    fn test_debugging_options_tracking_hash() {
-        let reference = Options::default();
-        let mut opts = Options::default();
-
-        // Make sure the changing an [UNTRACKED] option leaves the hash unchanged
-        opts.debugging_opts.verbose = true;
-        assert_eq!(reference.dep_tracking_hash(), opts.dep_tracking_hash());
-        opts.debugging_opts.time_passes = true;
-        assert_eq!(reference.dep_tracking_hash(), opts.dep_tracking_hash());
-        opts.debugging_opts.time_llvm_passes = true;
-        assert_eq!(reference.dep_tracking_hash(), opts.dep_tracking_hash());
-        opts.debugging_opts.input_stats = true;
-        assert_eq!(reference.dep_tracking_hash(), opts.dep_tracking_hash());
-        opts.debugging_opts.borrowck_stats = true;
-        assert_eq!(reference.dep_tracking_hash(), opts.dep_tracking_hash());
-        opts.debugging_opts.meta_stats = true;
-        assert_eq!(reference.dep_tracking_hash(), opts.dep_tracking_hash());
-        opts.debugging_opts.print_link_args = true;
-        assert_eq!(reference.dep_tracking_hash(), opts.dep_tracking_hash());
-        opts.debugging_opts.print_llvm_passes = true;
-        assert_eq!(reference.dep_tracking_hash(), opts.dep_tracking_hash());
-        opts.debugging_opts.ast_json = true;
-        assert_eq!(reference.dep_tracking_hash(), opts.dep_tracking_hash());
-        opts.debugging_opts.ast_json_noexpand = true;
-        assert_eq!(reference.dep_tracking_hash(), opts.dep_tracking_hash());
-        opts.debugging_opts.ls = true;
-        assert_eq!(reference.dep_tracking_hash(), opts.dep_tracking_hash());
-        opts.debugging_opts.save_analysis = true;
-        assert_eq!(reference.dep_tracking_hash(), opts.dep_tracking_hash());
-        opts.debugging_opts.flowgraph_print_loans = true;
-        assert_eq!(reference.dep_tracking_hash(), opts.dep_tracking_hash());
-        opts.debugging_opts.flowgraph_print_moves = true;
-        assert_eq!(reference.dep_tracking_hash(), opts.dep_tracking_hash());
-        opts.debugging_opts.flowgraph_print_assigns = true;
-        assert_eq!(reference.dep_tracking_hash(), opts.dep_tracking_hash());
-        opts.debugging_opts.flowgraph_print_all = true;
-        assert_eq!(reference.dep_tracking_hash(), opts.dep_tracking_hash());
-        opts.debugging_opts.print_region_graph = true;
-        assert_eq!(reference.dep_tracking_hash(), opts.dep_tracking_hash());
-        opts.debugging_opts.parse_only = true;
-        assert_eq!(reference.dep_tracking_hash(), opts.dep_tracking_hash());
-        opts.debugging_opts.incremental = Some(String::from("abc"));
-        assert_eq!(reference.dep_tracking_hash(), opts.dep_tracking_hash());
-        opts.debugging_opts.dump_dep_graph = true;
-        assert_eq!(reference.dep_tracking_hash(), opts.dep_tracking_hash());
-        opts.debugging_opts.query_dep_graph = true;
-        assert_eq!(reference.dep_tracking_hash(), opts.dep_tracking_hash());
-        opts.debugging_opts.no_analysis = true;
-        assert_eq!(reference.dep_tracking_hash(), opts.dep_tracking_hash());
-        opts.debugging_opts.unstable_options = true;
-        assert_eq!(reference.dep_tracking_hash(), opts.dep_tracking_hash());
-        opts.debugging_opts.trace_macros = true;
-        assert_eq!(reference.dep_tracking_hash(), opts.dep_tracking_hash());
-        opts.debugging_opts.keep_hygiene_data = true;
-        assert_eq!(reference.dep_tracking_hash(), opts.dep_tracking_hash());
-        opts.debugging_opts.keep_ast = true;
-        assert_eq!(reference.dep_tracking_hash(), opts.dep_tracking_hash());
-        opts.debugging_opts.print_mono_items = Some(String::from("abc"));
-        assert_eq!(reference.dep_tracking_hash(), opts.dep_tracking_hash());
-        opts.debugging_opts.dump_mir = Some(String::from("abc"));
-        assert_eq!(reference.dep_tracking_hash(), opts.dep_tracking_hash());
-        opts.debugging_opts.dump_mir_dir = String::from("abc");
-        assert_eq!(reference.dep_tracking_hash(), opts.dep_tracking_hash());
-        opts.debugging_opts.dump_mir_graphviz = true;
-        assert_eq!(reference.dep_tracking_hash(), opts.dep_tracking_hash());
-
-        // Make sure changing a [TRACKED] option changes the hash
-        opts = reference.clone();
-        opts.debugging_opts.asm_comments = true;
-        assert!(reference.dep_tracking_hash() != opts.dep_tracking_hash());
-
-        opts = reference.clone();
-        opts.debugging_opts.verify_llvm_ir = true;
-        assert!(reference.dep_tracking_hash() != opts.dep_tracking_hash());
-
-        opts = reference.clone();
-        opts.debugging_opts.no_landing_pads = true;
-        assert!(reference.dep_tracking_hash() != opts.dep_tracking_hash());
-
-        opts = reference.clone();
-        opts.debugging_opts.fewer_names = true;
-        assert!(reference.dep_tracking_hash() != opts.dep_tracking_hash());
-
-        opts = reference.clone();
-        opts.debugging_opts.no_codegen = true;
-        assert!(reference.dep_tracking_hash() != opts.dep_tracking_hash());
-
-        opts = reference.clone();
-        opts.debugging_opts.treat_err_as_bug = Some(1);
-        assert!(reference.dep_tracking_hash() != opts.dep_tracking_hash());
-
-        opts = reference.clone();
-        opts.debugging_opts.report_delayed_bugs = true;
-        assert!(reference.dep_tracking_hash() != opts.dep_tracking_hash());
-
-        opts = reference.clone();
-        opts.debugging_opts.continue_parse_after_error = true;
-        assert!(reference.dep_tracking_hash() != opts.dep_tracking_hash());
-
-        opts = reference.clone();
-        opts.debugging_opts.extra_plugins = vec![String::from("plugin1"), String::from("plugin2")];
-        assert!(reference.dep_tracking_hash() != opts.dep_tracking_hash());
-
-        opts = reference.clone();
-        opts.debugging_opts.force_overflow_checks = Some(true);
-        assert!(reference.dep_tracking_hash() != opts.dep_tracking_hash());
-
-        opts = reference.clone();
-        opts.debugging_opts.show_span = Some(String::from("abc"));
-        assert!(reference.dep_tracking_hash() != opts.dep_tracking_hash());
-
-        opts = reference.clone();
-        opts.debugging_opts.mir_opt_level = 3;
-        assert!(reference.dep_tracking_hash() != opts.dep_tracking_hash());
-
-        opts = reference.clone();
-        opts.debugging_opts.relro_level = Some(RelroLevel::Full);
-        assert!(reference.dep_tracking_hash() != opts.dep_tracking_hash());
-
-        opts = reference.clone();
-        opts.debugging_opts.merge_functions = Some(MergeFunctions::Disabled);
-        assert!(reference.dep_tracking_hash() != opts.dep_tracking_hash());
-
-        opts = reference.clone();
-        opts.debugging_opts.allow_features = Some(vec![String::from("lang_items")]);
-        assert!(reference.dep_tracking_hash() != opts.dep_tracking_hash());
-
-        opts = reference.clone();
-        opts.debugging_opts.symbol_mangling_version = SymbolManglingVersion::V0;
-        assert!(reference.dep_tracking_hash() != opts.dep_tracking_hash());
-    }
-
-    #[test]
-    fn test_edition_parsing() {
-        // test default edition
-        let options = Options::default();
-        assert!(options.edition == DEFAULT_EDITION);
-
-        let matches = optgroups()
-            .parse(&["--edition=2018".to_string()])
-            .unwrap();
-        let (sessopts, _) = build_session_options_and_crate_config(&matches);
-        assert!(sessopts.edition == Edition::Edition2018)
-    }
-}
-=======
-mod tests;
->>>>>>> ea3ba36f
+mod tests;