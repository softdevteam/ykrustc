//! Codegen the completed AST to the LLVM IR.
//!
//! Some functions here, such as codegen_block and codegen_expr, return a value --
//! the result of the codegen to LLVM -- while others, such as codegen_fn
//! and mono_item, are called only for the side effect of adding a
//! particular definition to the LLVM IR output we're producing.
//!
//! Hopefully useful general knowledge about codegen:
//!
//! * There's no way to find out the `Ty` type of a Value. Doing so
//!   would be "trying to get the eggs out of an omelette" (credit:
//!   pcwalton). You can, instead, find out its `llvm::Type` by calling `val_ty`,
//!   but one `llvm::Type` corresponds to many `Ty`s; for instance, `tup(int, int,
//!   int)` and `rec(x=int, y=int, z=int)` will have the same `llvm::Type`.

use super::ModuleLlvm;

use crate::attributes;
use crate::builder::Builder;
use crate::common;
use crate::context::CodegenCx;
use crate::llvm;
use crate::metadata;
use crate::value::Value;

use rustc::dep_graph;
<<<<<<< HEAD
use rustc::mir::mono::{Linkage, Visibility};
use rustc::middle::cstore::{EncodedMetadata};
use rustc::ty::{TyCtxt, Instance};
=======
use rustc::middle::codegen_fn_attrs::{CodegenFnAttrFlags, CodegenFnAttrs};
use rustc::middle::cstore::EncodedMetadata;
>>>>>>> b6690a8c
use rustc::middle::exported_symbols;
use rustc::mir::mono::{Linkage, Visibility};
use rustc::session::config::DebugInfo;
use rustc::ty::TyCtxt;
use rustc_codegen_ssa::base::maybe_create_entry_wrapper;
use rustc_codegen_ssa::mono_item::MonoItemExt;
use rustc_codegen_ssa::traits::*;
use rustc_codegen_ssa::{ModuleCodegen, ModuleKind};
use rustc_data_structures::small_c_str::SmallCStr;
use rustc_span::symbol::Symbol;

use std::ffi::CString;
use std::time::Instant;
<<<<<<< HEAD
use syntax_pos::symbol::Symbol;
use rustc::hir::CodegenFnAttrs;
use rustc::hir::def_id::LOCAL_CRATE;
use rustc::sir;
use ykpack::BLOCK_LABEL_PREFIX;

use crate::value::Value;
=======
>>>>>>> b6690a8c

pub fn write_compressed_metadata<'tcx>(
    tcx: TyCtxt<'tcx>,
    metadata: &EncodedMetadata,
    llvm_module: &mut ModuleLlvm,
) {
    use flate2::write::DeflateEncoder;
    use flate2::Compression;
    use std::io::Write;

    let (metadata_llcx, metadata_llmod) = (&*llvm_module.llcx, llvm_module.llmod());
    let mut compressed = tcx.metadata_encoding_version();
    DeflateEncoder::new(&mut compressed, Compression::fast())
        .write_all(&metadata.raw_data)
        .unwrap();

    let llmeta = common::bytes_in_context(metadata_llcx, &compressed);
    let llconst = common::struct_in_context(metadata_llcx, &[llmeta], false);
    let name = exported_symbols::metadata_symbol_name(tcx);
    let buf = CString::new(name).unwrap();
    let llglobal =
        unsafe { llvm::LLVMAddGlobal(metadata_llmod, common::val_ty(llconst), buf.as_ptr()) };
    unsafe {
        llvm::LLVMSetInitializer(llglobal, llconst);
        let section_name = metadata::metadata_section_name(&tcx.sess.target.target);
        let name = SmallCStr::new(section_name);
        llvm::LLVMSetSection(llglobal, name.as_ptr());

        // Also generate a .section directive to force no
        // flags, at least for ELF outputs, so that the
        // metadata doesn't get loaded into memory.
        let directive = format!(".section {}", section_name);
        let directive = CString::new(directive).unwrap();
        llvm::LLVMSetModuleInlineAsm(metadata_llmod, directive.as_ptr())
    }
}

pub struct ValueIter<'ll> {
    cur: Option<&'ll Value>,
    step: unsafe extern "C" fn(&'ll Value) -> Option<&'ll Value>,
}

impl Iterator for ValueIter<'ll> {
    type Item = &'ll Value;

    fn next(&mut self) -> Option<&'ll Value> {
        let old = self.cur;
        if let Some(old) = old {
            self.cur = unsafe { (self.step)(old) };
        }
        old
    }
}

pub fn iter_globals(llmod: &'ll llvm::Module) -> ValueIter<'ll> {
    unsafe { ValueIter { cur: llvm::LLVMGetFirstGlobal(llmod), step: llvm::LLVMGetNextGlobal } }
}

pub fn compile_codegen_unit(
    tcx: TyCtxt<'tcx>,
    cgu_name: Symbol,
) -> (ModuleCodegen<ModuleLlvm>, u64) {
    let prof_timer = tcx.prof.generic_activity("codegen_module");
    let start_time = Instant::now();

    let dep_node = tcx.codegen_unit(cgu_name).codegen_dep_node(tcx);
    let (module, _) =
        tcx.dep_graph.with_task(dep_node, tcx, cgu_name, module_codegen, dep_graph::hash_result);
    let time_to_codegen = start_time.elapsed();
    drop(prof_timer);

    // We assume that the cost to run LLVM on a CGU is proportional to
    // the time we needed for codegenning it.
    let cost = time_to_codegen.as_secs() * 1_000_000_000 + time_to_codegen.subsec_nanos() as u64;

    fn module_codegen(tcx: TyCtxt<'_>, cgu_name: Symbol) -> ModuleCodegen<ModuleLlvm> {
        let cgu = tcx.codegen_unit(cgu_name);
        // Instantiate monomorphizations without filling out definitions yet...
        let llvm_module = ModuleLlvm::new(tcx, &cgu_name.as_str());
        {
            let cx = CodegenCx::new(tcx, cgu, &llvm_module);
            let mono_items = cx.codegen_unit.items_in_deterministic_order(cx.tcx);
            for &(mono_item, (linkage, visibility)) in &mono_items {
                mono_item.predefine::<Builder<'_, '_, '_>>(&cx, linkage, visibility);
            }

            // ... and now that we have everything pre-defined, fill out those definitions.
            for &(mono_item, _) in &mono_items {
                mono_item.define::<Builder<'_, '_, '_>>(&cx);
            }

            // If this codegen unit contains the main function, also create the
            // wrapper here
            if let Some(entry) = maybe_create_entry_wrapper::<Builder<'_, '_, '_>>(&cx) {
                attributes::sanitize(&cx, CodegenFnAttrFlags::empty(), entry);
            }

            // Run replace-all-uses-with for statics that need it
            for &(old_g, new_g) in cx.statics_to_rauw().borrow().iter() {
                unsafe {
                    let bitcast = llvm::LLVMConstPointerCast(new_g, cx.val_ty(old_g));
                    llvm::LLVMReplaceAllUsesWith(old_g, bitcast);
                    llvm::LLVMDeleteGlobal(old_g);
                }
            }

            // Create the llvm.used variable
            // This variable has type [N x i8*] and is stored in the llvm.metadata section
            if !cx.used_statics().borrow().is_empty() {
                cx.create_used_variable()
            }

            if cx.has_debug() {
                if let Some(sir_cx) = cx.sir_cx.borrow_mut().as_mut() {
                    for (func_idx, blocks) in sir_cx.funcs_and_blocks_deterministic()
                        .iter_enumerated()
                    {
                        let sir_func = &sir_cx.funcs[func_idx];
                        let sym_name = &sir_func.symbol_name;

                        // Don't label the main wrapper as it causes label insertion to crash and
                        // is never a candidate for tracing.
                        if sym_name == "main" {
                            continue;
                        }

                        // When --test is passed, the auto-generated entry point causes our label
                        // insertion to crash. We never want to trace test harnesses anyway, so
                        // skip them.
                        if tcx.sess.opts.test {
                            let entry_fn = tcx.entry_fn(LOCAL_CRATE).unwrap().0;
                            let entry_inst = Instance::mono(tcx, entry_fn);
                            let entry_sym = &*tcx.symbol_name(entry_inst).name.as_str();
                            if sym_name == entry_sym {
                                continue;
                            }
                        }

                        for (bb_idx, bb) in blocks.iter_enumerated() {
                            let llbb = unsafe {
                                &*(*bb as *const sir::BasicBlock as *const llvm::BasicBlock)
                            };

                            let lbl_name = CString::new(format!("{}:{}:{}",
                                    BLOCK_LABEL_PREFIX, sym_name, bb_idx.index())).unwrap();
                            let mut bx = Builder::with_cx(&cx);
                            bx.position_at_end(llbb);
                            bx.add_yk_block_label(llbb, lbl_name);
                        }
                    }
                }
            }

            // Finalize debuginfo
            if cx.sess().opts.debuginfo != DebugInfo::None {
                cx.debuginfo_finalize();
            }

            // If we have a sir_cx then we are done with it now. We move it into the tcx so that
            // the SIR can be serialised later.
            if let Some(sir_cx) = cx.sir_cx.replace(None) {
                cx.tcx.finished_sir_cxs.borrow_mut().push(sir_cx);
            }
        }

        ModuleCodegen {
            name: cgu_name.to_string(),
            module_llvm: llvm_module,
            kind: ModuleKind::Regular,
        }
    }

    (module, cost)
}

pub fn set_link_section(llval: &Value, attrs: &CodegenFnAttrs) {
    let sect = match attrs.link_section {
        Some(name) => name,
        None => return,
    };
    unsafe {
        let buf = SmallCStr::new(&sect.as_str());
        llvm::LLVMSetSection(llval, buf.as_ptr());
    }
}

pub fn linkage_to_llvm(linkage: Linkage) -> llvm::Linkage {
    match linkage {
        Linkage::External => llvm::Linkage::ExternalLinkage,
        Linkage::AvailableExternally => llvm::Linkage::AvailableExternallyLinkage,
        Linkage::LinkOnceAny => llvm::Linkage::LinkOnceAnyLinkage,
        Linkage::LinkOnceODR => llvm::Linkage::LinkOnceODRLinkage,
        Linkage::WeakAny => llvm::Linkage::WeakAnyLinkage,
        Linkage::WeakODR => llvm::Linkage::WeakODRLinkage,
        Linkage::Appending => llvm::Linkage::AppendingLinkage,
        Linkage::Internal => llvm::Linkage::InternalLinkage,
        Linkage::Private => llvm::Linkage::PrivateLinkage,
        Linkage::ExternalWeak => llvm::Linkage::ExternalWeakLinkage,
        Linkage::Common => llvm::Linkage::CommonLinkage,
    }
}

pub fn visibility_to_llvm(linkage: Visibility) -> llvm::Visibility {
    match linkage {
        Visibility::Default => llvm::Visibility::Default,
        Visibility::Hidden => llvm::Visibility::Hidden,
        Visibility::Protected => llvm::Visibility::Protected,
    }
}<|MERGE_RESOLUTION|>--- conflicted
+++ resolved
@@ -24,37 +24,24 @@
 use crate::value::Value;
 
 use rustc::dep_graph;
-<<<<<<< HEAD
-use rustc::mir::mono::{Linkage, Visibility};
-use rustc::middle::cstore::{EncodedMetadata};
-use rustc::ty::{TyCtxt, Instance};
-=======
 use rustc::middle::codegen_fn_attrs::{CodegenFnAttrFlags, CodegenFnAttrs};
 use rustc::middle::cstore::EncodedMetadata;
->>>>>>> b6690a8c
 use rustc::middle::exported_symbols;
 use rustc::mir::mono::{Linkage, Visibility};
 use rustc::session::config::DebugInfo;
-use rustc::ty::TyCtxt;
+use rustc::ty::{Instance, TyCtxt};
 use rustc_codegen_ssa::base::maybe_create_entry_wrapper;
 use rustc_codegen_ssa::mono_item::MonoItemExt;
 use rustc_codegen_ssa::traits::*;
 use rustc_codegen_ssa::{ModuleCodegen, ModuleKind};
 use rustc_data_structures::small_c_str::SmallCStr;
+use rustc_hir::def_id::LOCAL_CRATE;
 use rustc_span::symbol::Symbol;
 
+use rustc::sir;
 use std::ffi::CString;
 use std::time::Instant;
-<<<<<<< HEAD
-use syntax_pos::symbol::Symbol;
-use rustc::hir::CodegenFnAttrs;
-use rustc::hir::def_id::LOCAL_CRATE;
-use rustc::sir;
 use ykpack::BLOCK_LABEL_PREFIX;
-
-use crate::value::Value;
-=======
->>>>>>> b6690a8c
 
 pub fn write_compressed_metadata<'tcx>(
     tcx: TyCtxt<'tcx>,
@@ -169,8 +156,8 @@
 
             if cx.has_debug() {
                 if let Some(sir_cx) = cx.sir_cx.borrow_mut().as_mut() {
-                    for (func_idx, blocks) in sir_cx.funcs_and_blocks_deterministic()
-                        .iter_enumerated()
+                    for (func_idx, blocks) in
+                        sir_cx.funcs_and_blocks_deterministic().iter_enumerated()
                     {
                         let sir_func = &sir_cx.funcs[func_idx];
                         let sym_name = &sir_func.symbol_name;
@@ -198,8 +185,13 @@
                                 &*(*bb as *const sir::BasicBlock as *const llvm::BasicBlock)
                             };
 
-                            let lbl_name = CString::new(format!("{}:{}:{}",
-                                    BLOCK_LABEL_PREFIX, sym_name, bb_idx.index())).unwrap();
+                            let lbl_name = CString::new(format!(
+                                "{}:{}:{}",
+                                BLOCK_LABEL_PREFIX,
+                                sym_name,
+                                bb_idx.index()
+                            ))
+                            .unwrap();
                             let mut bx = Builder::with_cx(&cx);
                             bx.position_at_end(llbb);
                             bx.add_yk_block_label(llbb, lbl_name);
