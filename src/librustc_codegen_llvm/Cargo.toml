--- conflicted
+++ resolved
@@ -33,11 +33,6 @@
 rustc_serialize = { path = "../libserialize", package = "serialize" }
 rustc_target = { path = "../librustc_target" }
 smallvec = { version = "1.0", features = ["union", "may_dangle"] }
-<<<<<<< HEAD
-syntax = { path = "../libsyntax" }
-rustc_span = { path = "../librustc_span" }
-ykpack = { git = "https://github.com/softdevteam/yk" }
-=======
 rustc_ast = { path = "../librustc_ast" }
 rustc_span = { path = "../librustc_span" }
->>>>>>> df7964f5
+ykpack = { git = "https://github.com/softdevteam/yk" }