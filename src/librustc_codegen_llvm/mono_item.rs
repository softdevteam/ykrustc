use crate::abi::FnAbi;
use crate::attributes;
use crate::base;
use crate::context::CodegenCx;
use crate::llvm;
use crate::type_of::LayoutLlvmExt;
use log::debug;
use rustc::mir::mono::{Linkage, Visibility};
<<<<<<< HEAD
use rustc::ty::{TypeFoldable, Instance};
use rustc::ty::layout::{LayoutOf, HasTyCtxt};
use rustc::sir;
use rustc_codegen_ssa::traits::*;
use syntax_pos::sym;
=======
use rustc::ty::layout::{FnAbiExt, LayoutOf};
use rustc::ty::{Instance, TypeFoldable};
use rustc_codegen_ssa::traits::*;
use rustc_hir::def_id::{DefId, LOCAL_CRATE};
>>>>>>> b6690a8c

pub use rustc::mir::mono::MonoItem;

impl PreDefineMethods<'tcx> for CodegenCx<'ll, 'tcx> {
    fn predefine_static(
        &self,
        def_id: DefId,
        linkage: Linkage,
        visibility: Visibility,
        symbol_name: &str,
    ) {
        let instance = Instance::mono(self.tcx, def_id);
        let ty = instance.monomorphic_ty(self.tcx);
        let llty = self.layout_of(ty).llvm_type(self);

        let g = self.define_global(symbol_name, llty).unwrap_or_else(|| {
            self.sess().span_fatal(
                self.tcx.def_span(def_id),
                &format!("symbol `{}` is already defined", symbol_name),
            )
        });

        unsafe {
            llvm::LLVMRustSetLinkage(g, base::linkage_to_llvm(linkage));
            llvm::LLVMRustSetVisibility(g, base::visibility_to_llvm(visibility));
        }

        self.instances.borrow_mut().insert(instance, g);
    }

    fn predefine_fn(
        &self,
        instance: Instance<'tcx>,
        linkage: Linkage,
        visibility: Visibility,
        symbol_name: &str,
    ) {
        assert!(!instance.substs.needs_infer() && !instance.substs.has_param_types());

<<<<<<< HEAD
        let mono_sig = instance.fn_sig(self.tcx());
        let attrs = self.tcx.codegen_fn_attrs(instance.def_id());
        let lldecl = self.declare_fn(symbol_name, mono_sig);

        // Set function flags in Yorick SIR.
        self.with_sir_cx_mut(|sir_cx| {
            let sir_lldecl = lldecl as *const llvm::Value as *const sir::Value;
            let func_idx = sir_cx.llvm_values[&sir_lldecl].func_idx();
            let func = &mut sir_cx.funcs[func_idx];
            for attr in self.tcx.get_attrs(instance.def_id()).iter() {
                if attr.check_name(sym::trace_head) {
                    func.flags |= ykpack::bodyflags::TRACE_HEAD;
                } else if attr.check_name(sym::trace_tail) {
                    func.flags |= ykpack::bodyflags::TRACE_TAIL;
                }
            }
        });

=======
        let fn_abi = FnAbi::of_instance(self, instance, &[]);
        let lldecl = self.declare_fn(symbol_name, &fn_abi);
>>>>>>> b6690a8c
        unsafe { llvm::LLVMRustSetLinkage(lldecl, base::linkage_to_llvm(linkage)) };
        let attrs = self.tcx.codegen_fn_attrs(instance.def_id());
        base::set_link_section(lldecl, &attrs);
        if linkage == Linkage::LinkOnceODR || linkage == Linkage::WeakODR {
            llvm::SetUniqueComdat(self.llmod, lldecl);
        }

        // If we're compiling the compiler-builtins crate, e.g., the equivalent of
        // compiler-rt, then we want to implicitly compile everything with hidden
        // visibility as we're going to link this object all over the place but
        // don't want the symbols to get exported.
        if linkage != Linkage::Internal
            && linkage != Linkage::Private
            && self.tcx.is_compiler_builtins(LOCAL_CRATE)
        {
            unsafe {
                llvm::LLVMRustSetVisibility(lldecl, llvm::Visibility::Hidden);
            }
        } else {
            unsafe {
                llvm::LLVMRustSetVisibility(lldecl, base::visibility_to_llvm(visibility));
            }
        }

        debug!("predefine_fn: instance = {:?}", instance);

        attributes::from_fn_attrs(self, lldecl, instance, &fn_abi);

        self.instances.borrow_mut().insert(instance, lldecl);
    }
}<|MERGE_RESOLUTION|>--- conflicted
+++ resolved
@@ -6,18 +6,12 @@
 use crate::type_of::LayoutLlvmExt;
 use log::debug;
 use rustc::mir::mono::{Linkage, Visibility};
-<<<<<<< HEAD
-use rustc::ty::{TypeFoldable, Instance};
-use rustc::ty::layout::{LayoutOf, HasTyCtxt};
 use rustc::sir;
-use rustc_codegen_ssa::traits::*;
-use syntax_pos::sym;
-=======
 use rustc::ty::layout::{FnAbiExt, LayoutOf};
 use rustc::ty::{Instance, TypeFoldable};
 use rustc_codegen_ssa::traits::*;
 use rustc_hir::def_id::{DefId, LOCAL_CRATE};
->>>>>>> b6690a8c
+use rustc_span::symbol::sym;
 
 pub use rustc::mir::mono::MonoItem;
 
@@ -57,10 +51,8 @@
     ) {
         assert!(!instance.substs.needs_infer() && !instance.substs.has_param_types());
 
-<<<<<<< HEAD
-        let mono_sig = instance.fn_sig(self.tcx());
-        let attrs = self.tcx.codegen_fn_attrs(instance.def_id());
-        let lldecl = self.declare_fn(symbol_name, mono_sig);
+        let fn_abi = FnAbi::of_instance(self, instance, &[]);
+        let lldecl = self.declare_fn(symbol_name, &fn_abi);
 
         // Set function flags in Yorick SIR.
         self.with_sir_cx_mut(|sir_cx| {
@@ -76,10 +68,6 @@
             }
         });
 
-=======
-        let fn_abi = FnAbi::of_instance(self, instance, &[]);
-        let lldecl = self.declare_fn(symbol_name, &fn_abi);
->>>>>>> b6690a8c
         unsafe { llvm::LLVMRustSetLinkage(lldecl, base::linkage_to_llvm(linkage)) };
         let attrs = self.tcx.codegen_fn_attrs(instance.def_id());
         base::set_link_section(lldecl, &attrs);
