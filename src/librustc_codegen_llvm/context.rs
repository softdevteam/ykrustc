use crate::abi::FnAbi;
use crate::attributes;
use crate::debuginfo;
use crate::llvm;
use crate::llvm_util;
use crate::value::Value;
use rustc::dep_graph::DepGraphSafe;

use crate::type_::Type;
use rustc_codegen_ssa::traits::*;

use crate::callee::get_fn;
use rustc::bug;
use rustc::mir::mono::CodegenUnit;
<<<<<<< HEAD
use rustc::session::config::{self, DebugInfo, OutputType};
=======
use rustc::session::config::{self, CFGuard, DebugInfo};
>>>>>>> b6690a8c
use rustc::session::Session;
use rustc::ty::layout::{
    FnAbiExt, HasParamEnv, LayoutError, LayoutOf, PointeeInfo, Size, TyLayout, VariantIdx,
};
use rustc::ty::{self, Instance, Ty, TyCtxt};
use rustc_codegen_ssa::base::wants_msvc_seh;
use rustc_data_structures::base_n;
use rustc_data_structures::const_cstr;
use rustc_data_structures::fx::FxHashMap;
use rustc_data_structures::small_c_str::SmallCStr;
use rustc_hir::Unsafety;
use rustc_target::spec::{HasTargetSpec, Target};

use crate::abi::Abi;
use rustc_span::source_map::{Span, DUMMY_SP};
use rustc_span::symbol::Symbol;
use std::cell::{Cell, RefCell};
use std::ffi::CStr;
use std::iter;
use std::str;
use std::sync::Arc;

use rustc::sir::SirCx;

/// There is one `CodegenCx` per compilation unit. Each one has its own LLVM
/// `llvm::Context` so that several compilation units may be optimized in parallel.
/// All other LLVM data structures in the `CodegenCx` are tied to that `llvm::Context`.
pub struct CodegenCx<'ll, 'tcx> {
    pub tcx: TyCtxt<'tcx>,
    pub check_overflow: bool,
    pub use_dll_storage_attrs: bool,
    pub tls_model: llvm::ThreadLocalMode,

    pub llmod: &'ll llvm::Module,
    pub llcx: &'ll llvm::Context,
    pub codegen_unit: Arc<CodegenUnit<'tcx>>,

    /// Cache instances of monomorphic and polymorphic items
    pub instances: RefCell<FxHashMap<Instance<'tcx>, &'ll Value>>,
    /// Cache generated vtables
    pub vtables:
        RefCell<FxHashMap<(Ty<'tcx>, Option<ty::PolyExistentialTraitRef<'tcx>>), &'ll Value>>,
    /// Cache of constant strings,
    pub const_cstr_cache: RefCell<FxHashMap<Symbol, &'ll Value>>,

    /// Reverse-direction for const ptrs cast from globals.
    /// Key is a Value holding a *T,
    /// Val is a Value holding a *[T].
    ///
    /// Needed because LLVM loses pointer->pointee association
    /// when we ptrcast, and we have to ptrcast during codegen
    /// of a [T] const because we form a slice, a (*T,usize) pair, not
    /// a pointer to an LLVM array type. Similar for trait objects.
    pub const_unsized: RefCell<FxHashMap<&'ll Value, &'ll Value>>,

    /// Cache of emitted const globals (value -> global)
    pub const_globals: RefCell<FxHashMap<&'ll Value, &'ll Value>>,

    /// List of globals for static variables which need to be passed to the
    /// LLVM function ReplaceAllUsesWith (RAUW) when codegen is complete.
    /// (We have to make sure we don't invalidate any Values referring
    /// to constants.)
    pub statics_to_rauw: RefCell<Vec<(&'ll Value, &'ll Value)>>,

    /// Statics that will be placed in the llvm.used variable
    /// See <http://llvm.org/docs/LangRef.html#the-llvm-used-global-variable> for details
    pub used_statics: RefCell<Vec<&'ll Value>>,

    pub lltypes: RefCell<FxHashMap<(Ty<'tcx>, Option<VariantIdx>), &'ll Type>>,
    pub scalar_lltypes: RefCell<FxHashMap<Ty<'tcx>, &'ll Type>>,
    pub pointee_infos: RefCell<FxHashMap<(Ty<'tcx>, Size), Option<PointeeInfo>>>,
    pub isize_ty: &'ll Type,

    pub dbg_cx: Option<debuginfo::CrateDebugContext<'ll, 'tcx>>,

    eh_personality: Cell<Option<&'ll Value>>,
    eh_unwind_resume: Cell<Option<&'ll Value>>,
    pub rust_try_fn: Cell<Option<&'ll Value>>,

    intrinsics: RefCell<FxHashMap<&'static str, &'ll Value>>,

    /// A counter that is used for generating local symbol names
    local_gen_sym_counter: Cell<usize>,

    pub sir_cx: RefCell<Option<SirCx>>,
}

impl<'ll, 'tcx> DepGraphSafe for CodegenCx<'ll, 'tcx> {}

pub fn get_reloc_model(sess: &Session) -> llvm::RelocMode {
    let reloc_model_arg = match sess.opts.cg.relocation_model {
        Some(ref s) => &s[..],
        None => &sess.target.target.options.relocation_model[..],
    };

    match crate::back::write::RELOC_MODEL_ARGS.iter().find(|&&arg| arg.0 == reloc_model_arg) {
        Some(x) => x.1,
        _ => {
            sess.err(&format!("{:?} is not a valid relocation mode", reloc_model_arg));
            sess.abort_if_errors();
            bug!();
        }
    }
}

fn get_tls_model(sess: &Session) -> llvm::ThreadLocalMode {
    let tls_model_arg = match sess.opts.debugging_opts.tls_model {
        Some(ref s) => &s[..],
        None => &sess.target.target.options.tls_model[..],
    };

    match crate::back::write::TLS_MODEL_ARGS.iter().find(|&&arg| arg.0 == tls_model_arg) {
        Some(x) => x.1,
        _ => {
            sess.err(&format!("{:?} is not a valid TLS model", tls_model_arg));
            sess.abort_if_errors();
            bug!();
        }
    }
}

fn is_any_library(sess: &Session) -> bool {
    sess.crate_types.borrow().iter().any(|ty| *ty != config::CrateType::Executable)
}

pub fn is_pie_binary(sess: &Session) -> bool {
    !is_any_library(sess) && get_reloc_model(sess) == llvm::RelocMode::PIC
}

fn strip_function_ptr_alignment(data_layout: String) -> String {
    // FIXME: Make this more general.
    data_layout.replace("-Fi8-", "-")
}

fn strip_x86_address_spaces(data_layout: String) -> String {
    data_layout.replace("-p270:32:32-p271:32:32-p272:64:64-", "-")
}

pub unsafe fn create_module(
    tcx: TyCtxt<'_>,
    llcx: &'ll llvm::Context,
    mod_name: &str,
) -> &'ll llvm::Module {
    let sess = tcx.sess;
    let mod_name = SmallCStr::new(mod_name);
    let llmod = llvm::LLVMModuleCreateWithNameInContext(mod_name.as_ptr(), llcx);

    let mut target_data_layout = sess.target.target.data_layout.clone();
    if llvm_util::get_major_version() < 9 {
        target_data_layout = strip_function_ptr_alignment(target_data_layout);
    }
    if llvm_util::get_major_version() < 10 {
        if sess.target.target.arch == "x86" || sess.target.target.arch == "x86_64" {
            target_data_layout = strip_x86_address_spaces(target_data_layout);
        }
    }

    // Ensure the data-layout values hardcoded remain the defaults.
    if sess.target.target.options.is_builtin {
        let tm = crate::back::write::create_informational_target_machine(&tcx.sess, false);
        llvm::LLVMRustSetDataLayoutFromTargetMachine(llmod, tm);
        llvm::LLVMRustDisposeTargetMachine(tm);

        let llvm_data_layout = llvm::LLVMGetDataLayout(llmod);
        let llvm_data_layout = str::from_utf8(CStr::from_ptr(llvm_data_layout).to_bytes())
            .ok()
            .expect("got a non-UTF8 data-layout from LLVM");

        // Unfortunately LLVM target specs change over time, and right now we
        // don't have proper support to work with any more than one
        // `data_layout` than the one that is in the rust-lang/rust repo. If
        // this compiler is configured against a custom LLVM, we may have a
        // differing data layout, even though we should update our own to use
        // that one.
        //
        // As an interim hack, if CFG_LLVM_ROOT is not an empty string then we
        // disable this check entirely as we may be configured with something
        // that has a different target layout.
        //
        // Unsure if this will actually cause breakage when rustc is configured
        // as such.
        //
        // FIXME(#34960)
        let cfg_llvm_root = option_env!("CFG_LLVM_ROOT").unwrap_or("");
        let custom_llvm_used = cfg_llvm_root.trim() != "";

        if !custom_llvm_used && target_data_layout != llvm_data_layout {
            bug!(
                "data-layout for builtin `{}` target, `{}`, \
                  differs from LLVM default, `{}`",
                sess.target.target.llvm_target,
                target_data_layout,
                llvm_data_layout
            );
        }
    }

    let data_layout = SmallCStr::new(&target_data_layout);
    llvm::LLVMSetDataLayout(llmod, data_layout.as_ptr());

    let llvm_target = SmallCStr::new(&sess.target.target.llvm_target);
    llvm::LLVMRustSetNormalizedTarget(llmod, llvm_target.as_ptr());

    if get_reloc_model(sess) == llvm::RelocMode::PIC {
        llvm::LLVMRustSetModulePICLevel(llmod);
    }

    if is_pie_binary(sess) {
        llvm::LLVMRustSetModulePIELevel(llmod);
    }

    // If skipping the PLT is enabled, we need to add some module metadata
    // to ensure intrinsic calls don't use it.
    if !sess.needs_plt() {
        let avoid_plt = "RtLibUseGOT\0".as_ptr().cast();
        llvm::LLVMRustAddModuleFlag(llmod, avoid_plt, 1);
    }

    // Set module flags to enable Windows Control Flow Guard (/guard:cf) metadata
    // only (`cfguard=1`) or metadata and checks (`cfguard=2`).
    match sess.opts.debugging_opts.control_flow_guard {
        CFGuard::Disabled => {}
        CFGuard::NoChecks => {
            llvm::LLVMRustAddModuleFlag(llmod, "cfguard\0".as_ptr() as *const _, 1)
        }
        CFGuard::Checks => llvm::LLVMRustAddModuleFlag(llmod, "cfguard\0".as_ptr() as *const _, 2),
    }

    llmod
}

impl<'ll, 'tcx> CodegenCx<'ll, 'tcx> {
    crate fn new(
        tcx: TyCtxt<'tcx>,
        codegen_unit: Arc<CodegenUnit<'tcx>>,
        llvm_module: &'ll crate::ModuleLlvm,
    ) -> Self {
        // An interesting part of Windows which MSVC forces our hand on (and
        // apparently MinGW didn't) is the usage of `dllimport` and `dllexport`
        // attributes in LLVM IR as well as native dependencies (in C these
        // correspond to `__declspec(dllimport)`).
        //
        // Whenever a dynamic library is built by MSVC it must have its public
        // interface specified by functions tagged with `dllexport` or otherwise
        // they're not available to be linked against. This poses a few problems
        // for the compiler, some of which are somewhat fundamental, but we use
        // the `use_dll_storage_attrs` variable below to attach the `dllexport`
        // attribute to all LLVM functions that are exported e.g., they're
        // already tagged with external linkage). This is suboptimal for a few
        // reasons:
        //
        // * If an object file will never be included in a dynamic library,
        //   there's no need to attach the dllexport attribute. Most object
        //   files in Rust are not destined to become part of a dll as binaries
        //   are statically linked by default.
        // * If the compiler is emitting both an rlib and a dylib, the same
        //   source object file is currently used but with MSVC this may be less
        //   feasible. The compiler may be able to get around this, but it may
        //   involve some invasive changes to deal with this.
        //
        // The flipside of this situation is that whenever you link to a dll and
        // you import a function from it, the import should be tagged with
        // `dllimport`. At this time, however, the compiler does not emit
        // `dllimport` for any declarations other than constants (where it is
        // required), which is again suboptimal for even more reasons!
        //
        // * Calling a function imported from another dll without using
        //   `dllimport` causes the linker/compiler to have extra overhead (one
        //   `jmp` instruction on x86) when calling the function.
        // * The same object file may be used in different circumstances, so a
        //   function may be imported from a dll if the object is linked into a
        //   dll, but it may be just linked against if linked into an rlib.
        // * The compiler has no knowledge about whether native functions should
        //   be tagged dllimport or not.
        //
        // For now the compiler takes the perf hit (I do not have any numbers to
        // this effect) by marking very little as `dllimport` and praying the
        // linker will take care of everything. Fixing this problem will likely
        // require adding a few attributes to Rust itself (feature gated at the
        // start) and then strongly recommending static linkage on MSVC!
        let use_dll_storage_attrs = tcx.sess.target.target.options.is_like_msvc;

        let check_overflow = tcx.sess.overflow_checks();

        let tls_model = get_tls_model(&tcx.sess);

        let (llcx, llmod) = (&*llvm_module.llcx, llvm_module.llmod());

        let dbg_cx = if tcx.sess.opts.debuginfo != DebugInfo::None {
            let dctx = debuginfo::CrateDebugContext::new(llmod);
            debuginfo::metadata::compile_unit_metadata(tcx, &codegen_unit.name().as_str(), &dctx);
            Some(dctx)
        } else {
            None
        };

        let isize_ty = Type::ix_llcx(llcx, tcx.data_layout.pointer_size.bits());

        // If we are putting SIR into the binary or dumping it to disk, then create a SirCx. Also
        // skip generating SIR for build scripts (we will never trace them).
        let sir_cx = if (tcx.sess.opts.cg.tracer.encode_sir() ||
            tcx.sess.opts.output_types.contains_key(&OutputType::YkSir)) &&
            tcx.crate_name(hir::def_id::LOCAL_CRATE).as_str() != "build_script_build"
        {
            Some(SirCx::new())
        } else {
            None
        };

        CodegenCx {
            tcx,
            check_overflow,
            use_dll_storage_attrs,
            tls_model,
            llmod,
            llcx,
            codegen_unit,
            instances: Default::default(),
            vtables: Default::default(),
            const_cstr_cache: Default::default(),
            const_unsized: Default::default(),
            const_globals: Default::default(),
            statics_to_rauw: RefCell::new(Vec::new()),
            used_statics: RefCell::new(Vec::new()),
            lltypes: Default::default(),
            scalar_lltypes: Default::default(),
            pointee_infos: Default::default(),
            isize_ty,
            dbg_cx,
            eh_personality: Cell::new(None),
            eh_unwind_resume: Cell::new(None),
            rust_try_fn: Cell::new(None),
            intrinsics: Default::default(),
            local_gen_sym_counter: Cell::new(0),
            sir_cx: RefCell::new(sir_cx),
        }
    }

    crate fn statics_to_rauw(&self) -> &RefCell<Vec<(&'ll Value, &'ll Value)>> {
        &self.statics_to_rauw
    }
}

impl MiscMethods<'tcx> for CodegenCx<'ll, 'tcx> {
    fn vtables(
        &self,
    ) -> &RefCell<FxHashMap<(Ty<'tcx>, Option<ty::PolyExistentialTraitRef<'tcx>>), &'ll Value>>
    {
        &self.vtables
    }

    fn get_fn(&self, instance: Instance<'tcx>) -> &'ll Value {
        get_fn(self, instance)
    }

    fn get_fn_addr(&self, instance: Instance<'tcx>) -> &'ll Value {
        get_fn(self, instance)
    }

    fn eh_personality(&self) -> &'ll Value {
        // The exception handling personality function.
        //
        // If our compilation unit has the `eh_personality` lang item somewhere
        // within it, then we just need to codegen that. Otherwise, we're
        // building an rlib which will depend on some upstream implementation of
        // this function, so we just codegen a generic reference to it. We don't
        // specify any of the types for the function, we just make it a symbol
        // that LLVM can later use.
        //
        // Note that MSVC is a little special here in that we don't use the
        // `eh_personality` lang item at all. Currently LLVM has support for
        // both Dwarf and SEH unwind mechanisms for MSVC targets and uses the
        // *name of the personality function* to decide what kind of unwind side
        // tables/landing pads to emit. It looks like Dwarf is used by default,
        // injecting a dependency on the `_Unwind_Resume` symbol for resuming
        // an "exception", but for MSVC we want to force SEH. This means that we
        // can't actually have the personality function be our standard
        // `rust_eh_personality` function, but rather we wired it up to the
        // CRT's custom personality function, which forces LLVM to consider
        // landing pads as "landing pads for SEH".
        if let Some(llpersonality) = self.eh_personality.get() {
            return llpersonality;
        }
        let tcx = self.tcx;
        let llfn = match tcx.lang_items().eh_personality() {
            Some(def_id) if !wants_msvc_seh(self.sess()) => self.get_fn_addr(
                ty::Instance::resolve(
                    tcx,
                    ty::ParamEnv::reveal_all(),
                    def_id,
                    tcx.intern_substs(&[]),
                )
                .unwrap(),
            ),
            _ => {
                let name = if wants_msvc_seh(self.sess()) {
                    "__CxxFrameHandler3"
                } else {
                    "rust_eh_personality"
                };
                let fty = self.type_variadic_func(&[], self.type_i32());
                self.declare_cfn(name, fty)
            }
        };
        attributes::apply_target_cpu_attr(self, llfn);
        self.eh_personality.set(Some(llfn));
        llfn
    }

    // Returns a Value of the "eh_unwind_resume" lang item if one is defined,
    // otherwise declares it as an external function.
    fn eh_unwind_resume(&self) -> &'ll Value {
        let unwresume = &self.eh_unwind_resume;
        if let Some(llfn) = unwresume.get() {
            return llfn;
        }

        let tcx = self.tcx;
        assert!(self.sess().target.target.options.custom_unwind_resume);
        if let Some(def_id) = tcx.lang_items().eh_unwind_resume() {
            let llfn = self.get_fn_addr(
                ty::Instance::resolve(
                    tcx,
                    ty::ParamEnv::reveal_all(),
                    def_id,
                    tcx.intern_substs(&[]),
                )
                .unwrap(),
            );
            unwresume.set(Some(llfn));
            return llfn;
        }

        let sig = ty::Binder::bind(tcx.mk_fn_sig(
            iter::once(tcx.mk_mut_ptr(tcx.types.u8)),
            tcx.types.never,
            false,
            Unsafety::Unsafe,
            Abi::C,
        ));

        let fn_abi = FnAbi::of_fn_ptr(self, sig, &[]);
        let llfn = self.declare_fn("rust_eh_unwind_resume", &fn_abi);
        attributes::apply_target_cpu_attr(self, llfn);
        unwresume.set(Some(llfn));
        llfn
    }

    fn sess(&self) -> &Session {
        &self.tcx.sess
    }

    fn check_overflow(&self) -> bool {
        self.check_overflow
    }

    fn codegen_unit(&self) -> &Arc<CodegenUnit<'tcx>> {
        &self.codegen_unit
    }

    fn used_statics(&self) -> &RefCell<Vec<&'ll Value>> {
        &self.used_statics
    }

    fn set_frame_pointer_elimination(&self, llfn: &'ll Value) {
        attributes::set_frame_pointer_elimination(self, llfn)
    }

    fn apply_target_cpu_attr(&self, llfn: &'ll Value) {
        attributes::apply_target_cpu_attr(self, llfn)
    }

    fn create_used_variable(&self) {
        let name = const_cstr!("llvm.used");
        let section = const_cstr!("llvm.metadata");
        let array =
            self.const_array(&self.type_ptr_to(self.type_i8()), &*self.used_statics.borrow());

        unsafe {
            let g = llvm::LLVMAddGlobal(self.llmod, self.val_ty(array), name.as_ptr());
            llvm::LLVMSetInitializer(g, array);
            llvm::LLVMRustSetLinkage(g, llvm::Linkage::AppendingLinkage);
            llvm::LLVMSetSection(g, section.as_ptr());
        }
    }

    /// If there is a SirCx, then call the function `f` passing in a mutable reference to the
    /// SirCx. Otherwise do nothing.
    fn with_sir_cx_mut<F>(&self, f: F) where F: Fn(&mut SirCx) {
        if let Some(cx) = self.sir_cx.borrow_mut().as_mut() {
            f(cx);
        }
    }
}

impl CodegenCx<'b, 'tcx> {
    crate fn get_intrinsic(&self, key: &str) -> &'b Value {
        if let Some(v) = self.intrinsics.borrow().get(key).cloned() {
            return v;
        }

        self.declare_intrinsic(key).unwrap_or_else(|| bug!("unknown intrinsic '{}'", key))
    }

    fn insert_intrinsic(
        &self,
        name: &'static str,
        args: Option<&[&'b llvm::Type]>,
        ret: &'b llvm::Type,
    ) -> &'b llvm::Value {
        let fn_ty = if let Some(args) = args {
            self.type_func(args, ret)
        } else {
            self.type_variadic_func(&[], ret)
        };
        let f = self.declare_cfn(name, fn_ty);
        llvm::SetUnnamedAddr(f, false);
        self.intrinsics.borrow_mut().insert(name, f);
        f
    }

    fn declare_intrinsic(&self, key: &str) -> Option<&'b Value> {
        macro_rules! ifn {
            ($name:expr, fn() -> $ret:expr) => (
                if key == $name {
                    return Some(self.insert_intrinsic($name, Some(&[]), $ret));
                }
            );
            ($name:expr, fn(...) -> $ret:expr) => (
                if key == $name {
                    return Some(self.insert_intrinsic($name, None, $ret));
                }
            );
            ($name:expr, fn($($arg:expr),*) -> $ret:expr) => (
                if key == $name {
                    return Some(self.insert_intrinsic($name, Some(&[$($arg),*]), $ret));
                }
            );
        }
        macro_rules! mk_struct {
            ($($field_ty:expr),*) => (self.type_struct( &[$($field_ty),*], false))
        }

        let i8p = self.type_i8p();
        let void = self.type_void();
        let i1 = self.type_i1();
        let t_i8 = self.type_i8();
        let t_i16 = self.type_i16();
        let t_i32 = self.type_i32();
        let t_i64 = self.type_i64();
        let t_i128 = self.type_i128();
        let t_f32 = self.type_f32();
        let t_f64 = self.type_f64();

        macro_rules! vector_types {
            ($id_out:ident: $elem_ty:ident, $len:expr) => {
                let $id_out = self.type_vector($elem_ty, $len);
            };
            ($($id_out:ident: $elem_ty:ident, $len:expr;)*) => {
                $(vector_types!($id_out: $elem_ty, $len);)*
            }
        }
        vector_types! {
            t_v2f32: t_f32, 2;
            t_v4f32: t_f32, 4;
            t_v8f32: t_f32, 8;
            t_v16f32: t_f32, 16;

            t_v2f64: t_f64, 2;
            t_v4f64: t_f64, 4;
            t_v8f64: t_f64, 8;
        }

        ifn!("llvm.memset.p0i8.i16", fn(i8p, t_i8, t_i16, t_i32, i1) -> void);
        ifn!("llvm.memset.p0i8.i32", fn(i8p, t_i8, t_i32, t_i32, i1) -> void);
        ifn!("llvm.memset.p0i8.i64", fn(i8p, t_i8, t_i64, t_i32, i1) -> void);

        ifn!("llvm.trap", fn() -> void);
        ifn!("llvm.debugtrap", fn() -> void);
        ifn!("llvm.frameaddress", fn(t_i32) -> i8p);
        ifn!("llvm.sideeffect", fn() -> void);

        ifn!("llvm.powi.f32", fn(t_f32, t_i32) -> t_f32);
        ifn!("llvm.powi.v2f32", fn(t_v2f32, t_i32) -> t_v2f32);
        ifn!("llvm.powi.v4f32", fn(t_v4f32, t_i32) -> t_v4f32);
        ifn!("llvm.powi.v8f32", fn(t_v8f32, t_i32) -> t_v8f32);
        ifn!("llvm.powi.v16f32", fn(t_v16f32, t_i32) -> t_v16f32);
        ifn!("llvm.powi.f64", fn(t_f64, t_i32) -> t_f64);
        ifn!("llvm.powi.v2f64", fn(t_v2f64, t_i32) -> t_v2f64);
        ifn!("llvm.powi.v4f64", fn(t_v4f64, t_i32) -> t_v4f64);
        ifn!("llvm.powi.v8f64", fn(t_v8f64, t_i32) -> t_v8f64);

        ifn!("llvm.pow.f32", fn(t_f32, t_f32) -> t_f32);
        ifn!("llvm.pow.v2f32", fn(t_v2f32, t_v2f32) -> t_v2f32);
        ifn!("llvm.pow.v4f32", fn(t_v4f32, t_v4f32) -> t_v4f32);
        ifn!("llvm.pow.v8f32", fn(t_v8f32, t_v8f32) -> t_v8f32);
        ifn!("llvm.pow.v16f32", fn(t_v16f32, t_v16f32) -> t_v16f32);
        ifn!("llvm.pow.f64", fn(t_f64, t_f64) -> t_f64);
        ifn!("llvm.pow.v2f64", fn(t_v2f64, t_v2f64) -> t_v2f64);
        ifn!("llvm.pow.v4f64", fn(t_v4f64, t_v4f64) -> t_v4f64);
        ifn!("llvm.pow.v8f64", fn(t_v8f64, t_v8f64) -> t_v8f64);

        ifn!("llvm.sqrt.f32", fn(t_f32) -> t_f32);
        ifn!("llvm.sqrt.v2f32", fn(t_v2f32) -> t_v2f32);
        ifn!("llvm.sqrt.v4f32", fn(t_v4f32) -> t_v4f32);
        ifn!("llvm.sqrt.v8f32", fn(t_v8f32) -> t_v8f32);
        ifn!("llvm.sqrt.v16f32", fn(t_v16f32) -> t_v16f32);
        ifn!("llvm.sqrt.f64", fn(t_f64) -> t_f64);
        ifn!("llvm.sqrt.v2f64", fn(t_v2f64) -> t_v2f64);
        ifn!("llvm.sqrt.v4f64", fn(t_v4f64) -> t_v4f64);
        ifn!("llvm.sqrt.v8f64", fn(t_v8f64) -> t_v8f64);

        ifn!("llvm.sin.f32", fn(t_f32) -> t_f32);
        ifn!("llvm.sin.v2f32", fn(t_v2f32) -> t_v2f32);
        ifn!("llvm.sin.v4f32", fn(t_v4f32) -> t_v4f32);
        ifn!("llvm.sin.v8f32", fn(t_v8f32) -> t_v8f32);
        ifn!("llvm.sin.v16f32", fn(t_v16f32) -> t_v16f32);
        ifn!("llvm.sin.f64", fn(t_f64) -> t_f64);
        ifn!("llvm.sin.v2f64", fn(t_v2f64) -> t_v2f64);
        ifn!("llvm.sin.v4f64", fn(t_v4f64) -> t_v4f64);
        ifn!("llvm.sin.v8f64", fn(t_v8f64) -> t_v8f64);

        ifn!("llvm.cos.f32", fn(t_f32) -> t_f32);
        ifn!("llvm.cos.v2f32", fn(t_v2f32) -> t_v2f32);
        ifn!("llvm.cos.v4f32", fn(t_v4f32) -> t_v4f32);
        ifn!("llvm.cos.v8f32", fn(t_v8f32) -> t_v8f32);
        ifn!("llvm.cos.v16f32", fn(t_v16f32) -> t_v16f32);
        ifn!("llvm.cos.f64", fn(t_f64) -> t_f64);
        ifn!("llvm.cos.v2f64", fn(t_v2f64) -> t_v2f64);
        ifn!("llvm.cos.v4f64", fn(t_v4f64) -> t_v4f64);
        ifn!("llvm.cos.v8f64", fn(t_v8f64) -> t_v8f64);

        ifn!("llvm.exp.f32", fn(t_f32) -> t_f32);
        ifn!("llvm.exp.v2f32", fn(t_v2f32) -> t_v2f32);
        ifn!("llvm.exp.v4f32", fn(t_v4f32) -> t_v4f32);
        ifn!("llvm.exp.v8f32", fn(t_v8f32) -> t_v8f32);
        ifn!("llvm.exp.v16f32", fn(t_v16f32) -> t_v16f32);
        ifn!("llvm.exp.f64", fn(t_f64) -> t_f64);
        ifn!("llvm.exp.v2f64", fn(t_v2f64) -> t_v2f64);
        ifn!("llvm.exp.v4f64", fn(t_v4f64) -> t_v4f64);
        ifn!("llvm.exp.v8f64", fn(t_v8f64) -> t_v8f64);

        ifn!("llvm.exp2.f32", fn(t_f32) -> t_f32);
        ifn!("llvm.exp2.v2f32", fn(t_v2f32) -> t_v2f32);
        ifn!("llvm.exp2.v4f32", fn(t_v4f32) -> t_v4f32);
        ifn!("llvm.exp2.v8f32", fn(t_v8f32) -> t_v8f32);
        ifn!("llvm.exp2.v16f32", fn(t_v16f32) -> t_v16f32);
        ifn!("llvm.exp2.f64", fn(t_f64) -> t_f64);
        ifn!("llvm.exp2.v2f64", fn(t_v2f64) -> t_v2f64);
        ifn!("llvm.exp2.v4f64", fn(t_v4f64) -> t_v4f64);
        ifn!("llvm.exp2.v8f64", fn(t_v8f64) -> t_v8f64);

        ifn!("llvm.log.f32", fn(t_f32) -> t_f32);
        ifn!("llvm.log.v2f32", fn(t_v2f32) -> t_v2f32);
        ifn!("llvm.log.v4f32", fn(t_v4f32) -> t_v4f32);
        ifn!("llvm.log.v8f32", fn(t_v8f32) -> t_v8f32);
        ifn!("llvm.log.v16f32", fn(t_v16f32) -> t_v16f32);
        ifn!("llvm.log.f64", fn(t_f64) -> t_f64);
        ifn!("llvm.log.v2f64", fn(t_v2f64) -> t_v2f64);
        ifn!("llvm.log.v4f64", fn(t_v4f64) -> t_v4f64);
        ifn!("llvm.log.v8f64", fn(t_v8f64) -> t_v8f64);

        ifn!("llvm.log10.f32", fn(t_f32) -> t_f32);
        ifn!("llvm.log10.v2f32", fn(t_v2f32) -> t_v2f32);
        ifn!("llvm.log10.v4f32", fn(t_v4f32) -> t_v4f32);
        ifn!("llvm.log10.v8f32", fn(t_v8f32) -> t_v8f32);
        ifn!("llvm.log10.v16f32", fn(t_v16f32) -> t_v16f32);
        ifn!("llvm.log10.f64", fn(t_f64) -> t_f64);
        ifn!("llvm.log10.v2f64", fn(t_v2f64) -> t_v2f64);
        ifn!("llvm.log10.v4f64", fn(t_v4f64) -> t_v4f64);
        ifn!("llvm.log10.v8f64", fn(t_v8f64) -> t_v8f64);

        ifn!("llvm.log2.f32", fn(t_f32) -> t_f32);
        ifn!("llvm.log2.v2f32", fn(t_v2f32) -> t_v2f32);
        ifn!("llvm.log2.v4f32", fn(t_v4f32) -> t_v4f32);
        ifn!("llvm.log2.v8f32", fn(t_v8f32) -> t_v8f32);
        ifn!("llvm.log2.v16f32", fn(t_v16f32) -> t_v16f32);
        ifn!("llvm.log2.f64", fn(t_f64) -> t_f64);
        ifn!("llvm.log2.v2f64", fn(t_v2f64) -> t_v2f64);
        ifn!("llvm.log2.v4f64", fn(t_v4f64) -> t_v4f64);
        ifn!("llvm.log2.v8f64", fn(t_v8f64) -> t_v8f64);

        ifn!("llvm.fma.f32", fn(t_f32, t_f32, t_f32) -> t_f32);
        ifn!("llvm.fma.v2f32", fn(t_v2f32, t_v2f32, t_v2f32) -> t_v2f32);
        ifn!("llvm.fma.v4f32", fn(t_v4f32, t_v4f32, t_v4f32) -> t_v4f32);
        ifn!("llvm.fma.v8f32", fn(t_v8f32, t_v8f32, t_v8f32) -> t_v8f32);
        ifn!("llvm.fma.v16f32", fn(t_v16f32, t_v16f32, t_v16f32) -> t_v16f32);
        ifn!("llvm.fma.f64", fn(t_f64, t_f64, t_f64) -> t_f64);
        ifn!("llvm.fma.v2f64", fn(t_v2f64, t_v2f64, t_v2f64) -> t_v2f64);
        ifn!("llvm.fma.v4f64", fn(t_v4f64, t_v4f64, t_v4f64) -> t_v4f64);
        ifn!("llvm.fma.v8f64", fn(t_v8f64, t_v8f64, t_v8f64) -> t_v8f64);

        ifn!("llvm.fabs.f32", fn(t_f32) -> t_f32);
        ifn!("llvm.fabs.v2f32", fn(t_v2f32) -> t_v2f32);
        ifn!("llvm.fabs.v4f32", fn(t_v4f32) -> t_v4f32);
        ifn!("llvm.fabs.v8f32", fn(t_v8f32) -> t_v8f32);
        ifn!("llvm.fabs.v16f32", fn(t_v16f32) -> t_v16f32);
        ifn!("llvm.fabs.f64", fn(t_f64) -> t_f64);
        ifn!("llvm.fabs.v2f64", fn(t_v2f64) -> t_v2f64);
        ifn!("llvm.fabs.v4f64", fn(t_v4f64) -> t_v4f64);
        ifn!("llvm.fabs.v8f64", fn(t_v8f64) -> t_v8f64);

        ifn!("llvm.minnum.f32", fn(t_f32, t_f32) -> t_f32);
        ifn!("llvm.minnum.f64", fn(t_f64, t_f64) -> t_f64);
        ifn!("llvm.maxnum.f32", fn(t_f32, t_f32) -> t_f32);
        ifn!("llvm.maxnum.f64", fn(t_f64, t_f64) -> t_f64);

        ifn!("llvm.floor.f32", fn(t_f32) -> t_f32);
        ifn!("llvm.floor.v2f32", fn(t_v2f32) -> t_v2f32);
        ifn!("llvm.floor.v4f32", fn(t_v4f32) -> t_v4f32);
        ifn!("llvm.floor.v8f32", fn(t_v8f32) -> t_v8f32);
        ifn!("llvm.floor.v16f32", fn(t_v16f32) -> t_v16f32);
        ifn!("llvm.floor.f64", fn(t_f64) -> t_f64);
        ifn!("llvm.floor.v2f64", fn(t_v2f64) -> t_v2f64);
        ifn!("llvm.floor.v4f64", fn(t_v4f64) -> t_v4f64);
        ifn!("llvm.floor.v8f64", fn(t_v8f64) -> t_v8f64);

        ifn!("llvm.ceil.f32", fn(t_f32) -> t_f32);
        ifn!("llvm.ceil.v2f32", fn(t_v2f32) -> t_v2f32);
        ifn!("llvm.ceil.v4f32", fn(t_v4f32) -> t_v4f32);
        ifn!("llvm.ceil.v8f32", fn(t_v8f32) -> t_v8f32);
        ifn!("llvm.ceil.v16f32", fn(t_v16f32) -> t_v16f32);
        ifn!("llvm.ceil.f64", fn(t_f64) -> t_f64);
        ifn!("llvm.ceil.v2f64", fn(t_v2f64) -> t_v2f64);
        ifn!("llvm.ceil.v4f64", fn(t_v4f64) -> t_v4f64);
        ifn!("llvm.ceil.v8f64", fn(t_v8f64) -> t_v8f64);

        ifn!("llvm.trunc.f32", fn(t_f32) -> t_f32);
        ifn!("llvm.trunc.f64", fn(t_f64) -> t_f64);

        ifn!("llvm.copysign.f32", fn(t_f32, t_f32) -> t_f32);
        ifn!("llvm.copysign.f64", fn(t_f64, t_f64) -> t_f64);
        ifn!("llvm.round.f32", fn(t_f32) -> t_f32);
        ifn!("llvm.round.f64", fn(t_f64) -> t_f64);

        ifn!("llvm.rint.f32", fn(t_f32) -> t_f32);
        ifn!("llvm.rint.f64", fn(t_f64) -> t_f64);
        ifn!("llvm.nearbyint.f32", fn(t_f32) -> t_f32);
        ifn!("llvm.nearbyint.f64", fn(t_f64) -> t_f64);

        ifn!("llvm.ctpop.i8", fn(t_i8) -> t_i8);
        ifn!("llvm.ctpop.i16", fn(t_i16) -> t_i16);
        ifn!("llvm.ctpop.i32", fn(t_i32) -> t_i32);
        ifn!("llvm.ctpop.i64", fn(t_i64) -> t_i64);
        ifn!("llvm.ctpop.i128", fn(t_i128) -> t_i128);

        ifn!("llvm.ctlz.i8", fn(t_i8, i1) -> t_i8);
        ifn!("llvm.ctlz.i16", fn(t_i16, i1) -> t_i16);
        ifn!("llvm.ctlz.i32", fn(t_i32, i1) -> t_i32);
        ifn!("llvm.ctlz.i64", fn(t_i64, i1) -> t_i64);
        ifn!("llvm.ctlz.i128", fn(t_i128, i1) -> t_i128);

        ifn!("llvm.cttz.i8", fn(t_i8, i1) -> t_i8);
        ifn!("llvm.cttz.i16", fn(t_i16, i1) -> t_i16);
        ifn!("llvm.cttz.i32", fn(t_i32, i1) -> t_i32);
        ifn!("llvm.cttz.i64", fn(t_i64, i1) -> t_i64);
        ifn!("llvm.cttz.i128", fn(t_i128, i1) -> t_i128);

        ifn!("llvm.bswap.i16", fn(t_i16) -> t_i16);
        ifn!("llvm.bswap.i32", fn(t_i32) -> t_i32);
        ifn!("llvm.bswap.i64", fn(t_i64) -> t_i64);
        ifn!("llvm.bswap.i128", fn(t_i128) -> t_i128);

        ifn!("llvm.bitreverse.i8", fn(t_i8) -> t_i8);
        ifn!("llvm.bitreverse.i16", fn(t_i16) -> t_i16);
        ifn!("llvm.bitreverse.i32", fn(t_i32) -> t_i32);
        ifn!("llvm.bitreverse.i64", fn(t_i64) -> t_i64);
        ifn!("llvm.bitreverse.i128", fn(t_i128) -> t_i128);

        ifn!("llvm.fshl.i8", fn(t_i8, t_i8, t_i8) -> t_i8);
        ifn!("llvm.fshl.i16", fn(t_i16, t_i16, t_i16) -> t_i16);
        ifn!("llvm.fshl.i32", fn(t_i32, t_i32, t_i32) -> t_i32);
        ifn!("llvm.fshl.i64", fn(t_i64, t_i64, t_i64) -> t_i64);
        ifn!("llvm.fshl.i128", fn(t_i128, t_i128, t_i128) -> t_i128);

        ifn!("llvm.fshr.i8", fn(t_i8, t_i8, t_i8) -> t_i8);
        ifn!("llvm.fshr.i16", fn(t_i16, t_i16, t_i16) -> t_i16);
        ifn!("llvm.fshr.i32", fn(t_i32, t_i32, t_i32) -> t_i32);
        ifn!("llvm.fshr.i64", fn(t_i64, t_i64, t_i64) -> t_i64);
        ifn!("llvm.fshr.i128", fn(t_i128, t_i128, t_i128) -> t_i128);

        ifn!("llvm.sadd.with.overflow.i8", fn(t_i8, t_i8) -> mk_struct! {t_i8, i1});
        ifn!("llvm.sadd.with.overflow.i16", fn(t_i16, t_i16) -> mk_struct! {t_i16, i1});
        ifn!("llvm.sadd.with.overflow.i32", fn(t_i32, t_i32) -> mk_struct! {t_i32, i1});
        ifn!("llvm.sadd.with.overflow.i64", fn(t_i64, t_i64) -> mk_struct! {t_i64, i1});
        ifn!("llvm.sadd.with.overflow.i128", fn(t_i128, t_i128) -> mk_struct! {t_i128, i1});

        ifn!("llvm.uadd.with.overflow.i8", fn(t_i8, t_i8) -> mk_struct! {t_i8, i1});
        ifn!("llvm.uadd.with.overflow.i16", fn(t_i16, t_i16) -> mk_struct! {t_i16, i1});
        ifn!("llvm.uadd.with.overflow.i32", fn(t_i32, t_i32) -> mk_struct! {t_i32, i1});
        ifn!("llvm.uadd.with.overflow.i64", fn(t_i64, t_i64) -> mk_struct! {t_i64, i1});
        ifn!("llvm.uadd.with.overflow.i128", fn(t_i128, t_i128) -> mk_struct! {t_i128, i1});

        ifn!("llvm.ssub.with.overflow.i8", fn(t_i8, t_i8) -> mk_struct! {t_i8, i1});
        ifn!("llvm.ssub.with.overflow.i16", fn(t_i16, t_i16) -> mk_struct! {t_i16, i1});
        ifn!("llvm.ssub.with.overflow.i32", fn(t_i32, t_i32) -> mk_struct! {t_i32, i1});
        ifn!("llvm.ssub.with.overflow.i64", fn(t_i64, t_i64) -> mk_struct! {t_i64, i1});
        ifn!("llvm.ssub.with.overflow.i128", fn(t_i128, t_i128) -> mk_struct! {t_i128, i1});

        ifn!("llvm.usub.with.overflow.i8", fn(t_i8, t_i8) -> mk_struct! {t_i8, i1});
        ifn!("llvm.usub.with.overflow.i16", fn(t_i16, t_i16) -> mk_struct! {t_i16, i1});
        ifn!("llvm.usub.with.overflow.i32", fn(t_i32, t_i32) -> mk_struct! {t_i32, i1});
        ifn!("llvm.usub.with.overflow.i64", fn(t_i64, t_i64) -> mk_struct! {t_i64, i1});
        ifn!("llvm.usub.with.overflow.i128", fn(t_i128, t_i128) -> mk_struct! {t_i128, i1});

        ifn!("llvm.smul.with.overflow.i8", fn(t_i8, t_i8) -> mk_struct! {t_i8, i1});
        ifn!("llvm.smul.with.overflow.i16", fn(t_i16, t_i16) -> mk_struct! {t_i16, i1});
        ifn!("llvm.smul.with.overflow.i32", fn(t_i32, t_i32) -> mk_struct! {t_i32, i1});
        ifn!("llvm.smul.with.overflow.i64", fn(t_i64, t_i64) -> mk_struct! {t_i64, i1});
        ifn!("llvm.smul.with.overflow.i128", fn(t_i128, t_i128) -> mk_struct! {t_i128, i1});

        ifn!("llvm.umul.with.overflow.i8", fn(t_i8, t_i8) -> mk_struct! {t_i8, i1});
        ifn!("llvm.umul.with.overflow.i16", fn(t_i16, t_i16) -> mk_struct! {t_i16, i1});
        ifn!("llvm.umul.with.overflow.i32", fn(t_i32, t_i32) -> mk_struct! {t_i32, i1});
        ifn!("llvm.umul.with.overflow.i64", fn(t_i64, t_i64) -> mk_struct! {t_i64, i1});
        ifn!("llvm.umul.with.overflow.i128", fn(t_i128, t_i128) -> mk_struct! {t_i128, i1});

        ifn!("llvm.sadd.sat.i8", fn(t_i8, t_i8) -> t_i8);
        ifn!("llvm.sadd.sat.i16", fn(t_i16, t_i16) -> t_i16);
        ifn!("llvm.sadd.sat.i32", fn(t_i32, t_i32) -> t_i32);
        ifn!("llvm.sadd.sat.i64", fn(t_i64, t_i64) -> t_i64);
        ifn!("llvm.sadd.sat.i128", fn(t_i128, t_i128) -> t_i128);

        ifn!("llvm.uadd.sat.i8", fn(t_i8, t_i8) -> t_i8);
        ifn!("llvm.uadd.sat.i16", fn(t_i16, t_i16) -> t_i16);
        ifn!("llvm.uadd.sat.i32", fn(t_i32, t_i32) -> t_i32);
        ifn!("llvm.uadd.sat.i64", fn(t_i64, t_i64) -> t_i64);
        ifn!("llvm.uadd.sat.i128", fn(t_i128, t_i128) -> t_i128);

        ifn!("llvm.ssub.sat.i8", fn(t_i8, t_i8) -> t_i8);
        ifn!("llvm.ssub.sat.i16", fn(t_i16, t_i16) -> t_i16);
        ifn!("llvm.ssub.sat.i32", fn(t_i32, t_i32) -> t_i32);
        ifn!("llvm.ssub.sat.i64", fn(t_i64, t_i64) -> t_i64);
        ifn!("llvm.ssub.sat.i128", fn(t_i128, t_i128) -> t_i128);

        ifn!("llvm.usub.sat.i8", fn(t_i8, t_i8) -> t_i8);
        ifn!("llvm.usub.sat.i16", fn(t_i16, t_i16) -> t_i16);
        ifn!("llvm.usub.sat.i32", fn(t_i32, t_i32) -> t_i32);
        ifn!("llvm.usub.sat.i64", fn(t_i64, t_i64) -> t_i64);
        ifn!("llvm.usub.sat.i128", fn(t_i128, t_i128) -> t_i128);

        ifn!("llvm.lifetime.start", fn(t_i64, i8p) -> void);
        ifn!("llvm.lifetime.end", fn(t_i64, i8p) -> void);

        ifn!("llvm.expect.i1", fn(i1, i1) -> i1);
        ifn!("llvm.eh.typeid.for", fn(i8p) -> t_i32);
        ifn!("llvm.localescape", fn(...) -> void);
        ifn!("llvm.localrecover", fn(i8p, i8p, t_i32) -> i8p);
        ifn!("llvm.x86.seh.recoverfp", fn(i8p, i8p) -> i8p);

        ifn!("llvm.assume", fn(i1) -> void);
        ifn!("llvm.prefetch", fn(i8p, t_i32, t_i32, t_i32) -> void);

        // variadic intrinsics
        ifn!("llvm.va_start", fn(i8p) -> void);
        ifn!("llvm.va_end", fn(i8p) -> void);
        ifn!("llvm.va_copy", fn(i8p, i8p) -> void);

        if self.sess().opts.debuginfo != DebugInfo::None {
            ifn!("llvm.dbg.declare", fn(self.type_metadata(), self.type_metadata()) -> void);
            ifn!("llvm.dbg.value", fn(self.type_metadata(), t_i64, self.type_metadata()) -> void);
        }
        return None;
    }
}

impl<'b, 'tcx> CodegenCx<'b, 'tcx> {
    /// Generates a new symbol name with the given prefix. This symbol name must
    /// only be used for definitions with `internal` or `private` linkage.
    pub fn generate_local_symbol_name(&self, prefix: &str) -> String {
        let idx = self.local_gen_sym_counter.get();
        self.local_gen_sym_counter.set(idx + 1);
        // Include a '.' character, so there can be no accidental conflicts with
        // user defined names
        let mut name = String::with_capacity(prefix.len() + 6);
        name.push_str(prefix);
        name.push_str(".");
        base_n::push_str(idx as u128, base_n::ALPHANUMERIC_ONLY, &mut name);
        name
    }
}

impl ty::layout::HasDataLayout for CodegenCx<'ll, 'tcx> {
    fn data_layout(&self) -> &ty::layout::TargetDataLayout {
        &self.tcx.data_layout
    }
}

impl HasTargetSpec for CodegenCx<'ll, 'tcx> {
    fn target_spec(&self) -> &Target {
        &self.tcx.sess.target.target
    }
}

impl ty::layout::HasTyCtxt<'tcx> for CodegenCx<'ll, 'tcx> {
    fn tcx(&self) -> TyCtxt<'tcx> {
        self.tcx
    }
}

impl LayoutOf for CodegenCx<'ll, 'tcx> {
    type Ty = Ty<'tcx>;
    type TyLayout = TyLayout<'tcx>;

    fn layout_of(&self, ty: Ty<'tcx>) -> Self::TyLayout {
        self.spanned_layout_of(ty, DUMMY_SP)
    }

    fn spanned_layout_of(&self, ty: Ty<'tcx>, span: Span) -> Self::TyLayout {
        self.tcx.layout_of(ty::ParamEnv::reveal_all().and(ty)).unwrap_or_else(|e| {
            if let LayoutError::SizeOverflow(_) = e {
                self.sess().span_fatal(span, &e.to_string())
            } else {
                bug!("failed to get layout for `{}`: {}", ty, e)
            }
        })
    }
}

impl<'tcx, 'll> HasParamEnv<'tcx> for CodegenCx<'ll, 'tcx> {
    fn param_env(&self) -> ty::ParamEnv<'tcx> {
        ty::ParamEnv::reveal_all()
    }
}<|MERGE_RESOLUTION|>--- conflicted
+++ resolved
@@ -12,11 +12,7 @@
 use crate::callee::get_fn;
 use rustc::bug;
 use rustc::mir::mono::CodegenUnit;
-<<<<<<< HEAD
-use rustc::session::config::{self, DebugInfo, OutputType};
-=======
-use rustc::session::config::{self, CFGuard, DebugInfo};
->>>>>>> b6690a8c
+use rustc::session::config::{self, CFGuard, DebugInfo, OutputType};
 use rustc::session::Session;
 use rustc::ty::layout::{
     FnAbiExt, HasParamEnv, LayoutError, LayoutOf, PointeeInfo, Size, TyLayout, VariantIdx,
@@ -27,7 +23,7 @@
 use rustc_data_structures::const_cstr;
 use rustc_data_structures::fx::FxHashMap;
 use rustc_data_structures::small_c_str::SmallCStr;
-use rustc_hir::Unsafety;
+use rustc_hir::{def_id::LOCAL_CRATE, Unsafety};
 use rustc_target::spec::{HasTargetSpec, Target};
 
 use crate::abi::Abi;
@@ -317,9 +313,9 @@
 
         // If we are putting SIR into the binary or dumping it to disk, then create a SirCx. Also
         // skip generating SIR for build scripts (we will never trace them).
-        let sir_cx = if (tcx.sess.opts.cg.tracer.encode_sir() ||
-            tcx.sess.opts.output_types.contains_key(&OutputType::YkSir)) &&
-            tcx.crate_name(hir::def_id::LOCAL_CRATE).as_str() != "build_script_build"
+        let sir_cx = if (tcx.sess.opts.cg.tracer.encode_sir()
+            || tcx.sess.opts.output_types.contains_key(&OutputType::YkSir))
+            && tcx.crate_name(LOCAL_CRATE).as_str() != "build_script_build"
         {
             Some(SirCx::new())
         } else {
@@ -505,7 +501,10 @@
 
     /// If there is a SirCx, then call the function `f` passing in a mutable reference to the
     /// SirCx. Otherwise do nothing.
-    fn with_sir_cx_mut<F>(&self, f: F) where F: Fn(&mut SirCx) {
+    fn with_sir_cx_mut<F>(&self, f: F)
+    where
+        F: Fn(&mut SirCx),
+    {
         if let Some(cx) = self.sir_cx.borrow_mut().as_mut() {
             f(cx);
         }
