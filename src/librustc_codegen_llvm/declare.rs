--- conflicted
+++ resolved
@@ -18,16 +18,9 @@
 use crate::llvm::AttributePlace::Function;
 use crate::type_::Type;
 use crate::value::Value;
-<<<<<<< HEAD
-use rustc::ty::{self, PolyFnSig};
-use rustc::ty::layout::{FnAbiExt, LayoutOf};
-use rustc::session::config::Sanitizer;
+use log::debug;
 use rustc::sir;
-use rustc_data_structures::small_c_str::SmallCStr;
-=======
-use log::debug;
 use rustc::ty::Ty;
->>>>>>> b6690a8c
 use rustc_codegen_ssa::traits::*;
 use rustc_data_structures::small_c_str::SmallCStr;
 
@@ -45,9 +38,12 @@
     let namebuf = SmallCStr::new(name);
     let llfn = unsafe { llvm::LLVMRustGetOrInsertFunction(cx.llmod, namebuf.as_ptr(), ty) };
 
-    cx.with_sir_cx_mut(|sir_cx|
-        sir_cx.add_func(llfn as *const llvm::Value as *const sir::Value,
-                       String::from(namebuf.as_c_str().to_str().unwrap())));
+    cx.with_sir_cx_mut(|sir_cx| {
+        sir_cx.add_func(
+            llfn as *const llvm::Value as *const sir::Value,
+            String::from(namebuf.as_c_str().to_str().unwrap()),
+        )
+    });
 
     llvm::SetFunctionCallConv(llfn, callconv);
     // Function addresses in Rust are never significant, allowing functions to
