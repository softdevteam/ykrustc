--- conflicted
+++ resolved
@@ -45,11 +45,7 @@
         let compiler = builder.compiler(0, builder.config.build);
 
         let mut cargo = builder.cargo(compiler, Mode::Std, target, cargo_subcommand(builder.kind));
-<<<<<<< HEAD
-        std_cargo(builder, target, &mut cargo, &compiler);
-=======
         std_cargo(builder, target, compiler.stage, &mut cargo);
->>>>>>> 63d03779
 
         builder.info(&format!("Checking std artifacts ({} -> {})", &compiler.host, target));
         run_cargo(
