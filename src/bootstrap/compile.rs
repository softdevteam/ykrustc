--- conflicted
+++ resolved
@@ -86,11 +86,7 @@
         target_deps.extend(copy_third_party_objects(builder, &compiler, target).into_iter());
 
         let mut cargo = builder.cargo(compiler, Mode::Std, target, "build");
-<<<<<<< HEAD
-        std_cargo(builder, target, &mut cargo, &compiler);
-=======
         std_cargo(builder, target, compiler.stage, &mut cargo);
->>>>>>> 63d03779
 
         builder.info(&format!(
             "Building stage{} std artifacts ({} -> {})",
@@ -168,16 +164,7 @@
 
 /// Configure cargo to compile the standard library, adding appropriate env vars
 /// and such.
-<<<<<<< HEAD
-pub fn std_cargo(
-    builder: &Builder<'_>,
-    target: Interned<String>,
-    cargo: &mut Cargo,
-    compiler: &Compiler,
-) {
-=======
 pub fn std_cargo(builder: &Builder<'_>, target: Interned<String>, stage: u32, cargo: &mut Cargo) {
->>>>>>> 63d03779
     if let Some(target) = env::var_os("MACOSX_STD_DEPLOYMENT_TARGET") {
         cargo.env("MACOSX_DEPLOYMENT_TARGET", target);
     }
@@ -248,7 +235,7 @@
         // Why? Because to trace through std and core, we need:
         //  * For the software tracer, code with calls to the trace recorder.
         //  * For the hardware tracer, DILabels to help mapping back to SIR.
-        if compiler.stage != 0 {
+        if stage != 0 {
             match env::var("STD_TRACER_MODE") {
                 Err(_) => panic!("STD_TRACER_MODE must be set"),
                 Ok(val) => {
