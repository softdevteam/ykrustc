--- conflicted
+++ resolved
@@ -962,36 +962,6 @@
 pub const BUILTIN_ATTRIBUTES: &[BuiltinAttribute] = &[
     // Normal attributes
 
-<<<<<<< HEAD
-    ("warn", Normal, template!(List: r#"lint1, lint2, ..., /*opt*/ reason = "...""#), Ungated),
-    ("allow", Normal, template!(List: r#"lint1, lint2, ..., /*opt*/ reason = "...""#), Ungated),
-    ("forbid", Normal, template!(List: r#"lint1, lint2, ..., /*opt*/ reason = "...""#), Ungated),
-    ("deny", Normal, template!(List: r#"lint1, lint2, ..., /*opt*/ reason = "...""#), Ungated),
-
-    ("macro_use", Normal, template!(Word, List: "name1, name2, ..."), Ungated),
-    ("macro_export", Normal, template!(Word, List: "local_inner_macros"), Ungated),
-    ("plugin_registrar", Normal, template!(Word), Ungated),
-
-    ("cfg", Normal, template!(List: "predicate"), Ungated),
-    ("cfg_attr", Normal, template!(List: "predicate, attr1, attr2, ..."), Ungated),
-    ("main", Normal, template!(Word), Ungated),
-    ("start", Normal, template!(Word), Ungated),
-    ("repr", Normal, template!(List: "C, packed, ..."), Ungated),
-    ("path", Normal, template!(NameValueStr: "file"), Ungated),
-    ("automatically_derived", Normal, template!(Word), Ungated),
-    ("no_mangle", Normal, template!(Word), Ungated),
-    // Don't trace this. Disables the `AddYkSWTCalls` MIR transform.
-    ("no_trace", Whitelisted, template!(Word), Ungated),
-    ("no_link", Normal, template!(Word), Ungated),
-    ("derive", Normal, template!(List: "Trait1, Trait2, ..."), Ungated),
-    ("should_panic", Normal, template!(Word, List: r#"expected = "reason"#, NameValueStr: "reason"),
-                                Ungated),
-    ("ignore", Normal, template!(Word, NameValueStr: "reason"), Ungated),
-    ("no_implicit_prelude", Normal, template!(Word), Ungated),
-    ("reexport_test_harness_main", Normal, template!(NameValueStr: "name"), Ungated),
-    ("link_args", Normal, template!(NameValueStr: "args"), Gated(Stability::Unstable,
-                                "link_args",
-=======
     (
         sym::warn,
         Normal,
@@ -1029,6 +999,8 @@
     (sym::path, Normal, template!(NameValueStr: "file"), Ungated),
     (sym::automatically_derived, Normal, template!(Word), Ungated),
     (sym::no_mangle, Whitelisted, template!(Word), Ungated),
+    // Don't trace this. Disables the `AddYkSWTCalls` MIR transform.
+    (sym::no_trace, Whitelisted, template!(Word), Ungated),
     (sym::no_link, Normal, template!(Word), Ungated),
     (sym::derive, Normal, template!(List: "Trait1, Trait2, ..."), Ungated),
     (
@@ -1042,7 +1014,6 @@
     (sym::reexport_test_harness_main, Normal, template!(NameValueStr: "name"), Ungated),
     (sym::link_args, Normal, template!(NameValueStr: "args"), Gated(Stability::Unstable,
                                 sym::link_args,
->>>>>>> c22ce280
                                 "the `link_args` attribute is experimental and not \
                                 portable across platforms, it is recommended to \
                                 use `#[link(name = \"foo\")] instead",
