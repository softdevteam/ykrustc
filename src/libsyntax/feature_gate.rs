//! # Feature gating
//!
//! This module implements the gating necessary for preventing certain compiler
//! features from being used by default. This module will crawl a pre-expanded
//! AST to ensure that there are no features which are used that are not
//! enabled.
//!
//! Features are enabled in programs via the crate-level attributes of
//! `#![feature(...)]` with a comma-separated list of features.
//!
//! For the purpose of future feature-tracking, once code for detection of feature
//! gate usage is added, *do not remove it again* even once the feature
//! becomes stable.

use self::AttributeType::*;
use self::AttributeGate::*;

use rustc_data_structures::fx::FxHashMap;
use rustc_target::spec::abi::Abi;
use ast::{self, NodeId, PatKind, RangeEnd};
use attr;
use early_buffered_lints::BufferedEarlyLintId;
use source_map::Spanned;
use edition::{ALL_EDITIONS, Edition};
use syntax_pos::{Span, DUMMY_SP};
use errors::{DiagnosticBuilder, Handler};
use visit::{self, FnKind, Visitor};
use parse::ParseSess;
use symbol::Symbol;

use std::env;

macro_rules! set {
    ($field: ident) => {{
        fn f(features: &mut Features, _: Span) {
            features.$field = true;
        }
        f as fn(&mut Features, Span)
    }}
}

macro_rules! declare_features {
    ($((active, $feature: ident, $ver: expr, $issue: expr, $edition: expr),)+) => {
        /// Represents active features that are currently being implemented or
        /// currently being considered for addition/removal.
        const ACTIVE_FEATURES:
            &[(&str, &str, Option<u32>, Option<Edition>, fn(&mut Features, Span))] =
            &[$((stringify!($feature), $ver, $issue, $edition, set!($feature))),+];

        /// A set of features to be used by later passes.
        #[derive(Clone)]
        pub struct Features {
            /// `#![feature]` attrs for language features, for error reporting
            pub declared_lang_features: Vec<(Symbol, Span, Option<Symbol>)>,
            /// `#![feature]` attrs for non-language (library) features
            pub declared_lib_features: Vec<(Symbol, Span)>,
            $(pub $feature: bool),+
        }

        impl Features {
            pub fn new() -> Features {
                Features {
                    declared_lang_features: Vec::new(),
                    declared_lib_features: Vec::new(),
                    $($feature: false),+
                }
            }

            pub fn walk_feature_fields<F>(&self, mut f: F)
                where F: FnMut(&str, bool)
            {
                $(f(stringify!($feature), self.$feature);)+
            }
        }
    };

    ($((removed, $feature: ident, $ver: expr, $issue: expr, None, $reason: expr),)+) => {
        /// Represents unstable features which have since been removed (it was once Active)
        const REMOVED_FEATURES: &[(&str, &str, Option<u32>, Option<&str>)] = &[
            $((stringify!($feature), $ver, $issue, $reason)),+
        ];
    };

    ($((stable_removed, $feature: ident, $ver: expr, $issue: expr, None),)+) => {
        /// Represents stable features which have since been removed (it was once Accepted)
        const STABLE_REMOVED_FEATURES: &[(&str, &str, Option<u32>, Option<&str>)] = &[
            $((stringify!($feature), $ver, $issue, None)),+
        ];
    };

    ($((accepted, $feature: ident, $ver: expr, $issue: expr, None),)+) => {
        /// Those language feature has since been Accepted (it was once Active)
        const ACCEPTED_FEATURES: &[(&str, &str, Option<u32>, Option<&str>)] = &[
            $((stringify!($feature), $ver, $issue, None)),+
        ];
    }
}

// If you change this, please modify `src/doc/unstable-book` as well.
//
// Don't ever remove anything from this list; set them to 'Removed'.
//
// The version numbers here correspond to the version in which the current status
// was set. This is most important for knowing when a particular feature became
// stable (active).
//
// N.B., `tools/tidy/src/features.rs` parses this information directly out of the
// source, so take care when modifying it.

declare_features! (
    (active, asm, "1.0.0", Some(29722), None),
    (active, concat_idents, "1.0.0", Some(29599), None),
    (active, link_args, "1.0.0", Some(29596), None),
    (active, log_syntax, "1.0.0", Some(29598), None),
    (active, non_ascii_idents, "1.0.0", Some(55467), None),
    (active, plugin_registrar, "1.0.0", Some(29597), None),
    (active, thread_local, "1.0.0", Some(29594), None),
    (active, trace_macros, "1.0.0", Some(29598), None),

    // rustc internal, for now
    (active, intrinsics, "1.0.0", None, None),
    (active, lang_items, "1.0.0", None, None),
    (active, format_args_nl, "1.29.0", None, None),

    (active, link_llvm_intrinsics, "1.0.0", Some(29602), None),
    (active, linkage, "1.0.0", Some(29603), None),

    // rustc internal
    (active, rustc_diagnostic_macros, "1.0.0", None, None),
    (active, rustc_const_unstable, "1.0.0", None, None),
    (active, box_syntax, "1.0.0", Some(49733), None),
    (active, unboxed_closures, "1.0.0", Some(29625), None),

    (active, fundamental, "1.0.0", Some(29635), None),
    (active, main, "1.0.0", Some(29634), None),
    (active, needs_allocator, "1.4.0", Some(27389), None),
    (active, on_unimplemented, "1.0.0", Some(29628), None),
    (active, plugin, "1.0.0", Some(29597), None),
    (active, simd_ffi, "1.0.0", Some(27731), None),
    (active, start, "1.0.0", Some(29633), None),
    (active, structural_match, "1.8.0", Some(31434), None),
    (active, panic_runtime, "1.10.0", Some(32837), None),
    (active, needs_panic_runtime, "1.10.0", Some(32837), None),

    // Features specific to OIBIT (auto traits)
    (active, optin_builtin_traits, "1.0.0", Some(13231), None),

    // Allows `#[staged_api]`.
    //
    // rustc internal
    (active, staged_api, "1.0.0", None, None),

    // Allows `#![no_core]`.
    (active, no_core, "1.3.0", Some(29639), None),

    // Allows the use of `box` in patterns (RFC 469).
    (active, box_patterns, "1.0.0", Some(29641), None),

    // Allows the use of the `unsafe_destructor_blind_to_params` attribute (RFC 1238).
    (active, dropck_parametricity, "1.3.0", Some(28498), None),

    // Allows using the `may_dangle` attribute (RFC 1327).
    (active, dropck_eyepatch, "1.10.0", Some(34761), None),

    // Allows the use of custom attributes (RFC 572).
    (active, custom_attribute, "1.0.0", Some(29642), None),

    // Allows the use of `rustc_*` attributes (RFC 572).
    (active, rustc_attrs, "1.0.0", Some(29642), None),

    // Allows the use of non lexical lifetimes (RFC 2094).
    (active, nll, "1.0.0", Some(43234), None),

    // Allows the use of `#[allow_internal_unstable]`. This is an
    // attribute on `macro_rules!` and can't use the attribute handling
    // below (it has to be checked before expansion possibly makes
    // macros disappear).
    //
    // rustc internal
    (active, allow_internal_unstable, "1.0.0", None, None),

    // Allows the use of `#[allow_internal_unsafe]`. This is an
    // attribute on `macro_rules!` and can't use the attribute handling
    // below (it has to be checked before expansion possibly makes
    // macros disappear).
    //
    // rustc internal
    (active, allow_internal_unsafe, "1.0.0", None, None),

    // Allows the use of slice patterns (issue #23121).
    (active, slice_patterns, "1.0.0", Some(23121), None),

    // Allows the definition of `const` functions with some advanced features.
    (active, const_fn, "1.2.0", Some(57563), None),

    // Allows accessing fields of unions inside `const` functions.
    (active, const_fn_union, "1.27.0", Some(51909), None),

    // Allows casting raw pointers to `usize` during const eval.
    (active, const_raw_ptr_to_usize_cast, "1.27.0", Some(51910), None),

    // Allows dereferencing raw pointers during const eval.
    (active, const_raw_ptr_deref, "1.27.0", Some(51911), None),

    // Allows reinterpretation of the bits of a value of one type as another type during const eval.
    (active, const_transmute, "1.29.0", Some(53605), None),

    // Allows comparing raw pointers during const eval.
    (active, const_compare_raw_pointers, "1.27.0", Some(53020), None),

    // Allows panicking during const eval (producing compile-time errors).
    (active, const_panic, "1.30.0", Some(51999), None),

    // Allows using `#[prelude_import]` on glob `use` items.
    //
    // rustc internal
    (active, prelude_import, "1.2.0", None, None),

    // Allows default type parameters to influence type inference.
    (active, default_type_parameter_fallback, "1.3.0", Some(27336), None),

    // Allows associated type defaults.
    (active, associated_type_defaults, "1.2.0", Some(29661), None),

    // Allows `repr(simd)` and importing the various simd intrinsics.
    (active, repr_simd, "1.4.0", Some(27731), None),

    // Allows `extern "platform-intrinsic" { ... }`.
    (active, platform_intrinsics, "1.4.0", Some(27731), None),

    // Allows `#[unwind(..)]`.
    //
    // rustc internal for rust runtime
    (active, unwind_attributes, "1.4.0", None, None),

    // Allows the use of `#[naked]` on functions.
    (active, naked_functions, "1.9.0", Some(32408), None),

    // Allows `#[no_debug]`.
    (active, no_debug, "1.5.0", Some(29721), None),

    // Allows `#[omit_gdb_pretty_printer_section]`.
    //
    // rustc internal
    (active, omit_gdb_pretty_printer_section, "1.5.0", None, None),

    // Allows attributes on expressions and non-item statements.
    (active, stmt_expr_attributes, "1.6.0", Some(15701), None),

    // Allows the use of type ascription in expressions.
    (active, type_ascription, "1.6.0", Some(23416), None),

    // Allows `cfg(target_thread_local)`.
    (active, cfg_target_thread_local, "1.7.0", Some(29594), None),

    // rustc internal
    (active, abi_vectorcall, "1.7.0", None, None),

    // Allows `X..Y` patterns.
    (active, exclusive_range_pattern, "1.11.0", Some(37854), None),

    // impl specialization (RFC 1210)
    (active, specialization, "1.7.0", Some(31844), None),

    // Allows `cfg(target_has_atomic = "...")`.
    (active, cfg_target_has_atomic, "1.9.0", Some(32976), None),

    // The `!` type. Does not imply 'exhaustive_patterns' (below) any more.
    (active, never_type, "1.13.0", Some(35121), None),

    // Allows exhaustive pattern matching on types that contain uninhabited types.
    (active, exhaustive_patterns, "1.13.0", Some(51085), None),

    // Allows untagged unions `union U { ... }`.
    (active, untagged_unions, "1.13.0", Some(32836), None),

    // Used to identify the `compiler_builtins` crate.
    //
    // rustc internal.
    (active, compiler_builtins, "1.13.0", None, None),

    // Allows `#[link(..., cfg(..))]`.
    (active, link_cfg, "1.14.0", Some(37406), None),

    // Allows `extern "ptx-*" fn()`.
    (active, abi_ptx, "1.15.0", Some(38788), None),

    // The `repr(i128)` annotation for enums.
    (active, repr128, "1.16.0", Some(35118), None),

    // The `unadjusted` ABI; perma-unstable.
    //
    // rustc internal
    (active, abi_unadjusted, "1.16.0", None, None),

    // Declarative macros 2.0 (`macro`).
    (active, decl_macro, "1.17.0", Some(39412), None),

    // Allows `#[link(kind="static-nobundle"...)]`.
    (active, static_nobundle, "1.16.0", Some(37403), None),

    // Allows `extern "msp430-interrupt" fn()`.
    (active, abi_msp430_interrupt, "1.16.0", Some(38487), None),

    // Used to identify crates that contain sanitizer runtimes.
    //
    // rustc internal
    (active, sanitizer_runtime, "1.17.0", None, None),

    // Used to identify crates that contain the profiler runtime.
    //
    // rustc internal
    (active, profiler_runtime, "1.18.0", None, None),

    // Allows `extern "x86-interrupt" fn()`.
    (active, abi_x86_interrupt, "1.17.0", Some(40180), None),

    // Allows the `try {...}` expression.
    (active, try_blocks, "1.29.0", Some(31436), None),

    // Allows module-level inline assembly by way of `global_asm!()`.
    (active, global_asm, "1.18.0", Some(35119), None),

    // Allows overlapping impls of marker traits.
    (active, overlapping_marker_traits, "1.18.0", Some(29864), None),

    // Trait attribute to allow overlapping impls.
    (active, marker_trait_attr, "1.30.0", Some(29864), None),

    // rustc internal
    (active, abi_thiscall, "1.19.0", None, None),

    // Allows a test to fail without failing the whole suite.
    (active, allow_fail, "1.19.0", Some(46488), None),

    // Allows unsized tuple coercion.
    (active, unsized_tuple_coercion, "1.20.0", Some(42877), None),

    // Generators
    (active, generators, "1.21.0", Some(43122), None),

    // Trait aliases
    (active, trait_alias, "1.24.0", Some(41517), None),

    // rustc internal
    (active, allocator_internals, "1.20.0", None, None),

    // `#[doc(cfg(...))]`
    (active, doc_cfg, "1.21.0", Some(43781), None),
    // `#[doc(masked)]`
    (active, doc_masked, "1.21.0", Some(44027), None),
    // `#[doc(spotlight)]`
    (active, doc_spotlight, "1.22.0", Some(45040), None),
    // `#[doc(include = "some-file")]`
    (active, external_doc, "1.22.0", Some(44732), None),

    // Future-proofing enums/structs with `#[non_exhaustive]` attribute (RFC 2008).
    (active, non_exhaustive, "1.22.0", Some(44109), None),

    // Adds `crate` as visibility modifier, synonymous with `pub(crate)`.
    (active, crate_visibility_modifier, "1.23.0", Some(53120), None),

    // extern types
    (active, extern_types, "1.23.0", Some(43467), None),

    // Allows trait methods with arbitrary self types.
    (active, arbitrary_self_types, "1.23.0", Some(44874), None),

    // In-band lifetime bindings (e.g., `fn foo(x: &'a u8) -> &'a u8`).
    (active, in_band_lifetimes, "1.23.0", Some(44524), None),

    // Generic associated types (RFC 1598)
    (active, generic_associated_types, "1.23.0", Some(44265), None),

    // Infer static outlives requirements (RFC 2093).
    (active, infer_static_outlives_requirements, "1.26.0", Some(54185), None),

    // Allows macro invocations in `extern {}` blocks.
    (active, macros_in_extern, "1.27.0", Some(49476), None),

    // `existential type`
    (active, existential_type, "1.28.0", Some(34511), None),

    // unstable `#[target_feature]` directives
    (active, arm_target_feature, "1.27.0", Some(44839), None),
    (active, aarch64_target_feature, "1.27.0", Some(44839), None),
    (active, hexagon_target_feature, "1.27.0", Some(44839), None),
    (active, powerpc_target_feature, "1.27.0", Some(44839), None),
    (active, mips_target_feature, "1.27.0", Some(44839), None),
    (active, avx512_target_feature, "1.27.0", Some(44839), None),
    (active, mmx_target_feature, "1.27.0", Some(44839), None),
    (active, sse4a_target_feature, "1.27.0", Some(44839), None),
    (active, tbm_target_feature, "1.27.0", Some(44839), None),
    (active, wasm_target_feature, "1.30.0", Some(44839), None),
    (active, adx_target_feature, "1.32.0", Some(44839), None),
    (active, cmpxchg16b_target_feature, "1.32.0", Some(44839), None),
    (active, movbe_target_feature, "1.34.0", Some(44839), None),

    // Allows macro invocations on modules expressions and statements and
    // procedural macros to expand to non-items.
    (active, proc_macro_hygiene, "1.30.0", Some(54727), None),

    // `#[doc(alias = "...")]`
    (active, doc_alias, "1.27.0", Some(50146), None),

    // inconsistent bounds in where clauses
    (active, trivial_bounds, "1.28.0", Some(48214), None),

    // `'a: { break 'a; }`
    (active, label_break_value, "1.28.0", Some(48594), None),

    // Exhaustive pattern matching on `usize` and `isize`.
    (active, precise_pointer_size_matching, "1.32.0", Some(56354), None),

    // `#[doc(keyword = "...")]`
    (active, doc_keyword, "1.28.0", Some(51315), None),

    // Allows async and await syntax.
    (active, async_await, "1.28.0", Some(50547), None),

    // `#[alloc_error_handler]`
    (active, alloc_error_handler, "1.29.0", Some(51540), None),

    (active, abi_amdgpu_kernel, "1.29.0", Some(51575), None),

    // Added for testing E0705; perma-unstable.
    (active, test_2018_feature, "1.31.0", Some(0), Some(Edition::Edition2018)),

    // support for arbitrary delimited token streams in non-macro attributes
    (active, unrestricted_attribute_tokens, "1.30.0", Some(55208), None),

    // Allows unsized rvalues at arguments and parameters.
    (active, unsized_locals, "1.30.0", Some(48055), None),

    // `#![test_runner]`
    // `#[test_case]`
    (active, custom_test_frameworks, "1.30.0", Some(50297), None),

    // non-builtin attributes in inner attribute position
    (active, custom_inner_attributes, "1.30.0", Some(54726), None),

    // Allow mixing of bind-by-move in patterns and references to
    // those identifiers in guards, *if* we are using MIR-borrowck
    // (aka NLL). Essentially this means you need to be using the
    // 2018 edition or later.
    (active, bind_by_move_pattern_guards, "1.30.0", Some(15287), None),

    // Allows `impl Trait` in bindings (`let`, `const`, `static`).
    (active, impl_trait_in_bindings, "1.30.0", Some(34511), None),

    // Allows `const _: TYPE = VALUE`.
    (active, underscore_const_names, "1.31.0", Some(54912), None),

    // Adds `reason` and `expect` lint attributes.
    (active, lint_reasons, "1.31.0", Some(54503), None),

    // Allows paths to enum variants on type aliases.
    (active, type_alias_enum_variants, "1.31.0", Some(49683), None),

    // Re-Rebalance coherence
    (active, re_rebalance_coherence, "1.32.0", Some(55437), None),

    // #[optimize(X)]
    (active, optimize_attribute, "1.34.0", Some(54882), None),
);

declare_features! (
    (removed, import_shadowing, "1.0.0", None, None, None),
    (removed, managed_boxes, "1.0.0", None, None, None),
    // Allows use of unary negate on unsigned integers, e.g., -e for e: u8
    (removed, negate_unsigned, "1.0.0", Some(29645), None, None),
    (removed, reflect, "1.0.0", Some(27749), None, None),
    // A way to temporarily opt out of opt in copy. This will *never* be accepted.
    (removed, opt_out_copy, "1.0.0", None, None, None),
    (removed, quad_precision_float, "1.0.0", None, None, None),
    (removed, struct_inherit, "1.0.0", None, None, None),
    (removed, test_removed_feature, "1.0.0", None, None, None),
    (removed, visible_private_types, "1.0.0", None, None, None),
    (removed, unsafe_no_drop_flag, "1.0.0", None, None, None),
    // Allows using items which are missing stability attributes
    // rustc internal
    (removed, unmarked_api, "1.0.0", None, None, None),
    (removed, pushpop_unsafe, "1.2.0", None, None, None),
    (removed, allocator, "1.0.0", None, None, None),
    (removed, simd, "1.0.0", Some(27731), None,
     Some("removed in favor of `#[repr(simd)]`")),
    (removed, advanced_slice_patterns, "1.0.0", Some(23121), None,
     Some("merged into `#![feature(slice_patterns)]`")),
    (removed, macro_reexport, "1.0.0", Some(29638), None,
     Some("subsumed by `pub use`")),
    (removed, proc_macro_mod, "1.27.0", Some(54727), None,
     Some("subsumed by `#![feature(proc_macro_hygiene)]`")),
    (removed, proc_macro_expr, "1.27.0", Some(54727), None,
     Some("subsumed by `#![feature(proc_macro_hygiene)]`")),
    (removed, proc_macro_non_items, "1.27.0", Some(54727), None,
     Some("subsumed by `#![feature(proc_macro_hygiene)]`")),
    (removed, proc_macro_gen, "1.27.0", Some(54727), None,
     Some("subsumed by `#![feature(proc_macro_hygiene)]`")),
    (removed, panic_implementation, "1.28.0", Some(44489), None,
     Some("subsumed by `#[panic_handler]`")),
    // Allows the use of `#[derive(Anything)]` as sugar for `#[derive_Anything]`.
    (removed, custom_derive, "1.0.0", Some(29644), None,
     Some("subsumed by `#[proc_macro_derive]`")),
    // Paths of the form: `extern::foo::bar`
    (removed, extern_in_paths, "1.33.0", Some(55600), None,
     Some("subsumed by `::foo::bar` paths")),
    (removed, quote, "1.0.0", Some(29601), None, None),
);

declare_features! (
    (stable_removed, no_stack_check, "1.0.0", None, None),
);

declare_features! (
    (accepted, associated_types, "1.0.0", None, None),
    // Allows overloading augmented assignment operations like `a += b`.
    (accepted, augmented_assignments, "1.8.0", Some(28235), None),
    // Allows empty structs and enum variants with braces.
    (accepted, braced_empty_structs, "1.8.0", Some(29720), None),
    // Allows indexing into constant arrays.
    (accepted, const_indexing, "1.26.0", Some(29947), None),
    (accepted, default_type_params, "1.0.0", None, None),
    (accepted, globs, "1.0.0", None, None),
    (accepted, if_let, "1.0.0", None, None),
    // A temporary feature gate used to enable parser extensions needed
    // to bootstrap fix for #5723.
    (accepted, issue_5723_bootstrap, "1.0.0", None, None),
    (accepted, macro_rules, "1.0.0", None, None),
    // Allows using `#![no_std]`.
    (accepted, no_std, "1.6.0", None, None),
    (accepted, slicing_syntax, "1.0.0", None, None),
    (accepted, struct_variant, "1.0.0", None, None),
    // These are used to test this portion of the compiler, they don't actually
    // mean anything.
    (accepted, test_accepted_feature, "1.0.0", None, None),
    (accepted, tuple_indexing, "1.0.0", None, None),
    // Allows macros to appear in the type position.
    (accepted, type_macros, "1.13.0", Some(27245), None),
    (accepted, while_let, "1.0.0", None, None),
    // Allows `#[deprecated]` attribute.
    (accepted, deprecated, "1.9.0", Some(29935), None),
    // `expr?`
    (accepted, question_mark, "1.13.0", Some(31436), None),
    // Allows `..` in tuple (struct) patterns.
    (accepted, dotdot_in_tuple_patterns, "1.14.0", Some(33627), None),
    (accepted, item_like_imports, "1.15.0", Some(35120), None),
    // Allows using `Self` and associated types in struct expressions and patterns.
    (accepted, more_struct_aliases, "1.16.0", Some(37544), None),
    // elide `'static` lifetimes in `static`s and `const`s.
    (accepted, static_in_const, "1.17.0", Some(35897), None),
    // Allows field shorthands (`x` meaning `x: x`) in struct literal expressions.
    (accepted, field_init_shorthand, "1.17.0", Some(37340), None),
    // Allows the definition recursive static items.
    (accepted, static_recursion, "1.17.0", Some(29719), None),
    // `pub(restricted)` visibilities (RFC 1422)
    (accepted, pub_restricted, "1.18.0", Some(32409), None),
    // `#![windows_subsystem]`
    (accepted, windows_subsystem, "1.18.0", Some(37499), None),
    // Allows `break {expr}` with a value inside `loop`s.
    (accepted, loop_break_value, "1.19.0", Some(37339), None),
    // Permits numeric fields in struct expressions and patterns.
    (accepted, relaxed_adts, "1.19.0", Some(35626), None),
    // Coerces non capturing closures to function pointers.
    (accepted, closure_to_fn_coercion, "1.19.0", Some(39817), None),
    // Allows attributes on struct literal fields.
    (accepted, struct_field_attributes, "1.20.0", Some(38814), None),
    // Allows the definition of associated constants in `trait` or `impl` blocks.
    (accepted, associated_consts, "1.20.0", Some(29646), None),
    // Usage of the `compile_error!` macro.
    (accepted, compile_error, "1.20.0", Some(40872), None),
    // See rust-lang/rfcs#1414. Allows code like `let x: &'static u32 = &42` to work.
    (accepted, rvalue_static_promotion, "1.21.0", Some(38865), None),
    // Allows `Drop` types in constants (RFC 1440).
    (accepted, drop_types_in_const, "1.22.0", Some(33156), None),
    // Allows the sysV64 ABI to be specified on all platforms
    // instead of just the platforms on which it is the C ABI.
    (accepted, abi_sysv64, "1.24.0", Some(36167), None),
    // Allows `repr(align(16))` struct attribute (RFC 1358).
    (accepted, repr_align, "1.25.0", Some(33626), None),
    // Allows '|' at beginning of match arms (RFC 1925).
    (accepted, match_beginning_vert, "1.25.0", Some(44101), None),
    // Nested groups in `use` (RFC 2128)
    (accepted, use_nested_groups, "1.25.0", Some(44494), None),
    // `a..=b` and `..=b`
    (accepted, inclusive_range_syntax, "1.26.0", Some(28237), None),
    // Allows `..=` in patterns (RFC 1192).
    (accepted, dotdoteq_in_patterns, "1.26.0", Some(28237), None),
    // Termination trait in main (RFC 1937)
    (accepted, termination_trait, "1.26.0", Some(43301), None),
    // `Copy`/`Clone` closures (RFC 2132).
    (accepted, clone_closures, "1.26.0", Some(44490), None),
    (accepted, copy_closures, "1.26.0", Some(44490), None),
    // Allows `impl Trait` in function arguments.
    (accepted, universal_impl_trait, "1.26.0", Some(34511), None),
    // Allows `impl Trait` in function return types.
    (accepted, conservative_impl_trait, "1.26.0", Some(34511), None),
    // The `i128` type
    (accepted, i128_type, "1.26.0", Some(35118), None),
    // Default match binding modes (RFC 2005)
    (accepted, match_default_bindings, "1.26.0", Some(42640), None),
    // Allows `'_` placeholder lifetimes.
    (accepted, underscore_lifetimes, "1.26.0", Some(44524), None),
    // Allows attributes on lifetime/type formal parameters in generics (RFC 1327).
    (accepted, generic_param_attrs, "1.27.0", Some(48848), None),
    // Allows `cfg(target_feature = "...")`.
    (accepted, cfg_target_feature, "1.27.0", Some(29717), None),
    // Allows `#[target_feature(...)]`.
    (accepted, target_feature, "1.27.0", None, None),
    // Trait object syntax with `dyn` prefix
    (accepted, dyn_trait, "1.27.0", Some(44662), None),
    // Allows `#[must_use]` on functions, and introduces must-use operators (RFC 1940).
    (accepted, fn_must_use, "1.27.0", Some(43302), None),
    // Allows use of the `:lifetime` macro fragment specifier.
    (accepted, macro_lifetime_matcher, "1.27.0", Some(34303), None),
    // Termination trait in tests (RFC 1937)
    (accepted, termination_trait_test, "1.27.0", Some(48854), None),
    // The `#[global_allocator]` attribute
    (accepted, global_allocator, "1.28.0", Some(27389), None),
    // Allows `#[repr(transparent)]` attribute on newtype structs.
    (accepted, repr_transparent, "1.28.0", Some(43036), None),
    // Procedural macros in `proc-macro` crates
    (accepted, proc_macro, "1.29.0", Some(38356), None),
    // `foo.rs` as an alternative to `foo/mod.rs`
    (accepted, non_modrs_mods, "1.30.0", Some(44660), None),
    // Allows use of the `:vis` macro fragment specifier
    (accepted, macro_vis_matcher, "1.30.0", Some(41022), None),
    // Allows importing and reexporting macros with `use`,
    // enables macro modularization in general.
    (accepted, use_extern_macros, "1.30.0", Some(35896), None),
    // Allows keywords to be escaped for use as identifiers.
    (accepted, raw_identifiers, "1.30.0", Some(48589), None),
    // Attributes scoped to tools.
    (accepted, tool_attributes, "1.30.0", Some(44690), None),
    // Allows multi-segment paths in attributes and derives.
    (accepted, proc_macro_path_invoc, "1.30.0", Some(38356), None),
    // Allows all literals in attribute lists and values of key-value pairs.
    (accepted, attr_literals, "1.30.0", Some(34981), None),
    // Infer outlives requirements (RFC 2093).
    (accepted, infer_outlives_requirements, "1.30.0", Some(44493), None),
    (accepted, panic_handler, "1.30.0", Some(44489), None),
    // Used to preserve symbols (see llvm.used).
    (accepted, used, "1.30.0", Some(40289), None),
    // `crate` in paths
    (accepted, crate_in_paths, "1.30.0", Some(45477), None),
    // Resolve absolute paths as paths from other crates.
    (accepted, extern_absolute_paths, "1.30.0", Some(44660), None),
    // Access to crate names passed via `--extern` through prelude.
    (accepted, extern_prelude, "1.30.0", Some(44660), None),
    // Parentheses in patterns
    (accepted, pattern_parentheses, "1.31.0", Some(51087), None),
    // Allows the definition of `const fn` functions.
    (accepted, min_const_fn, "1.31.0", Some(53555), None),
    // Scoped lints
    (accepted, tool_lints, "1.31.0", Some(44690), None),
    // `impl<I:Iterator> Iterator for &mut Iterator`
    // `impl Debug for Foo<'_>`
    (accepted, impl_header_lifetime_elision, "1.31.0", Some(15872), None),
    // `extern crate foo as bar;` puts `bar` into extern prelude.
    (accepted, extern_crate_item_prelude, "1.31.0", Some(55599), None),
    // Allows use of the `:literal` macro fragment specifier (RFC 1576).
    (accepted, macro_literal_matcher, "1.32.0", Some(35625), None),
    // Use `?` as the Kleene "at most one" operator.
    (accepted, macro_at_most_once_rep, "1.32.0", Some(48075), None),
    // `Self` struct constructor (RFC 2302)
    (accepted, self_struct_ctor, "1.32.0", Some(51994), None),
    // `Self` in type definitions (RFC 2300)
    (accepted, self_in_typedefs, "1.32.0", Some(49303), None),
    // Integer match exhaustiveness checking (RFC 2591)
    (accepted, exhaustive_integer_patterns, "1.33.0", Some(50907), None),
    // `use path as _;` and `extern crate c as _;`
    (accepted, underscore_imports, "1.33.0", Some(48216), None),
    // Allows `#[repr(packed(N))]` attribute on structs.
    (accepted, repr_packed, "1.33.0", Some(33158), None),
    // Allows irrefutable patterns in `if let` and `while let` statements (RFC 2086).
    (accepted, irrefutable_let_patterns, "1.33.0", Some(44495), None),
    // Allows calling `const unsafe fn` inside `unsafe` blocks in `const fn` functions.
    (accepted, min_const_unsafe_fn, "1.33.0", Some(55607), None),
    // Allows let bindings, assignments and destructuring in `const` functions and constants.
    // As long as control flow is not implemented in const eval, `&&` and `||` may not be used
    // at the same time as let bindings.
    (accepted, const_let, "1.33.0", Some(48821), None),
    // `#[cfg_attr(predicate, multiple, attributes, here)]`
    (accepted, cfg_attr_multi, "1.33.0", Some(54881), None),
    // Top level or-patterns (`p | q`) in `if let` and `while let`.
    (accepted, if_while_or_patterns, "1.33.0", Some(48215), None),
    // Allows `use x::y;` to search `x` in the current scope.
    (accepted, uniform_paths, "1.32.0", Some(53130), None),
    // Allows `cfg(target_vendor = "...")`.
    (accepted, cfg_target_vendor, "1.33.0", Some(29718), None),
    // `extern crate self as foo;` puts local crate root into extern prelude under name `foo`.
    (accepted, extern_crate_self, "1.34.0", Some(56409), None),
);

// If you change this, please modify `src/doc/unstable-book` as well. You must
// move that documentation into the relevant place in the other docs, and
// remove the chapter on the flag.

#[derive(Copy, Clone, PartialEq, Debug)]
pub enum AttributeType {
    /// Normal, builtin attribute that is consumed
    /// by the compiler before the unused_attribute check
    Normal,

    /// Builtin attribute that may not be consumed by the compiler
    /// before the unused_attribute check. These attributes
    /// will be ignored by the unused_attribute lint
    Whitelisted,

    /// Builtin attribute that is only allowed at the crate level
    CrateLevel,
}

pub enum AttributeGate {
    /// Is gated by a given feature gate, reason
    /// and function to check if enabled
    Gated(Stability, &'static str, &'static str, fn(&Features) -> bool),

    /// Ungated attribute, can be used on all release channels
    Ungated,
}

/// A template that the attribute input must match.
/// Only top-level shape (`#[attr]` vs `#[attr(...)]` vs `#[attr = ...]`) is considered now.
#[derive(Clone, Copy)]
pub struct AttributeTemplate {
    word: bool,
    list: Option<&'static str>,
    name_value_str: Option<&'static str>,
}

impl AttributeTemplate {
    /// Check that the given meta-item is compatible with this template.
    fn compatible(&self, meta_item_kind: &ast::MetaItemKind) -> bool {
        match meta_item_kind {
            ast::MetaItemKind::Word => self.word,
            ast::MetaItemKind::List(..) => self.list.is_some(),
            ast::MetaItemKind::NameValue(lit) if lit.node.is_str() => self.name_value_str.is_some(),
            ast::MetaItemKind::NameValue(..) => false,
        }
    }
}

/// A convenience macro for constructing attribute templates.
/// E.g. `template!(Word, List: "description")` means that the attribute
/// supports forms `#[attr]` and `#[attr(description)]`.
macro_rules! template {
    (Word) => { template!(@ true, None, None) };
    (List: $descr: expr) => { template!(@ false, Some($descr), None) };
    (NameValueStr: $descr: expr) => { template!(@ false, None, Some($descr)) };
    (Word, List: $descr: expr) => { template!(@ true, Some($descr), None) };
    (Word, NameValueStr: $descr: expr) => { template!(@ true, None, Some($descr)) };
    (List: $descr1: expr, NameValueStr: $descr2: expr) => {
        template!(@ false, Some($descr1), Some($descr2))
    };
    (Word, List: $descr1: expr, NameValueStr: $descr2: expr) => {
        template!(@ true, Some($descr1), Some($descr2))
    };
    (@ $word: expr, $list: expr, $name_value_str: expr) => { AttributeTemplate {
        word: $word, list: $list, name_value_str: $name_value_str
    } };
}

impl AttributeGate {
    fn is_deprecated(&self) -> bool {
        match *self {
            Gated(Stability::Deprecated(_, _), ..) => true,
            _ => false,
        }
    }
}

#[derive(Copy, Clone, Debug)]
pub enum Stability {
    Unstable,
    // First argument is tracking issue link; second argument is an optional
    // help message, which defaults to "remove this attribute"
    Deprecated(&'static str, Option<&'static str>),
}

// fn() is not Debug
impl ::std::fmt::Debug for AttributeGate {
    fn fmt(&self, fmt: &mut ::std::fmt::Formatter) -> ::std::fmt::Result {
        match *self {
            Gated(ref stab, name, expl, _) =>
                write!(fmt, "Gated({:?}, {}, {})", stab, name, expl),
            Ungated => write!(fmt, "Ungated")
        }
    }
}

macro_rules! cfg_fn {
    ($field: ident) => {{
        fn f(features: &Features) -> bool {
            features.$field
        }
        f as fn(&Features) -> bool
    }}
}

pub fn deprecated_attributes() -> Vec<&'static (&'static str, AttributeType,
                                                AttributeTemplate, AttributeGate)> {
    BUILTIN_ATTRIBUTES.iter().filter(|(.., gate)| gate.is_deprecated()).collect()
}

pub fn is_builtin_attr_name(name: ast::Name) -> bool {
    BUILTIN_ATTRIBUTES.iter().any(|&(builtin_name, ..)| name == builtin_name)
}

pub fn is_builtin_attr(attr: &ast::Attribute) -> bool {
    BUILTIN_ATTRIBUTES.iter().any(|&(builtin_name, ..)| attr.path == builtin_name)
}

// Attributes that have a special meaning to rustc or rustdoc
pub const BUILTIN_ATTRIBUTES: &[(&str, AttributeType, AttributeTemplate, AttributeGate)] = &[
    // Normal attributes

<<<<<<< HEAD
    ("warn", Normal, Ungated),
    ("allow", Normal, Ungated),
    ("forbid", Normal, Ungated),
    ("deny", Normal, Ungated),

    ("macro_use", Normal, Ungated),
    ("macro_export", Normal, Ungated),
    ("plugin_registrar", Normal, Ungated),

    ("cfg", Normal, Ungated),
    ("cfg_attr", Normal, Ungated),
    ("main", Normal, Ungated),
    ("start", Normal, Ungated),
    ("repr", Normal, Ungated),
    ("path", Normal, Ungated),
    ("abi", Normal, Ungated),
    ("automatically_derived", Normal, Ungated),
    ("no_mangle", Normal, Ungated),
    // Don't trace this. Disables the `AddYkSWTCalls` MIR transform.
    ("no_trace", Whitelisted, Ungated),
    ("no_link", Normal, Ungated),
    ("derive", Normal, Ungated),
    ("should_panic", Normal, Ungated),
    ("ignore", Normal, Ungated),
    ("no_implicit_prelude", Normal, Ungated),
    ("reexport_test_harness_main", Normal, Ungated),
    ("link_args", Normal, Gated(Stability::Unstable,
=======
    ("warn", Normal, template!(List: r#"lint1, lint2, ..., /*opt*/ reason = "...""#), Ungated),
    ("allow", Normal, template!(List: r#"lint1, lint2, ..., /*opt*/ reason = "...""#), Ungated),
    ("forbid", Normal, template!(List: r#"lint1, lint2, ..., /*opt*/ reason = "...""#), Ungated),
    ("deny", Normal, template!(List: r#"lint1, lint2, ..., /*opt*/ reason = "...""#), Ungated),

    ("macro_use", Normal, template!(Word, List: "name1, name2, ..."), Ungated),
    ("macro_export", Normal, template!(Word, List: "local_inner_macros"), Ungated),
    ("plugin_registrar", Normal, template!(Word), Ungated),

    ("cfg", Normal, template!(List: "predicate"), Ungated),
    ("cfg_attr", Normal, template!(List: "predicate, attr1, attr2, ..."), Ungated),
    ("main", Normal, template!(Word), Ungated),
    ("start", Normal, template!(Word), Ungated),
    ("repr", Normal, template!(List: "C, packed, ..."), Ungated),
    ("path", Normal, template!(NameValueStr: "file"), Ungated),
    ("automatically_derived", Normal, template!(Word), Ungated),
    ("no_mangle", Normal, template!(Word), Ungated),
    ("no_link", Normal, template!(Word), Ungated),
    ("derive", Normal, template!(List: "Trait1, Trait2, ..."), Ungated),
    ("should_panic", Normal, template!(Word, List: r#"expected = "reason"#, NameValueStr: "reason"),
                                Ungated),
    ("ignore", Normal, template!(Word, NameValueStr: "reason"), Ungated),
    ("no_implicit_prelude", Normal, template!(Word), Ungated),
    ("reexport_test_harness_main", Normal, template!(NameValueStr: "name"), Ungated),
    ("link_args", Normal, template!(NameValueStr: "args"), Gated(Stability::Unstable,
>>>>>>> 1aa25063
                                "link_args",
                                "the `link_args` attribute is experimental and not \
                                 portable across platforms, it is recommended to \
                                 use `#[link(name = \"foo\")] instead",
                                cfg_fn!(link_args))),
    ("macro_escape", Normal, template!(Word), Ungated),

    // RFC #1445.
    ("structural_match", Whitelisted, template!(Word), Gated(Stability::Unstable,
                                            "structural_match",
                                            "the semantics of constant patterns is \
                                             not yet settled",
                                            cfg_fn!(structural_match))),

    // RFC #2008
    ("non_exhaustive", Whitelisted, template!(Word), Gated(Stability::Unstable,
                                          "non_exhaustive",
                                          "non exhaustive is an experimental feature",
                                          cfg_fn!(non_exhaustive))),

    // RFC #1268
    ("marker", Normal, template!(Word), Gated(Stability::Unstable,
                             "marker_trait_attr",
                             "marker traits is an experimental feature",
                             cfg_fn!(marker_trait_attr))),

    ("plugin", CrateLevel, template!(List: "name|name(args)"), Gated(Stability::Unstable,
                                 "plugin",
                                 "compiler plugins are experimental \
                                  and possibly buggy",
                                 cfg_fn!(plugin))),

    ("no_std", CrateLevel, template!(Word), Ungated),
    ("no_core", CrateLevel, template!(Word), Gated(Stability::Unstable,
                                  "no_core",
                                  "no_core is experimental",
                                  cfg_fn!(no_core))),
    ("lang", Normal, template!(NameValueStr: "name"), Gated(Stability::Unstable,
                           "lang_items",
                           "language items are subject to change",
                           cfg_fn!(lang_items))),
    ("linkage", Whitelisted, template!(NameValueStr: "external|internal|..."),
                                   Gated(Stability::Unstable,
                                   "linkage",
                                   "the `linkage` attribute is experimental \
                                    and not portable across platforms",
                                   cfg_fn!(linkage))),
    ("thread_local", Whitelisted, template!(Word), Gated(Stability::Unstable,
                                        "thread_local",
                                        "`#[thread_local]` is an experimental feature, and does \
                                         not currently handle destructors.",
                                        cfg_fn!(thread_local))),

    ("rustc_on_unimplemented", Normal, template!(List:
                          r#"/*opt*/ message = "...", /*opt*/ label = "...", /*opt*/ note = "...""#,
                          NameValueStr: "message"),
                                             Gated(Stability::Unstable,
                                             "on_unimplemented",
                                             "the `#[rustc_on_unimplemented]` attribute \
                                              is an experimental feature",
                                             cfg_fn!(on_unimplemented))),
    ("rustc_const_unstable", Normal, template!(List: r#"feature = "name""#),
                                             Gated(Stability::Unstable,
                                             "rustc_const_unstable",
                                             "the `#[rustc_const_unstable]` attribute \
                                              is an internal feature",
                                             cfg_fn!(rustc_const_unstable))),
    ("global_allocator", Normal, template!(Word), Ungated),
    ("default_lib_allocator", Whitelisted, template!(Word), Gated(Stability::Unstable,
                                            "allocator_internals",
                                            "the `#[default_lib_allocator]` \
                                             attribute is an experimental feature",
                                            cfg_fn!(allocator_internals))),
    ("needs_allocator", Normal, template!(Word), Gated(Stability::Unstable,
                                      "allocator_internals",
                                      "the `#[needs_allocator]` \
                                       attribute is an experimental \
                                       feature",
                                      cfg_fn!(allocator_internals))),
    ("panic_runtime", Whitelisted, template!(Word), Gated(Stability::Unstable,
                                         "panic_runtime",
                                         "the `#[panic_runtime]` attribute is \
                                          an experimental feature",
                                         cfg_fn!(panic_runtime))),
    ("needs_panic_runtime", Whitelisted, template!(Word), Gated(Stability::Unstable,
                                               "needs_panic_runtime",
                                               "the `#[needs_panic_runtime]` \
                                                attribute is an experimental \
                                                feature",
                                               cfg_fn!(needs_panic_runtime))),
    ("rustc_outlives", Normal, template!(Word), Gated(Stability::Unstable,
                                     "rustc_attrs",
                                     "the `#[rustc_outlives]` attribute \
                                      is just used for rustc unit tests \
                                      and will never be stable",
                                     cfg_fn!(rustc_attrs))),
    ("rustc_variance", Normal, template!(Word), Gated(Stability::Unstable,
                                     "rustc_attrs",
                                     "the `#[rustc_variance]` attribute \
                                      is just used for rustc unit tests \
                                      and will never be stable",
                                     cfg_fn!(rustc_attrs))),
    ("rustc_layout", Normal, template!(List: "field1, field2, ..."),
     Gated(Stability::Unstable,
           "rustc_attrs",
           "the `#[rustc_layout]` attribute \
            is just used for rustc unit tests \
            and will never be stable",
           cfg_fn!(rustc_attrs))),
    ("rustc_regions", Normal, template!(Word), Gated(Stability::Unstable,
                                    "rustc_attrs",
                                    "the `#[rustc_regions]` attribute \
                                     is just used for rustc unit tests \
                                     and will never be stable",
                                    cfg_fn!(rustc_attrs))),
    ("rustc_error", Whitelisted, template!(Word), Gated(Stability::Unstable,
                                       "rustc_attrs",
                                       "the `#[rustc_error]` attribute \
                                        is just used for rustc unit tests \
                                        and will never be stable",
                                       cfg_fn!(rustc_attrs))),
    ("rustc_dump_user_substs", Whitelisted, template!(Word), Gated(Stability::Unstable,
                                       "rustc_attrs",
                                       "this attribute \
                                        is just used for rustc unit tests \
                                        and will never be stable",
                                       cfg_fn!(rustc_attrs))),
    ("rustc_if_this_changed", Whitelisted, template!(Word, List: "DepNode"),
                                                 Gated(Stability::Unstable,
                                                 "rustc_attrs",
                                                 "the `#[rustc_if_this_changed]` attribute \
                                                  is just used for rustc unit tests \
                                                  and will never be stable",
                                                 cfg_fn!(rustc_attrs))),
    ("rustc_then_this_would_need", Whitelisted, template!(List: "DepNode"),
                                                      Gated(Stability::Unstable,
                                                      "rustc_attrs",
                                                      "the `#[rustc_if_this_changed]` attribute \
                                                       is just used for rustc unit tests \
                                                       and will never be stable",
                                                      cfg_fn!(rustc_attrs))),
    ("rustc_dirty", Whitelisted, template!(List: r#"cfg = "...", /*opt*/ label = "...",
                                                    /*opt*/ except = "...""#),
                                       Gated(Stability::Unstable,
                                       "rustc_attrs",
                                       "the `#[rustc_dirty]` attribute \
                                        is just used for rustc unit tests \
                                        and will never be stable",
                                       cfg_fn!(rustc_attrs))),
    ("rustc_clean", Whitelisted, template!(List: r#"cfg = "...", /*opt*/ label = "...",
                                                    /*opt*/ except = "...""#),
                                       Gated(Stability::Unstable,
                                       "rustc_attrs",
                                       "the `#[rustc_clean]` attribute \
                                        is just used for rustc unit tests \
                                        and will never be stable",
                                       cfg_fn!(rustc_attrs))),
    ("rustc_partition_reused", Whitelisted, template!(List: r#"cfg = "...", module = "...""#),
                                                  Gated(Stability::Unstable,
                                                  "rustc_attrs",
                                                  "this attribute \
                                                   is just used for rustc unit tests \
                                                   and will never be stable",
                                                  cfg_fn!(rustc_attrs))),
    ("rustc_partition_codegened", Whitelisted, template!(List: r#"cfg = "...", module = "...""#),
                                                      Gated(Stability::Unstable,
                                                      "rustc_attrs",
                                                      "this attribute \
                                                       is just used for rustc unit tests \
                                                       and will never be stable",
                                                      cfg_fn!(rustc_attrs))),
    ("rustc_expected_cgu_reuse", Whitelisted, template!(List: r#"cfg = "...", module = "...",
                                                              kind = "...""#),
                                                    Gated(Stability::Unstable,
                                                    "rustc_attrs",
                                                    "this attribute \
                                                     is just used for rustc unit tests \
                                                     and will never be stable",
                                                    cfg_fn!(rustc_attrs))),
    ("rustc_synthetic", Whitelisted, template!(Word), Gated(Stability::Unstable,
                                                      "rustc_attrs",
                                                      "this attribute \
                                                       is just used for rustc unit tests \
                                                       and will never be stable",
                                                      cfg_fn!(rustc_attrs))),
    ("rustc_symbol_name", Whitelisted, template!(Word), Gated(Stability::Unstable,
                                             "rustc_attrs",
                                             "internal rustc attributes will never be stable",
                                             cfg_fn!(rustc_attrs))),
    ("rustc_item_path", Whitelisted, template!(Word), Gated(Stability::Unstable,
                                           "rustc_attrs",
                                           "internal rustc attributes will never be stable",
                                           cfg_fn!(rustc_attrs))),
    ("rustc_mir", Whitelisted, template!(List: "arg1, arg2, ..."), Gated(Stability::Unstable,
                                     "rustc_attrs",
                                     "the `#[rustc_mir]` attribute \
                                      is just used for rustc unit tests \
                                      and will never be stable",
                                     cfg_fn!(rustc_attrs))),
    ("rustc_inherit_overflow_checks", Whitelisted, template!(Word), Gated(Stability::Unstable,
                                                         "rustc_attrs",
                                                         "the `#[rustc_inherit_overflow_checks]` \
                                                          attribute is just used to control \
                                                          overflow checking behavior of several \
                                                          libcore functions that are inlined \
                                                          across crates and will never be stable",
                                                          cfg_fn!(rustc_attrs))),

    ("rustc_dump_program_clauses", Whitelisted, template!(Word), Gated(Stability::Unstable,
                                                     "rustc_attrs",
                                                     "the `#[rustc_dump_program_clauses]` \
                                                      attribute is just used for rustc unit \
                                                      tests and will never be stable",
                                                     cfg_fn!(rustc_attrs))),
    ("rustc_test_marker", Normal, template!(Word), Gated(Stability::Unstable,
                                     "rustc_attrs",
                                     "the `#[rustc_test_marker]` attribute \
                                      is used internally to track tests",
                                     cfg_fn!(rustc_attrs))),
    ("rustc_transparent_macro", Whitelisted, template!(Word), Gated(Stability::Unstable,
                                                   "rustc_attrs",
                                                   "used internally for testing macro hygiene",
                                                    cfg_fn!(rustc_attrs))),
    ("compiler_builtins", Whitelisted, template!(Word), Gated(Stability::Unstable,
                                             "compiler_builtins",
                                             "the `#[compiler_builtins]` attribute is used to \
                                              identify the `compiler_builtins` crate which \
                                              contains compiler-rt intrinsics and will never be \
                                              stable",
                                          cfg_fn!(compiler_builtins))),
    ("sanitizer_runtime", Whitelisted, template!(Word), Gated(Stability::Unstable,
                                             "sanitizer_runtime",
                                             "the `#[sanitizer_runtime]` attribute is used to \
                                              identify crates that contain the runtime of a \
                                              sanitizer and will never be stable",
                                             cfg_fn!(sanitizer_runtime))),
    ("profiler_runtime", Whitelisted, template!(Word), Gated(Stability::Unstable,
                                             "profiler_runtime",
                                             "the `#[profiler_runtime]` attribute is used to \
                                              identify the `profiler_builtins` crate which \
                                              contains the profiler runtime and will never be \
                                              stable",
                                             cfg_fn!(profiler_runtime))),

    ("allow_internal_unstable", Normal, template!(Word), Gated(Stability::Unstable,
                                              "allow_internal_unstable",
                                              EXPLAIN_ALLOW_INTERNAL_UNSTABLE,
                                              cfg_fn!(allow_internal_unstable))),

    ("allow_internal_unsafe", Normal, template!(Word), Gated(Stability::Unstable,
                                            "allow_internal_unsafe",
                                            EXPLAIN_ALLOW_INTERNAL_UNSAFE,
                                            cfg_fn!(allow_internal_unsafe))),

    ("fundamental", Whitelisted, template!(Word), Gated(Stability::Unstable,
                                       "fundamental",
                                       "the `#[fundamental]` attribute \
                                        is an experimental feature",
                                       cfg_fn!(fundamental))),

    ("proc_macro_derive", Normal, template!(List: "TraitName, \
                                                   /*opt*/ attributes(name1, name2, ...)"),
                                       Ungated),

    ("rustc_copy_clone_marker", Whitelisted, template!(Word), Gated(Stability::Unstable,
                                                   "rustc_attrs",
                                                   "internal implementation detail",
                                                   cfg_fn!(rustc_attrs))),

    // FIXME: #14408 whitelist docs since rustdoc looks at them
    ("doc", Whitelisted, template!(List: "hidden|inline|...", NameValueStr: "string"), Ungated),

    // FIXME: #14406 these are processed in codegen, which happens after the
    // lint pass
    ("cold", Whitelisted, template!(Word), Ungated),
    ("naked", Whitelisted, template!(Word), Gated(Stability::Unstable,
                                 "naked_functions",
                                 "the `#[naked]` attribute \
                                  is an experimental feature",
                                 cfg_fn!(naked_functions))),
    ("target_feature", Whitelisted, template!(List: r#"enable = "name""#), Ungated),
    ("export_name", Whitelisted, template!(NameValueStr: "name"), Ungated),
    ("inline", Whitelisted, template!(Word, List: "always|never"), Ungated),
    ("link", Whitelisted, template!(List: r#"name = "...", /*opt*/ kind = "dylib|static|...",
                                             /*opt*/ cfg = "...""#), Ungated),
    ("link_name", Whitelisted, template!(NameValueStr: "name"), Ungated),
    ("link_section", Whitelisted, template!(NameValueStr: "name"), Ungated),
    ("no_builtins", Whitelisted, template!(Word), Ungated),
    ("no_mangle", Whitelisted, template!(Word), Ungated),
    ("no_debug", Whitelisted, template!(Word), Gated(
        Stability::Deprecated("https://github.com/rust-lang/rust/issues/29721", None),
        "no_debug",
        "the `#[no_debug]` attribute was an experimental feature that has been \
         deprecated due to lack of demand",
        cfg_fn!(no_debug))),
    ("omit_gdb_pretty_printer_section", Whitelisted, template!(Word), Gated(Stability::Unstable,
                                                       "omit_gdb_pretty_printer_section",
                                                       "the `#[omit_gdb_pretty_printer_section]` \
                                                        attribute is just used for the Rust test \
                                                        suite",
                                                       cfg_fn!(omit_gdb_pretty_printer_section))),
    ("unsafe_destructor_blind_to_params",
     Normal,
     template!(Word),
     Gated(Stability::Deprecated("https://github.com/rust-lang/rust/issues/34761",
                                 Some("replace this attribute with `#[may_dangle]`")),
           "dropck_parametricity",
           "unsafe_destructor_blind_to_params has been replaced by \
            may_dangle and will be removed in the future",
           cfg_fn!(dropck_parametricity))),
    ("may_dangle",
     Normal,
     template!(Word),
     Gated(Stability::Unstable,
           "dropck_eyepatch",
           "may_dangle has unstable semantics and may be removed in the future",
           cfg_fn!(dropck_eyepatch))),
    ("unwind", Whitelisted, template!(List: "allowed"), Gated(Stability::Unstable,
                                  "unwind_attributes",
                                  "#[unwind] is experimental",
                                  cfg_fn!(unwind_attributes))),
    ("used", Whitelisted, template!(Word), Ungated),

    // used in resolve
    ("prelude_import", Whitelisted, template!(Word), Gated(Stability::Unstable,
                                          "prelude_import",
                                          "`#[prelude_import]` is for use by rustc only",
                                          cfg_fn!(prelude_import))),

    // FIXME: #14407 these are only looked at on-demand so we can't
    // guarantee they'll have already been checked
    ("rustc_deprecated", Whitelisted, template!(List: r#"since = "version", reason = "...""#),
                                        Ungated),
    ("must_use", Whitelisted, template!(Word, NameValueStr: "reason"), Ungated),
    ("stable", Whitelisted, template!(List: r#"feature = "name", since = "version""#), Ungated),
    ("unstable", Whitelisted, template!(List: r#"feature = "name", reason = "...", issue = "N""#),
                                        Ungated),
    ("deprecated", Normal, template!(Word, List: r#"/*opt*/ since = "version",
                                                    /*opt*/ note = "reason"#,
                                                    NameValueStr: "reason"), Ungated),

    ("rustc_paren_sugar", Normal, template!(Word), Gated(Stability::Unstable,
                                        "unboxed_closures",
                                        "unboxed_closures are still evolving",
                                        cfg_fn!(unboxed_closures))),

    ("windows_subsystem", Whitelisted, template!(NameValueStr: "windows|console"), Ungated),

    ("proc_macro_attribute", Normal, template!(Word), Ungated),
    ("proc_macro", Normal, template!(Word), Ungated),

    ("rustc_proc_macro_decls", Normal, template!(Word), Gated(Stability::Unstable,
                                             "rustc_proc_macro_decls",
                                             "used internally by rustc",
                                             cfg_fn!(rustc_attrs))),

    ("allow_fail", Normal, template!(Word), Gated(Stability::Unstable,
                                 "allow_fail",
                                 "allow_fail attribute is currently unstable",
                                 cfg_fn!(allow_fail))),

    ("rustc_std_internal_symbol", Whitelisted, template!(Word), Gated(Stability::Unstable,
                                     "rustc_attrs",
                                     "this is an internal attribute that will \
                                      never be stable",
                                     cfg_fn!(rustc_attrs))),

    // whitelists "identity-like" conversion methods to suggest on type mismatch
    ("rustc_conversion_suggestion", Whitelisted, template!(Word), Gated(Stability::Unstable,
                                                       "rustc_attrs",
                                                       "this is an internal attribute that will \
                                                        never be stable",
                                                       cfg_fn!(rustc_attrs))),

    ("rustc_args_required_const", Whitelisted, template!(List: "N"), Gated(Stability::Unstable,
                                 "rustc_attrs",
                                 "never will be stable",
                                 cfg_fn!(rustc_attrs))),
    // RFC 2070
    ("panic_handler", Normal, template!(Word), Ungated),

    ("alloc_error_handler", Normal, template!(Word), Gated(Stability::Unstable,
                           "alloc_error_handler",
                           "#[alloc_error_handler] is an unstable feature",
                           cfg_fn!(alloc_error_handler))),

    // RFC 2412
    ("optimize", Whitelisted, template!(List: "size|speed"), Gated(Stability::Unstable,
                               "optimize_attribute",
                               "#[optimize] attribute is an unstable feature",
                               cfg_fn!(optimize_attribute))),

    // Crate level attributes
    ("crate_name", CrateLevel, template!(NameValueStr: "name"), Ungated),
    ("crate_type", CrateLevel, template!(NameValueStr: "bin|lib|..."), Ungated),
    ("crate_id", CrateLevel, template!(NameValueStr: "ignored"), Ungated),
    ("feature", CrateLevel, template!(List: "name1, name1, ..."), Ungated),
    ("no_start", CrateLevel, template!(Word), Ungated),
    ("no_main", CrateLevel, template!(Word), Ungated),
    ("no_builtins", CrateLevel, template!(Word), Ungated),
    ("recursion_limit", CrateLevel, template!(NameValueStr: "N"), Ungated),
    ("type_length_limit", CrateLevel, template!(NameValueStr: "N"), Ungated),
    ("test_runner", CrateLevel, template!(List: "path"), Gated(Stability::Unstable,
                    "custom_test_frameworks",
                    EXPLAIN_CUSTOM_TEST_FRAMEWORKS,
                    cfg_fn!(custom_test_frameworks))),
];

// cfg(...)'s that are feature gated
const GATED_CFGS: &[(&str, &str, fn(&Features) -> bool)] = &[
    // (name in cfg, feature, function to check if the feature is enabled)
    ("target_thread_local", "cfg_target_thread_local", cfg_fn!(cfg_target_thread_local)),
    ("target_has_atomic", "cfg_target_has_atomic", cfg_fn!(cfg_target_has_atomic)),
    ("rustdoc", "doc_cfg", cfg_fn!(doc_cfg)),
];

#[derive(Debug)]
pub struct GatedCfg {
    span: Span,
    index: usize,
}

impl GatedCfg {
    pub fn gate(cfg: &ast::MetaItem) -> Option<GatedCfg> {
        let name = cfg.name().as_str();
        GATED_CFGS.iter()
                  .position(|info| info.0 == name)
                  .map(|idx| {
                      GatedCfg {
                          span: cfg.span,
                          index: idx
                      }
                  })
    }

    pub fn check_and_emit(&self, sess: &ParseSess, features: &Features) {
        let (cfg, feature, has_feature) = GATED_CFGS[self.index];
        if !has_feature(features) && !self.span.allows_unstable() {
            let explain = format!("`cfg({})` is experimental and subject to change", cfg);
            emit_feature_err(sess, feature, self.span, GateIssue::Language, &explain);
        }
    }
}

struct Context<'a> {
    features: &'a Features,
    parse_sess: &'a ParseSess,
    plugin_attributes: &'a [(String, AttributeType)],
}

macro_rules! gate_feature_fn {
    ($cx: expr, $has_feature: expr, $span: expr, $name: expr, $explain: expr, $level: expr) => {{
        let (cx, has_feature, span,
             name, explain, level) = ($cx, $has_feature, $span, $name, $explain, $level);
        let has_feature: bool = has_feature(&$cx.features);
        debug!("gate_feature(feature = {:?}, span = {:?}); has? {}", name, span, has_feature);
        if !has_feature && !span.allows_unstable() {
            leveled_feature_err(cx.parse_sess, name, span, GateIssue::Language, explain, level)
                .emit();
        }
    }}
}

macro_rules! gate_feature {
    ($cx: expr, $feature: ident, $span: expr, $explain: expr) => {
        gate_feature_fn!($cx, |x:&Features| x.$feature, $span,
                         stringify!($feature), $explain, GateStrength::Hard)
    };
    ($cx: expr, $feature: ident, $span: expr, $explain: expr, $level: expr) => {
        gate_feature_fn!($cx, |x:&Features| x.$feature, $span,
                         stringify!($feature), $explain, $level)
    };
}

impl<'a> Context<'a> {
    fn check_attribute(&self, attr: &ast::Attribute, is_macro: bool) {
        debug!("check_attribute(attr = {:?})", attr);
        let name = attr.name().as_str();
        for &(n, ty, _template, ref gateage) in BUILTIN_ATTRIBUTES {
            if name == n {
                if let Gated(_, name, desc, ref has_feature) = *gateage {
                    gate_feature_fn!(self, has_feature, attr.span, name, desc, GateStrength::Hard);
                } else if name == "doc" {
                    if let Some(content) = attr.meta_item_list() {
                        if content.iter().any(|c| c.check_name("include")) {
                            gate_feature!(self, external_doc, attr.span,
                                "#[doc(include = \"...\")] is experimental"
                            );
                        }
                    }
                }
                debug!("check_attribute: {:?} is builtin, {:?}, {:?}", attr.path, ty, gateage);
                return;
            }
        }
        for &(ref n, ref ty) in self.plugin_attributes {
            if attr.path == &**n {
                // Plugins can't gate attributes, so we don't check for it
                // unlike the code above; we only use this loop to
                // short-circuit to avoid the checks below.
                debug!("check_attribute: {:?} is registered by a plugin, {:?}", attr.path, ty);
                return;
            }
        }
        if !attr::is_known(attr) {
            if name.starts_with("rustc_") {
                let msg = "unless otherwise specified, attributes with the prefix `rustc_` \
                           are reserved for internal compiler diagnostics";
                gate_feature!(self, rustc_attrs, attr.span, msg);
            } else if !is_macro {
                // Only run the custom attribute lint during regular feature gate
                // checking. Macro gating runs before the plugin attributes are
                // registered, so we skip this in that case.
                let msg = format!("The attribute `{}` is currently unknown to the compiler and \
                                   may have meaning added to it in the future", attr.path);
                gate_feature!(self, custom_attribute, attr.span, &msg);
            }
        }
    }
}

pub fn check_attribute(attr: &ast::Attribute, parse_sess: &ParseSess, features: &Features) {
    let cx = Context { features: features, parse_sess: parse_sess, plugin_attributes: &[] };
    cx.check_attribute(attr, true);
}

fn find_lang_feature_issue(feature: &str) -> Option<u32> {
    if let Some(info) = ACTIVE_FEATURES.iter().find(|t| t.0 == feature) {
        let issue = info.2;
        // FIXME (#28244): enforce that active features have issue numbers
        // assert!(issue.is_some())
        issue
    } else {
        // search in Accepted, Removed, or Stable Removed features
        let found = ACCEPTED_FEATURES.iter().chain(REMOVED_FEATURES).chain(STABLE_REMOVED_FEATURES)
            .find(|t| t.0 == feature);
        match found {
            Some(&(_, _, issue, _)) => issue,
            None => panic!("Feature `{}` is not declared anywhere", feature),
        }
    }
}

pub enum GateIssue {
    Language,
    Library(Option<u32>)
}

#[derive(Debug, Copy, Clone, PartialEq)]
pub enum GateStrength {
    /// A hard error. (Most feature gates should use this.)
    Hard,
    /// Only a warning. (Use this only as backwards-compatibility demands.)
    Soft,
}

pub fn emit_feature_err(sess: &ParseSess, feature: &str, span: Span, issue: GateIssue,
                        explain: &str) {
    feature_err(sess, feature, span, issue, explain).emit();
}

pub fn feature_err<'a>(sess: &'a ParseSess, feature: &str, span: Span, issue: GateIssue,
                       explain: &str) -> DiagnosticBuilder<'a> {
    leveled_feature_err(sess, feature, span, issue, explain, GateStrength::Hard)
}

fn leveled_feature_err<'a>(sess: &'a ParseSess, feature: &str, span: Span, issue: GateIssue,
                           explain: &str, level: GateStrength) -> DiagnosticBuilder<'a> {
    let diag = &sess.span_diagnostic;

    let issue = match issue {
        GateIssue::Language => find_lang_feature_issue(feature),
        GateIssue::Library(lib) => lib,
    };

    let explanation = match issue {
        None | Some(0) => explain.to_owned(),
        Some(n) => format!("{} (see issue #{})", explain, n)
    };

    let mut err = match level {
        GateStrength::Hard => {
            diag.struct_span_err_with_code(span, &explanation, stringify_error_code!(E0658))
        }
        GateStrength::Soft => diag.struct_span_warn(span, &explanation),
    };

    // #23973: do not suggest `#![feature(...)]` if we are in beta/stable
    if sess.unstable_features.is_nightly_build() {
        err.help(&format!("add #![feature({})] to the \
                           crate attributes to enable",
                          feature));
    }

    // If we're on stable and only emitting a "soft" warning, add a note to
    // clarify that the feature isn't "on" (rather than being on but
    // warning-worthy).
    if !sess.unstable_features.is_nightly_build() && level == GateStrength::Soft {
        err.help("a nightly build of the compiler is required to enable this feature");
    }

    err

}

const EXPLAIN_BOX_SYNTAX: &str =
    "box expression syntax is experimental; you can call `Box::new` instead.";

pub const EXPLAIN_STMT_ATTR_SYNTAX: &str =
    "attributes on expressions are experimental.";

pub const EXPLAIN_ASM: &str =
    "inline assembly is not stable enough for use and is subject to change";

pub const EXPLAIN_GLOBAL_ASM: &str =
    "`global_asm!` is not stable enough for use and is subject to change";

pub const EXPLAIN_CUSTOM_TEST_FRAMEWORKS: &str =
    "custom test frameworks are an unstable feature";

pub const EXPLAIN_LOG_SYNTAX: &str =
    "`log_syntax!` is not stable enough for use and is subject to change";

pub const EXPLAIN_CONCAT_IDENTS: &str =
    "`concat_idents` is not stable enough for use and is subject to change";

pub const EXPLAIN_FORMAT_ARGS_NL: &str =
    "`format_args_nl` is only for internal language use and is subject to change";

pub const EXPLAIN_TRACE_MACROS: &str =
    "`trace_macros` is not stable enough for use and is subject to change";
pub const EXPLAIN_ALLOW_INTERNAL_UNSTABLE: &str =
    "allow_internal_unstable side-steps feature gating and stability checks";
pub const EXPLAIN_ALLOW_INTERNAL_UNSAFE: &str =
    "allow_internal_unsafe side-steps the unsafe_code lint";

pub const EXPLAIN_UNSIZED_TUPLE_COERCION: &str =
    "unsized tuple coercion is not stable enough for use and is subject to change";

struct PostExpansionVisitor<'a> {
    context: &'a Context<'a>,
}

macro_rules! gate_feature_post {
    ($cx: expr, $feature: ident, $span: expr, $explain: expr) => {{
        let (cx, span) = ($cx, $span);
        if !span.allows_unstable() {
            gate_feature!(cx.context, $feature, span, $explain)
        }
    }};
    ($cx: expr, $feature: ident, $span: expr, $explain: expr, $level: expr) => {{
        let (cx, span) = ($cx, $span);
        if !span.allows_unstable() {
            gate_feature!(cx.context, $feature, span, $explain, $level)
        }
    }}
}

impl<'a> PostExpansionVisitor<'a> {
    fn check_abi(&self, abi: Abi, span: Span) {
        match abi {
            Abi::RustIntrinsic => {
                gate_feature_post!(&self, intrinsics, span,
                                   "intrinsics are subject to change");
            },
            Abi::PlatformIntrinsic => {
                gate_feature_post!(&self, platform_intrinsics, span,
                                   "platform intrinsics are experimental and possibly buggy");
            },
            Abi::Vectorcall => {
                gate_feature_post!(&self, abi_vectorcall, span,
                                   "vectorcall is experimental and subject to change");
            },
            Abi::Thiscall => {
                gate_feature_post!(&self, abi_thiscall, span,
                                   "thiscall is experimental and subject to change");
            },
            Abi::RustCall => {
                gate_feature_post!(&self, unboxed_closures, span,
                                   "rust-call ABI is subject to change");
            },
            Abi::PtxKernel => {
                gate_feature_post!(&self, abi_ptx, span,
                                   "PTX ABIs are experimental and subject to change");
            },
            Abi::Unadjusted => {
                gate_feature_post!(&self, abi_unadjusted, span,
                                   "unadjusted ABI is an implementation detail and perma-unstable");
            },
            Abi::Msp430Interrupt => {
                gate_feature_post!(&self, abi_msp430_interrupt, span,
                                   "msp430-interrupt ABI is experimental and subject to change");
            },
            Abi::X86Interrupt => {
                gate_feature_post!(&self, abi_x86_interrupt, span,
                                   "x86-interrupt ABI is experimental and subject to change");
            },
            Abi::AmdGpuKernel => {
                gate_feature_post!(&self, abi_amdgpu_kernel, span,
                                   "amdgpu-kernel ABI is experimental and subject to change");
            },
            // Stable
            Abi::Cdecl |
            Abi::Stdcall |
            Abi::Fastcall |
            Abi::Aapcs |
            Abi::Win64 |
            Abi::SysV64 |
            Abi::Rust |
            Abi::C |
            Abi::System => {}
        }
    }

    fn check_builtin_attribute(&mut self, attr: &ast::Attribute, name: &str,
                               template: AttributeTemplate) {
        // Some special attributes like `cfg` must be checked
        // before the generic check, so we skip them here.
        let should_skip = |name| name == "cfg";
        // Some of previously accepted forms were used in practice,
        // report them as warnings for now.
        let should_warn = |name| name == "doc" || name == "ignore" ||
                                 name == "inline" || name == "link";

        match attr.parse_meta(self.context.parse_sess) {
            Ok(meta) => if !should_skip(name) && !template.compatible(&meta.node) {
                let mut msg = "attribute must be of the form ".to_owned();
                let mut first = true;
                if template.word {
                    first = false;
                    msg.push_str(&format!("`#[{}{}]`", name, ""));
                }
                if let Some(descr) = template.list {
                    if !first {
                        msg.push_str(" or ");
                    }
                    first = false;
                    msg.push_str(&format!("`#[{}({})]`", name, descr));
                }
                if let Some(descr) = template.name_value_str {
                    if !first {
                        msg.push_str(" or ");
                    }
                    msg.push_str(&format!("`#[{} = \"{}\"]`", name, descr));
                }
                if should_warn(name) {
                    self.context.parse_sess.buffer_lint(
                        BufferedEarlyLintId::IllFormedAttributeInput,
                        meta.span,
                        ast::CRATE_NODE_ID,
                        &msg,
                    );
                } else {
                    self.context.parse_sess.span_diagnostic.span_err(meta.span, &msg);
                }
            }
            Err(mut err) => err.emit(),
        }
    }
}

impl<'a> Visitor<'a> for PostExpansionVisitor<'a> {
    fn visit_attribute(&mut self, attr: &ast::Attribute) {
        if !attr.span.allows_unstable() {
            // check for gated attributes
            self.context.check_attribute(attr, false);
        }

        if attr.check_name("doc") {
            if let Some(content) = attr.meta_item_list() {
                if content.len() == 1 && content[0].check_name("cfg") {
                    gate_feature_post!(&self, doc_cfg, attr.span,
                        "#[doc(cfg(...))] is experimental"
                    );
                } else if content.iter().any(|c| c.check_name("masked")) {
                    gate_feature_post!(&self, doc_masked, attr.span,
                        "#[doc(masked)] is experimental"
                    );
                } else if content.iter().any(|c| c.check_name("spotlight")) {
                    gate_feature_post!(&self, doc_spotlight, attr.span,
                        "#[doc(spotlight)] is experimental"
                    );
                } else if content.iter().any(|c| c.check_name("alias")) {
                    gate_feature_post!(&self, doc_alias, attr.span,
                        "#[doc(alias = \"...\")] is experimental"
                    );
                } else if content.iter().any(|c| c.check_name("keyword")) {
                    gate_feature_post!(&self, doc_keyword, attr.span,
                        "#[doc(keyword = \"...\")] is experimental"
                    );
                }
            }
        }

        match BUILTIN_ATTRIBUTES.iter().find(|(name, ..)| attr.path == name) {
            Some(&(name, _, template, _)) => self.check_builtin_attribute(attr, name, template),
            None => if !self.context.features.unrestricted_attribute_tokens {
                // Unfortunately, `parse_meta` cannot be called speculatively
                // because it can report errors by itself, so we have to call it
                // only if the feature is disabled.
                if let Err(mut err) = attr.parse_meta(self.context.parse_sess) {
                    err.help("try enabling `#![feature(unrestricted_attribute_tokens)]`").emit()
                }
            }
        }
    }

    fn visit_name(&mut self, sp: Span, name: ast::Name) {
        if !name.as_str().is_ascii() {
            gate_feature_post!(&self,
                               non_ascii_idents,
                               self.context.parse_sess.source_map().def_span(sp),
                               "non-ascii idents are not fully supported.");
        }
    }

    fn visit_item(&mut self, i: &'a ast::Item) {
        match i.node {
            ast::ItemKind::Const(_,_) => {
                if i.ident.name == "_" {
                    gate_feature_post!(&self, underscore_const_names, i.span,
                                        "naming constants with `_` is unstable");
                }
            }

            ast::ItemKind::ForeignMod(ref foreign_module) => {
                self.check_abi(foreign_module.abi, i.span);
            }

            ast::ItemKind::Fn(..) => {
                if attr::contains_name(&i.attrs[..], "plugin_registrar") {
                    gate_feature_post!(&self, plugin_registrar, i.span,
                                       "compiler plugins are experimental and possibly buggy");
                }
                if attr::contains_name(&i.attrs[..], "start") {
                    gate_feature_post!(&self, start, i.span,
                                      "a #[start] function is an experimental \
                                       feature whose signature may change \
                                       over time");
                }
                if attr::contains_name(&i.attrs[..], "main") {
                    gate_feature_post!(&self, main, i.span,
                                       "declaration of a nonstandard #[main] \
                                        function may change over time, for now \
                                        a top-level `fn main()` is required");
                }
            }

            ast::ItemKind::Struct(..) => {
                for attr in attr::filter_by_name(&i.attrs[..], "repr") {
                    for item in attr.meta_item_list().unwrap_or_else(Vec::new) {
                        if item.check_name("simd") {
                            gate_feature_post!(&self, repr_simd, attr.span,
                                               "SIMD types are experimental and possibly buggy");
                        }
                    }
                }
            }

            ast::ItemKind::Impl(_, polarity, defaultness, _, _, _, _) => {
                if polarity == ast::ImplPolarity::Negative {
                    gate_feature_post!(&self, optin_builtin_traits,
                                       i.span,
                                       "negative trait bounds are not yet fully implemented; \
                                        use marker types for now");
                }

                if let ast::Defaultness::Default = defaultness {
                    gate_feature_post!(&self, specialization,
                                       i.span,
                                       "specialization is unstable");
                }
            }

            ast::ItemKind::Trait(ast::IsAuto::Yes, ..) => {
                gate_feature_post!(&self, optin_builtin_traits,
                                   i.span,
                                   "auto traits are experimental and possibly buggy");
            }

            ast::ItemKind::TraitAlias(..) => {
                gate_feature_post!(
                    &self,
                    trait_alias,
                    i.span,
                    "trait aliases are experimental"
                );
            }

            ast::ItemKind::MacroDef(ast::MacroDef { legacy: false, .. }) => {
                let msg = "`macro` is experimental";
                gate_feature_post!(&self, decl_macro, i.span, msg);
            }

            ast::ItemKind::Existential(..) => {
                gate_feature_post!(
                    &self,
                    existential_type,
                    i.span,
                    "existential types are unstable"
                );
            }

            _ => {}
        }

        visit::walk_item(self, i);
    }

    fn visit_foreign_item(&mut self, i: &'a ast::ForeignItem) {
        match i.node {
            ast::ForeignItemKind::Fn(..) |
            ast::ForeignItemKind::Static(..) => {
                let link_name = attr::first_attr_value_str_by_name(&i.attrs, "link_name");
                let links_to_llvm = match link_name {
                    Some(val) => val.as_str().starts_with("llvm."),
                    _ => false
                };
                if links_to_llvm {
                    gate_feature_post!(&self, link_llvm_intrinsics, i.span,
                                       "linking to LLVM intrinsics is experimental");
                }
            }
            ast::ForeignItemKind::Ty => {
                    gate_feature_post!(&self, extern_types, i.span,
                                       "extern types are experimental");
            }
            ast::ForeignItemKind::Macro(..) => {}
        }

        visit::walk_foreign_item(self, i)
    }

    fn visit_ty(&mut self, ty: &'a ast::Ty) {
        match ty.node {
            ast::TyKind::BareFn(ref bare_fn_ty) => {
                self.check_abi(bare_fn_ty.abi, ty.span);
            }
            ast::TyKind::Never => {
                gate_feature_post!(&self, never_type, ty.span,
                                   "The `!` type is experimental");
            }
            _ => {}
        }
        visit::walk_ty(self, ty)
    }

    fn visit_fn_ret_ty(&mut self, ret_ty: &'a ast::FunctionRetTy) {
        if let ast::FunctionRetTy::Ty(ref output_ty) = *ret_ty {
            if let ast::TyKind::Never = output_ty.node {
                // Do nothing
            } else {
                self.visit_ty(output_ty)
            }
        }
    }

    fn visit_expr(&mut self, e: &'a ast::Expr) {
        match e.node {
            ast::ExprKind::Box(_) => {
                gate_feature_post!(&self, box_syntax, e.span, EXPLAIN_BOX_SYNTAX);
            }
            ast::ExprKind::Type(..) => {
                gate_feature_post!(&self, type_ascription, e.span,
                                  "type ascription is experimental");
            }
            ast::ExprKind::ObsoleteInPlace(..) => {
                // these get a hard error in ast-validation
            }
            ast::ExprKind::Yield(..) => {
                gate_feature_post!(&self, generators,
                                  e.span,
                                  "yield syntax is experimental");
            }
            ast::ExprKind::TryBlock(_) => {
                gate_feature_post!(&self, try_blocks, e.span, "`try` expression is experimental");
            }
            ast::ExprKind::Block(_, opt_label) => {
                if let Some(label) = opt_label {
                    gate_feature_post!(&self, label_break_value, label.ident.span,
                                    "labels on blocks are unstable");
                }
            }
            ast::ExprKind::Closure(_, ast::IsAsync::Async { .. }, ..) => {
                gate_feature_post!(&self, async_await, e.span, "async closures are unstable");
            }
            ast::ExprKind::Async(..) => {
                gate_feature_post!(&self, async_await, e.span, "async blocks are unstable");
            }
            _ => {}
        }
        visit::walk_expr(self, e);
    }

    fn visit_arm(&mut self, arm: &'a ast::Arm) {
        visit::walk_arm(self, arm)
    }

    fn visit_pat(&mut self, pattern: &'a ast::Pat) {
        match pattern.node {
            PatKind::Slice(_, Some(ref subslice), _) => {
                gate_feature_post!(&self, slice_patterns,
                                   subslice.span,
                                   "syntax for subslices in slice patterns is not yet stabilized");
            }
            PatKind::Box(..) => {
                gate_feature_post!(&self, box_patterns,
                                  pattern.span,
                                  "box pattern syntax is experimental");
            }
            PatKind::Range(_, _, Spanned { node: RangeEnd::Excluded, .. }) => {
                gate_feature_post!(&self, exclusive_range_pattern, pattern.span,
                                   "exclusive range pattern syntax is experimental");
            }
            _ => {}
        }
        visit::walk_pat(self, pattern)
    }

    fn visit_fn(&mut self,
                fn_kind: FnKind<'a>,
                fn_decl: &'a ast::FnDecl,
                span: Span,
                _node_id: NodeId) {
        match fn_kind {
            FnKind::ItemFn(_, header, _, _) => {
                // Check for const fn and async fn declarations.
                if header.asyncness.is_async() {
                    gate_feature_post!(&self, async_await, span, "async fn is unstable");
                }
                // Stability of const fn methods are covered in
                // `visit_trait_item` and `visit_impl_item` below; this is
                // because default methods don't pass through this point.

                self.check_abi(header.abi, span);
            }
            FnKind::Method(_, sig, _, _) => {
                self.check_abi(sig.header.abi, span);
            }
            _ => {}
        }
        visit::walk_fn(self, fn_kind, fn_decl, span);
    }

    fn visit_trait_item(&mut self, ti: &'a ast::TraitItem) {
        match ti.node {
            ast::TraitItemKind::Method(ref sig, ref block) => {
                if block.is_none() {
                    self.check_abi(sig.header.abi, ti.span);
                }
                if sig.header.constness.node == ast::Constness::Const {
                    gate_feature_post!(&self, const_fn, ti.span, "const fn is unstable");
                }
            }
            ast::TraitItemKind::Type(_, ref default) => {
                // We use three if statements instead of something like match guards so that all
                // of these errors can be emitted if all cases apply.
                if default.is_some() {
                    gate_feature_post!(&self, associated_type_defaults, ti.span,
                                       "associated type defaults are unstable");
                }
                if !ti.generics.params.is_empty() {
                    gate_feature_post!(&self, generic_associated_types, ti.span,
                                       "generic associated types are unstable");
                }
                if !ti.generics.where_clause.predicates.is_empty() {
                    gate_feature_post!(&self, generic_associated_types, ti.span,
                                       "where clauses on associated types are unstable");
                }
            }
            _ => {}
        }
        visit::walk_trait_item(self, ti);
    }

    fn visit_impl_item(&mut self, ii: &'a ast::ImplItem) {
        if ii.defaultness == ast::Defaultness::Default {
            gate_feature_post!(&self, specialization,
                              ii.span,
                              "specialization is unstable");
        }

        match ii.node {
            ast::ImplItemKind::Method(..) => {}
            ast::ImplItemKind::Existential(..) => {
                gate_feature_post!(
                    &self,
                    existential_type,
                    ii.span,
                    "existential types are unstable"
                );
            }
            ast::ImplItemKind::Type(_) => {
                if !ii.generics.params.is_empty() {
                    gate_feature_post!(&self, generic_associated_types, ii.span,
                                       "generic associated types are unstable");
                }
                if !ii.generics.where_clause.predicates.is_empty() {
                    gate_feature_post!(&self, generic_associated_types, ii.span,
                                       "where clauses on associated types are unstable");
                }
            }
            _ => {}
        }
        visit::walk_impl_item(self, ii);
    }

    fn visit_vis(&mut self, vis: &'a ast::Visibility) {
        if let ast::VisibilityKind::Crate(ast::CrateSugar::JustCrate) = vis.node {
            gate_feature_post!(&self, crate_visibility_modifier, vis.span,
                               "`crate` visibility modifier is experimental");
        }
        visit::walk_vis(self, vis);
    }
}

pub fn get_features(span_handler: &Handler, krate_attrs: &[ast::Attribute],
                    crate_edition: Edition) -> Features {
    fn feature_removed(span_handler: &Handler, span: Span, reason: Option<&str>) {
        let mut err = struct_span_err!(span_handler, span, E0557, "feature has been removed");
        if let Some(reason) = reason {
            err.span_note(span, reason);
        }
        err.emit();
    }

    // Some features are known to be incomplete and using them is likely to have
    // unanticipated results, such as compiler crashes. We warn the user about these
    // to alert them.
    let incomplete_features = ["generic_associated_types"];

    let mut features = Features::new();
    let mut edition_enabled_features = FxHashMap::default();

    for &edition in ALL_EDITIONS {
        if edition <= crate_edition {
            // The `crate_edition` implies its respective umbrella feature-gate
            // (i.e., `#![feature(rust_20XX_preview)]` isn't needed on edition 20XX).
            edition_enabled_features.insert(Symbol::intern(edition.feature_name()), edition);
        }
    }

    for &(name, .., f_edition, set) in ACTIVE_FEATURES {
        if let Some(f_edition) = f_edition {
            if f_edition <= crate_edition {
                set(&mut features, DUMMY_SP);
                edition_enabled_features.insert(Symbol::intern(name), crate_edition);
            }
        }
    }

    // Process the edition umbrella feature-gates first, to ensure
    // `edition_enabled_features` is completed before it's queried.
    for attr in krate_attrs {
        if !attr.check_name("feature") {
            continue
        }

        let list = match attr.meta_item_list() {
            Some(list) => list,
            None => continue,
        };

        for mi in list {
            let name = if let Some(word) = mi.word() {
                word.name()
            } else {
                continue
            };

            if incomplete_features.iter().any(|f| *f == name.as_str()) {
                span_handler.struct_span_warn(
                    mi.span,
                    &format!(
                        "the feature `{}` is incomplete and may cause the compiler to crash",
                        name
                    )
                ).emit();
            }

            if let Some(edition) = ALL_EDITIONS.iter().find(|e| name == e.feature_name()) {
                if *edition <= crate_edition {
                    continue;
                }

                for &(name, .., f_edition, set) in ACTIVE_FEATURES {
                    if let Some(f_edition) = f_edition {
                        if f_edition <= *edition {
                            // FIXME(Manishearth) there is currently no way to set
                            // lib features by edition
                            set(&mut features, DUMMY_SP);
                            edition_enabled_features.insert(Symbol::intern(name), *edition);
                        }
                    }
                }
            }
        }
    }

    for attr in krate_attrs {
        if !attr.check_name("feature") {
            continue
        }

        let list = match attr.meta_item_list() {
            Some(list) => list,
            None => continue,
        };

        for mi in list {
            let name = if let Some(word) = mi.word() {
                word.name()
            } else {
                span_err!(span_handler, mi.span, E0556,
                          "malformed feature, expected just one word");
                continue
            };

            if let Some(edition) = edition_enabled_features.get(&name) {
                struct_span_warn!(
                    span_handler,
                    mi.span,
                    E0705,
                    "the feature `{}` is included in the Rust {} edition",
                    name,
                    edition,
                ).emit();
                continue;
            }

            if ALL_EDITIONS.iter().any(|e| name == e.feature_name()) {
                // Handled in the separate loop above.
                continue;
            }

            if let Some((.., set)) = ACTIVE_FEATURES.iter().find(|f| name == f.0) {
                set(&mut features, mi.span);
                features.declared_lang_features.push((name, mi.span, None));
                continue
            }

            let removed = REMOVED_FEATURES.iter().find(|f| name == f.0);
            let stable_removed = STABLE_REMOVED_FEATURES.iter().find(|f| name == f.0);
            if let Some((.., reason)) = removed.or(stable_removed) {
                feature_removed(span_handler, mi.span, *reason);
                continue
            }

            if let Some((_, since, ..)) = ACCEPTED_FEATURES.iter().find(|f| name == f.0) {
                let since = Some(Symbol::intern(since));
                features.declared_lang_features.push((name, mi.span, since));
                continue
            }

            features.declared_lib_features.push((name, mi.span));
        }
    }

    features
}

pub fn check_crate(krate: &ast::Crate,
                   sess: &ParseSess,
                   features: &Features,
                   plugin_attributes: &[(String, AttributeType)],
                   unstable: UnstableFeatures) {
    maybe_stage_features(&sess.span_diagnostic, krate, unstable);
    let ctx = Context {
        features,
        parse_sess: sess,
        plugin_attributes,
    };

    let visitor = &mut PostExpansionVisitor { context: &ctx };
    visit::walk_crate(visitor, krate);
}

#[derive(Clone, Copy, Hash)]
pub enum UnstableFeatures {
    /// Hard errors for unstable features are active, as on
    /// beta/stable channels.
    Disallow,
    /// Allow features to be activated, as on nightly.
    Allow,
    /// Errors are bypassed for bootstrapping. This is required any time
    /// during the build that feature-related lints are set to warn or above
    /// because the build turns on warnings-as-errors and uses lots of unstable
    /// features. As a result, this is always required for building Rust itself.
    Cheat
}

impl UnstableFeatures {
    pub fn from_environment() -> UnstableFeatures {
        // Whether this is a feature-staged build, i.e., on the beta or stable channel
        let disable_unstable_features = option_env!("CFG_DISABLE_UNSTABLE_FEATURES").is_some();
        // Whether we should enable unstable features for bootstrapping
        let bootstrap = env::var("RUSTC_BOOTSTRAP").is_ok();
        match (disable_unstable_features, bootstrap) {
            (_, true) => UnstableFeatures::Cheat,
            (true, _) => UnstableFeatures::Disallow,
            (false, _) => UnstableFeatures::Allow
        }
    }

    pub fn is_nightly_build(&self) -> bool {
        match *self {
            UnstableFeatures::Allow | UnstableFeatures::Cheat => true,
            _ => false,
        }
    }
}

fn maybe_stage_features(span_handler: &Handler, krate: &ast::Crate,
                        unstable: UnstableFeatures) {
    let allow_features = match unstable {
        UnstableFeatures::Allow => true,
        UnstableFeatures::Disallow => false,
        UnstableFeatures::Cheat => true
    };
    if !allow_features {
        for attr in &krate.attrs {
            if attr.check_name("feature") {
                let release_channel = option_env!("CFG_RELEASE_CHANNEL").unwrap_or("(unknown)");
                span_err!(span_handler, attr.span, E0554,
                          "#![feature] may not be used on the {} release channel",
                          release_channel);
            }
        }
    }
}<|MERGE_RESOLUTION|>--- conflicted
+++ resolved
@@ -814,35 +814,6 @@
 pub const BUILTIN_ATTRIBUTES: &[(&str, AttributeType, AttributeTemplate, AttributeGate)] = &[
     // Normal attributes
 
-<<<<<<< HEAD
-    ("warn", Normal, Ungated),
-    ("allow", Normal, Ungated),
-    ("forbid", Normal, Ungated),
-    ("deny", Normal, Ungated),
-
-    ("macro_use", Normal, Ungated),
-    ("macro_export", Normal, Ungated),
-    ("plugin_registrar", Normal, Ungated),
-
-    ("cfg", Normal, Ungated),
-    ("cfg_attr", Normal, Ungated),
-    ("main", Normal, Ungated),
-    ("start", Normal, Ungated),
-    ("repr", Normal, Ungated),
-    ("path", Normal, Ungated),
-    ("abi", Normal, Ungated),
-    ("automatically_derived", Normal, Ungated),
-    ("no_mangle", Normal, Ungated),
-    // Don't trace this. Disables the `AddYkSWTCalls` MIR transform.
-    ("no_trace", Whitelisted, Ungated),
-    ("no_link", Normal, Ungated),
-    ("derive", Normal, Ungated),
-    ("should_panic", Normal, Ungated),
-    ("ignore", Normal, Ungated),
-    ("no_implicit_prelude", Normal, Ungated),
-    ("reexport_test_harness_main", Normal, Ungated),
-    ("link_args", Normal, Gated(Stability::Unstable,
-=======
     ("warn", Normal, template!(List: r#"lint1, lint2, ..., /*opt*/ reason = "...""#), Ungated),
     ("allow", Normal, template!(List: r#"lint1, lint2, ..., /*opt*/ reason = "...""#), Ungated),
     ("forbid", Normal, template!(List: r#"lint1, lint2, ..., /*opt*/ reason = "...""#), Ungated),
@@ -860,6 +831,8 @@
     ("path", Normal, template!(NameValueStr: "file"), Ungated),
     ("automatically_derived", Normal, template!(Word), Ungated),
     ("no_mangle", Normal, template!(Word), Ungated),
+    // Don't trace this. Disables the `AddYkSWTCalls` MIR transform.
+    ("no_trace", Whitelisted, template!(Word), Ungated),
     ("no_link", Normal, template!(Word), Ungated),
     ("derive", Normal, template!(List: "Trait1, Trait2, ..."), Ungated),
     ("should_panic", Normal, template!(Word, List: r#"expected = "reason"#, NameValueStr: "reason"),
@@ -868,7 +841,6 @@
     ("no_implicit_prelude", Normal, template!(Word), Ungated),
     ("reexport_test_harness_main", Normal, template!(NameValueStr: "name"), Ungated),
     ("link_args", Normal, template!(NameValueStr: "args"), Gated(Stability::Unstable,
->>>>>>> 1aa25063
                                 "link_args",
                                 "the `link_args` attribute is experimental and not \
                                  portable across platforms, it is recommended to \
