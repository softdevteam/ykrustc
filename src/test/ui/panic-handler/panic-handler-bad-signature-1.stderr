--- conflicted
+++ resolved
@@ -1,19 +1,11 @@
 error: return type should be `!`
-<<<<<<< HEAD
-  --> $DIR/panic-handler-bad-signature-1.rs:22:6
-=======
-  --> $DIR/panic-handler-bad-signature-1.rs:11:6
->>>>>>> 0547ceb2
+  --> $DIR/panic-handler-bad-signature-1.rs:12:6
    |
 LL | ) -> () //~ ERROR return type should be `!`
    |      ^^
 
 error: argument should be `&PanicInfo`
-<<<<<<< HEAD
-  --> $DIR/panic-handler-bad-signature-1.rs:21:11
-=======
-  --> $DIR/panic-handler-bad-signature-1.rs:10:11
->>>>>>> 0547ceb2
+  --> $DIR/panic-handler-bad-signature-1.rs:11:11
    |
 LL |     info: PanicInfo, //~ ERROR argument should be `&PanicInfo`
    |           ^^^^^^^^^
