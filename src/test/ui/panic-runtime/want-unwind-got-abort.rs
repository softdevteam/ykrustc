// error-pattern:is incompatible with this crate's strategy of `unwind`
// aux-build:panic-runtime-abort.rs
// aux-build:panic-runtime-lang-items.rs
// ignore-wasm32-bare compiled with panic=abort by default

#![no_std]
<<<<<<< HEAD
#![feature(lang_items)]
=======
#![no_main]
>>>>>>> 61a551b4

extern crate panic_runtime_abort;
extern crate panic_runtime_lang_items;<|MERGE_RESOLUTION|>--- conflicted
+++ resolved
@@ -4,11 +4,7 @@
 // ignore-wasm32-bare compiled with panic=abort by default
 
 #![no_std]
-<<<<<<< HEAD
-#![feature(lang_items)]
-=======
 #![no_main]
->>>>>>> 61a551b4
 
 extern crate panic_runtime_abort;
 extern crate panic_runtime_lang_items;