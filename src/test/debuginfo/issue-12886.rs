--- conflicted
+++ resolved
@@ -6,16 +6,11 @@
 
 // gdb-command:run
 // gdb-command:next
-<<<<<<< HEAD
-// gdb-check:[...]26[...]s
-=======
 // gdb-check:[...]24[...]let s = Some(5).unwrap(); // #break
->>>>>>> b6690a8c
 // gdb-command:continue
 
 #![feature(omit_gdb_pretty_printer_section)]
 #![omit_gdb_pretty_printer_section]
-#![no_sw_trace]
 
 // IF YOU MODIFY THIS FILE, BE CAREFUL TO ADAPT THE LINE NUMBERS IN THE DEBUGGER COMMANDS
 
