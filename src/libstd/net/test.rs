--- conflicted
+++ resolved
@@ -44,15 +44,6 @@
     } else {
         env::current_dir().unwrap().into_os_string().into_string().unwrap()
     };
-<<<<<<< HEAD
-    let dirs = ["32-opt", "32-nopt",
-                "musl-64-opt", "cross-opt",
-                "64-opt", "64-nopt", "64-opt-vg", "64-debug-opt",
-                "all-opt", "snap3", "dist", "sgx", "yk_sw", "yk_hw"];
-    dirs.iter().enumerate().find(|&(_, dir)| {
-        cwd.contains(dir)
-    }).map(|p| p.0).unwrap_or(0) as u16 * 1000 + 19600
-=======
     let dirs = [
         "32-opt",
         "32-nopt",
@@ -66,9 +57,9 @@
         "snap3",
         "dist",
         "sgx",
+        "yk_hw",
     ];
     dirs.iter().enumerate().find(|&(_, dir)| cwd.contains(dir)).map(|p| p.0).unwrap_or(0) as u16
         * 1000
         + 19600
->>>>>>> b6690a8c
 }