//! # The Rust Standard Library
//!
//! The Rust Standard Library is the foundation of portable Rust software, a
//! set of minimal and battle-tested shared abstractions for the [broader Rust
//! ecosystem][crates.io]. It offers core types, like [`Vec<T>`] and
//! [`Option<T>`], library-defined [operations on language
//! primitives](#primitives), [standard macros](#macros), [I/O] and
//! [multithreading], among [many other things][other].
//!
//! `std` is available to all Rust crates by default. Therefore the
//! standard library can be accessed in [`use`] statements through the path
//! `std`, as in [`use std::env`].
//!
//! # How to read this documentation
//!
//! If you already know the name of what you are looking for, the fastest way to
//! find it is to use the <a href="#" onclick="focusSearchBar();">search
//! bar</a> at the top of the page.
//!
//! Otherwise, you may want to jump to one of these useful sections:
//!
//! * [`std::*` modules](#modules)
//! * [Primitive types](#primitives)
//! * [Standard macros](#macros)
//! * [The Rust Prelude](prelude/index.html)
//!
//! If this is your first time, the documentation for the standard library is
//! written to be casually perused. Clicking on interesting things should
//! generally lead you to interesting places. Still, there are important bits
//! you don't want to miss, so read on for a tour of the standard library and
//! its documentation!
//!
//! Once you are familiar with the contents of the standard library you may
//! begin to find the verbosity of the prose distracting. At this stage in your
//! development you may want to press the `[-]` button near the top of the
//! page to collapse it into a more skimmable view.
//!
//! While you are looking at that `[-]` button also notice the `[src]`
//! button. Rust's API documentation comes with the source code and you are
//! encouraged to read it. The standard library source is generally high
//! quality and a peek behind the curtains is often enlightening.
//!
//! # What is in the standard library documentation?
//!
//! First of all, The Rust Standard Library is divided into a number of focused
//! modules, [all listed further down this page](#modules). These modules are
//! the bedrock upon which all of Rust is forged, and they have mighty names
//! like [`std::slice`] and [`std::cmp`]. Modules' documentation typically
//! includes an overview of the module along with examples, and are a smart
//! place to start familiarizing yourself with the library.
//!
//! Second, implicit methods on [primitive types] are documented here. This can
//! be a source of confusion for two reasons:
//!
//! 1. While primitives are implemented by the compiler, the standard library
//!    implements methods directly on the primitive types (and it is the only
//!    library that does so), which are [documented in the section on
//!    primitives](#primitives).
//! 2. The standard library exports many modules *with the same name as
//!    primitive types*. These define additional items related to the primitive
//!    type, but not the all-important methods.
//!
//! So for example there is a [page for the primitive type
//! `i32`](primitive.i32.html) that lists all the methods that can be called on
//! 32-bit integers (very useful), and there is a [page for the module
//! `std::i32`](i32/index.html) that documents the constant values [`MIN`] and
//! [`MAX`](i32/constant.MAX.html) (rarely useful).
//!
//! Note the documentation for the primitives [`str`] and [`[T]`][slice] (also
//! called 'slice'). Many method calls on [`String`] and [`Vec<T>`] are actually
//! calls to methods on [`str`] and [`[T]`][slice] respectively, via [deref
//! coercions][deref-coercions].
//!
//! Third, the standard library defines [The Rust Prelude], a small collection
//! of items - mostly traits - that are imported into every module of every
//! crate. The traits in the prelude are pervasive, making the prelude
//! documentation a good entry point to learning about the library.
//!
//! And finally, the standard library exports a number of standard macros, and
//! [lists them on this page](#macros) (technically, not all of the standard
//! macros are defined by the standard library - some are defined by the
//! compiler - but they are documented here the same). Like the prelude, the
//! standard macros are imported by default into all crates.
//!
//! # Contributing changes to the documentation
//!
//! Check out the rust contribution guidelines [here](
//! https://github.com/rust-lang/rust/blob/master/CONTRIBUTING.md).
//! The source for this documentation can be found on [Github](https://github.com/rust-lang).
//! To contribute changes, make sure you read the guidelines first, then submit
//! pull-requests for your suggested changes.
//!
//! Contributions are appreciated! If you see a part of the docs that can be
//! improved, submit a PR, or chat with us first on irc.mozilla.org #rust-docs.
//!
//! # A Tour of The Rust Standard Library
//!
//! The rest of this crate documentation is dedicated to pointing out notable
//! features of The Rust Standard Library.
//!
//! ## Containers and collections
//!
//! The [`option`] and [`result`] modules define optional and error-handling
//! types, [`Option<T>`] and [`Result<T, E>`]. The [`iter`] module defines
//! Rust's iterator trait, [`Iterator`], which works with the [`for`] loop to
//! access collections.
//!
//! The standard library exposes three common ways to deal with contiguous
//! regions of memory:
//!
//! * [`Vec<T>`] - A heap-allocated *vector* that is resizable at runtime.
//! * [`[T; n]`][array] - An inline *array* with a fixed size at compile time.
//! * [`[T]`][slice] - A dynamically sized *slice* into any other kind of contiguous
//!   storage, whether heap-allocated or not.
//!
//! Slices can only be handled through some kind of *pointer*, and as such come
//! in many flavors such as:
//!
//! * `&[T]` - *shared slice*
//! * `&mut [T]` - *mutable slice*
//! * [`Box<[T]>`][owned slice] - *owned slice*
//!
//! [`str`], a UTF-8 string slice, is a primitive type, and the standard library
//! defines many methods for it. Rust [`str`]s are typically accessed as
//! immutable references: `&str`. Use the owned [`String`] for building and
//! mutating strings.
//!
//! For converting to strings use the [`format!`] macro, and for converting from
//! strings use the [`FromStr`] trait.
//!
//! Data may be shared by placing it in a reference-counted box or the [`Rc`]
//! type, and if further contained in a [`Cell`] or [`RefCell`], may be mutated
//! as well as shared. Likewise, in a concurrent setting it is common to pair an
//! atomically-reference-counted box, [`Arc`], with a [`Mutex`] to get the same
//! effect.
//!
//! The [`collections`] module defines maps, sets, linked lists and other
//! typical collection types, including the common [`HashMap<K, V>`].
//!
//! ## Platform abstractions and I/O
//!
//! Besides basic data types, the standard library is largely concerned with
//! abstracting over differences in common platforms, most notably Windows and
//! Unix derivatives.
//!
//! Common types of I/O, including [files], [TCP], [UDP], are defined in the
//! [`io`], [`fs`], and [`net`] modules.
//!
//! The [`thread`] module contains Rust's threading abstractions. [`sync`]
//! contains further primitive shared memory types, including [`atomic`] and
//! [`mpsc`], which contains the channel types for message passing.
//!
//! [I/O]: io/index.html
//! [`MIN`]: i32/constant.MIN.html
//! [TCP]: net/struct.TcpStream.html
//! [The Rust Prelude]: prelude/index.html
//! [UDP]: net/struct.UdpSocket.html
//! [`Arc`]: sync/struct.Arc.html
//! [owned slice]: boxed/index.html
//! [`Cell`]: cell/struct.Cell.html
//! [`FromStr`]: str/trait.FromStr.html
//! [`HashMap<K, V>`]: collections/struct.HashMap.html
//! [`Iterator`]: iter/trait.Iterator.html
//! [`Mutex`]: sync/struct.Mutex.html
//! [`Option<T>`]: option/enum.Option.html
//! [`Rc`]: rc/index.html
//! [`RefCell`]: cell/struct.RefCell.html
//! [`Result<T, E>`]: result/enum.Result.html
//! [`String`]: string/struct.String.html
//! [`Vec<T>`]: vec/index.html
//! [array]: primitive.array.html
//! [slice]: primitive.slice.html
//! [`atomic`]: sync/atomic/index.html
//! [`collections`]: collections/index.html
//! [`for`]: ../book/ch03-05-control-flow.html#looping-through-a-collection-with-for
//! [`format!`]: macro.format.html
//! [`fs`]: fs/index.html
//! [`io`]: io/index.html
//! [`iter`]: iter/index.html
//! [`mpsc`]: sync/mpsc/index.html
//! [`net`]: net/index.html
//! [`option`]: option/index.html
//! [`result`]: result/index.html
//! [`std::cmp`]: cmp/index.html
//! [`std::slice`]: slice/index.html
//! [`str`]: primitive.str.html
//! [`sync`]: sync/index.html
//! [`thread`]: thread/index.html
//! [`use std::env`]: env/index.html
//! [`use`]: ../book/ch07-02-modules-and-use-to-control-scope-and-privacy.html#the-use-keyword-to-bring-paths-into-a-scope
//! [crates.io]: https://crates.io
//! [deref-coercions]: ../book/ch15-02-deref.html#implicit-deref-coercions-with-functions-and-methods
//! [files]: fs/struct.File.html
//! [multithreading]: thread/index.html
//! [other]: #what-is-in-the-standard-library-documentation
//! [primitive types]: ../book/ch03-02-data-types.html

#![stable(feature = "rust1", since = "1.0.0")]
#![doc(html_logo_url = "https://www.rust-lang.org/logos/rust-logo-128x128-blk-v2.png",
       html_favicon_url = "https://doc.rust-lang.org/favicon.ico",
       html_root_url = "https://doc.rust-lang.org/nightly/",
       html_playground_url = "https://play.rust-lang.org/",
       issue_tracker_base_url = "https://github.com/rust-lang/rust/issues/",
       test(no_crate_inject, attr(deny(warnings))),
       test(attr(allow(dead_code, deprecated, unused_variables, unused_mut))))]

// Don't link to std. We are std.
#![no_std]

#![deny(missing_docs)]
#![deny(intra_doc_link_resolution_failure)]
#![deny(missing_debug_implementations)]

// Tell the compiler to link to either panic_abort or panic_unwind
#![needs_panic_runtime]

// std may use features in a platform-specific way
#![allow(unused_features)]

// std is implemented with unstable features, many of which are internal
// compiler details that will never be stable
#![cfg_attr(test, feature(test, update_panic_count))]
#![feature(alloc)]
#![feature(alloc_error_handler)]
#![feature(allocator_api)]
#![feature(allocator_internals)]
#![feature(allow_internal_unsafe)]
#![feature(allow_internal_unstable)]
#![feature(align_offset)]
#![feature(arbitrary_self_types)]
#![feature(array_error_internals)]
#![feature(asm)]
#![feature(box_syntax)]
#![feature(c_variadic)]
#![feature(cfg_target_has_atomic)]
#![feature(cfg_target_thread_local)]
#![feature(char_error_internals)]
#![feature(compiler_builtins_lib)]
#![feature(concat_idents)]
#![feature(const_raw_ptr_deref)]
#![feature(const_cstr_unchecked)]
#![feature(core_intrinsics)]
#![feature(dropck_eyepatch)]
#![feature(duration_constants)]
#![feature(exact_size_is_empty)]
#![feature(external_doc)]
#![feature(fixed_size_array)]
#![feature(fn_traits)]
#![feature(fnbox)]
#![feature(futures_api)]
#![feature(generator_trait)]
#![feature(hashmap_internals)]
#![feature(int_error_internals)]
#![feature(integer_atomics)]
#![feature(lang_items)]
#![feature(libc)]
#![feature(link_args)]
#![feature(linkage)]
#![feature(needs_panic_runtime)]
#![feature(never_type)]
#![feature(nll)]
#![feature(exhaustive_patterns)]
#![feature(on_unimplemented)]
#![feature(optin_builtin_traits)]
#![feature(panic_internals)]
#![feature(panic_unwind)]
#![feature(prelude_import)]
#![feature(ptr_internals)]
#![feature(raw)]
#![feature(hash_raw_entry)]
#![feature(rustc_attrs)]
#![feature(rustc_const_unstable)]
#![feature(std_internals)]
#![feature(stdsimd)]
#![feature(shrink_to)]
#![feature(slice_concat_ext)]
#![feature(slice_internals)]
#![feature(slice_patterns)]
#![feature(staged_api)]
#![feature(stmt_expr_attributes)]
#![feature(str_internals)]
#![feature(renamed_spin_loop)]
#![feature(rustc_private)]
#![feature(thread_local)]
#![feature(toowned_clone_into)]
#![feature(try_from)]
#![feature(try_reserve)]
#![feature(unboxed_closures)]
#![feature(untagged_unions)]
#![feature(unwind_attributes)]
#![feature(doc_cfg)]
#![feature(doc_masked)]
#![feature(doc_spotlight)]
#![feature(doc_alias)]
#![feature(doc_keyword)]
#![feature(panic_info_message)]
#![feature(non_exhaustive)]
#![feature(alloc_layout_extra)]
<<<<<<< HEAD
#![feature(yk_swt)]
=======
#![feature(maybe_uninit)]
#![cfg_attr(all(target_vendor = "fortanix", target_env = "sgx"),
            feature(global_asm, range_contains, slice_index_methods,
                    decl_macro, coerce_unsized, sgx_platform, ptr_wrapping_offset_from))]
>>>>>>> 1aa25063

#![default_lib_allocator]

// Explicitly import the prelude. The compiler uses this same unstable attribute
// to import the prelude implicitly when building crates that depend on std.
#[prelude_import]
#[allow(unused)]
use prelude::v1::*;

// Access to Bencher, etc.
#[cfg(test)] extern crate test;
#[cfg(test)] extern crate rand;

// Re-export a few macros from core
#[stable(feature = "rust1", since = "1.0.0")]
pub use core::{assert_eq, assert_ne, debug_assert, debug_assert_eq, debug_assert_ne};
#[stable(feature = "rust1", since = "1.0.0")]
pub use core::{unreachable, unimplemented, write, writeln, try};

#[allow(unused_imports)] // macros from `alloc` are not used on all platforms
#[macro_use]
extern crate alloc as alloc_crate;
#[doc(masked)]
extern crate libc;
extern crate rustc_demangle;

// We always need an unwinder currently for backtraces
#[doc(masked)]
#[allow(unused_extern_crates)]
extern crate unwind;

#[cfg(feature = "backtrace")]
extern crate backtrace_sys;

// During testing, this crate is not actually the "real" std library, but rather
// it links to the real std library, which was compiled from this same source
// code. So any lang items std defines are conditionally excluded (or else they
// would generate duplicate lang item errors), and any globals it defines are
// _not_ the globals used by "real" std. So this import, defined only during
// testing gives test-std access to real-std lang items and globals. See #2912
#[cfg(test)] extern crate std as realstd;

#[cfg(all(target_vendor = "fortanix", target_env = "sgx"))]
#[macro_use]
#[allow(unused_imports)] // FIXME: without `#[macro_use]`, get error: “cannot
                         // determine resolution for the macro `usercalls_asm`”
extern crate fortanix_sgx_abi;

// The standard macros that are not built-in to the compiler.
#[macro_use]
mod macros;

// The Rust prelude
pub mod prelude;

// Public module declarations and re-exports
#[stable(feature = "rust1", since = "1.0.0")]
pub use core::any;
#[stable(feature = "simd_arch", since = "1.27.0")]
#[doc(no_inline)]
pub use core::arch;
#[stable(feature = "rust1", since = "1.0.0")]
pub use core::cell;
#[stable(feature = "rust1", since = "1.0.0")]
pub use core::clone;
#[stable(feature = "rust1", since = "1.0.0")]
pub use core::cmp;
#[stable(feature = "rust1", since = "1.0.0")]
pub use core::convert;
#[stable(feature = "rust1", since = "1.0.0")]
pub use core::default;
#[stable(feature = "rust1", since = "1.0.0")]
pub use core::hash;
#[stable(feature = "rust1", since = "1.0.0")]
pub use core::intrinsics;
#[stable(feature = "rust1", since = "1.0.0")]
pub use core::iter;
#[stable(feature = "rust1", since = "1.0.0")]
pub use core::marker;
#[stable(feature = "rust1", since = "1.0.0")]
pub use core::mem;
#[stable(feature = "rust1", since = "1.0.0")]
pub use core::ops;
#[stable(feature = "rust1", since = "1.0.0")]
pub use core::ptr;
#[stable(feature = "rust1", since = "1.0.0")]
pub use core::raw;
#[stable(feature = "rust1", since = "1.0.0")]
pub use core::result;
#[stable(feature = "rust1", since = "1.0.0")]
pub use core::option;
#[stable(feature = "rust1", since = "1.0.0")]
pub use core::isize;
#[stable(feature = "rust1", since = "1.0.0")]
pub use core::i8;
#[stable(feature = "rust1", since = "1.0.0")]
pub use core::i16;
#[stable(feature = "rust1", since = "1.0.0")]
pub use core::i32;
#[stable(feature = "rust1", since = "1.0.0")]
pub use core::i64;
#[stable(feature = "i128", since = "1.26.0")]
pub use core::i128;
#[stable(feature = "rust1", since = "1.0.0")]
pub use core::usize;
#[stable(feature = "rust1", since = "1.0.0")]
pub use core::u8;
#[stable(feature = "rust1", since = "1.0.0")]
pub use core::u16;
#[stable(feature = "rust1", since = "1.0.0")]
pub use core::u32;
#[stable(feature = "rust1", since = "1.0.0")]
pub use core::u64;
#[stable(feature = "rust1", since = "1.0.0")]
pub use alloc_crate::boxed;
#[stable(feature = "rust1", since = "1.0.0")]
pub use alloc_crate::rc;
#[stable(feature = "rust1", since = "1.0.0")]
pub use alloc_crate::borrow;
#[stable(feature = "rust1", since = "1.0.0")]
pub use alloc_crate::fmt;
#[stable(feature = "rust1", since = "1.0.0")]
pub use alloc_crate::format;
#[stable(feature = "pin", since = "1.33.0")]
pub use core::pin;
#[stable(feature = "rust1", since = "1.0.0")]
pub use alloc_crate::slice;
#[stable(feature = "rust1", since = "1.0.0")]
pub use alloc_crate::str;
#[stable(feature = "rust1", since = "1.0.0")]
pub use alloc_crate::string;
#[stable(feature = "rust1", since = "1.0.0")]
pub use alloc_crate::vec;
#[stable(feature = "rust1", since = "1.0.0")]
pub use core::char;
#[stable(feature = "i128", since = "1.26.0")]
pub use core::u128;
#[stable(feature = "core_hint", since = "1.27.0")]
pub use core::hint;

pub mod f32;
pub mod f64;

#[macro_use]
pub mod thread;
pub mod ascii;
pub mod collections;
pub mod env;
pub mod error;
pub mod ffi;
pub mod fs;
pub mod io;
pub mod net;
pub mod num;
pub mod os;
pub mod panic;
pub mod path;
pub mod process;
pub mod sync;
pub mod time;

#[unstable(feature = "futures_api",
           reason = "futures in libcore are unstable",
           issue = "50547")]
pub mod task {
    //! Types and Traits for working with asynchronous tasks.
    #[doc(inline)]
    pub use core::task::*;
    #[doc(inline)]
    pub use alloc_crate::task::*;
}

#[unstable(feature = "futures_api",
           reason = "futures in libcore are unstable",
           issue = "50547")]
pub mod future;

// Platform-abstraction modules
#[macro_use]
mod sys_common;
mod sys;

pub mod alloc;

// Private support modules
mod panicking;
mod memchr;

// The runtime entry point and a few unstable public functions used by the
// compiler
pub mod rt;

// Pull in the `std_detect` crate directly into libstd. The contents of
// `std_detect` are in a different repository: rust-lang-nursery/stdsimd.
//
// `std_detect` depends on libstd, but the contents of this module are
// set up in such a way that directly pulling it here works such that the
// crate uses the this crate as its libstd.
#[path = "../stdsimd/crates/std_detect/src/mod.rs"]
#[allow(missing_debug_implementations, missing_docs, dead_code)]
#[unstable(feature = "stdsimd", issue = "48556")]
#[cfg(not(test))]
mod std_detect;

#[doc(hidden)]
#[unstable(feature = "stdsimd", issue = "48556")]
#[cfg(not(test))]
pub use std_detect::detect;

// Include a number of private modules that exist solely to provide
// the rustdoc documentation for primitive types. Using `include!`
// because rustdoc only looks for these modules at the crate level.
include!("primitive_docs.rs");

// Include a number of private modules that exist solely to provide
// the rustdoc documentation for the existing keywords. Using `include!`
// because rustdoc only looks for these modules at the crate level.
include!("keyword_docs.rs");<|MERGE_RESOLUTION|>--- conflicted
+++ resolved
@@ -296,14 +296,11 @@
 #![feature(panic_info_message)]
 #![feature(non_exhaustive)]
 #![feature(alloc_layout_extra)]
-<<<<<<< HEAD
 #![feature(yk_swt)]
-=======
 #![feature(maybe_uninit)]
 #![cfg_attr(all(target_vendor = "fortanix", target_env = "sgx"),
             feature(global_asm, range_contains, slice_index_methods,
                     decl_macro, coerce_unsized, sgx_platform, ptr_wrapping_offset_from))]
->>>>>>> 1aa25063
 
 #![default_lib_allocator]
 
