--- conflicted
+++ resolved
@@ -1008,9 +1008,9 @@
                                         tcx.codegen_fn_attrs(def_id).requests_inline()) &&
                                         !self.metadata_output_only();
                     let is_const_fn = sig.header.constness == hir::Constness::Const;
-                    let always_encode_mir = self.tcx.sess.opts.debugging_opts.always_encode_mir
-                        || self.tcx.sess.opts.cg.tracer.encode_sir();
-                    needs_inline || is_const_fn || always_encode_mir
+                    let always_encode_mir = self.tcx.sess.opts.debugging_opts.always_encode_mir;
+                    let encode_sir = self.tcx.sess.opts.cg.tracer.encode_sir();
+                    needs_inline || is_const_fn || always_encode_mir || encode_sir;
                 },
                 hir::ImplItemKind::OpaqueTy(..) |
                 hir::ImplItemKind::TyAlias(..) => false,
@@ -1240,7 +1240,9 @@
                         tcx.codegen_fn_attrs(def_id).requests_inline()) &&
                         !self.metadata_output_only();
                 let always_encode_mir = self.tcx.sess.opts.debugging_opts.always_encode_mir;
-                needs_inline || header.constness == hir::Constness::Const || always_encode_mir
+                let encode_sir = self.tcx.sess.opts.cg.tracer.encode_sir();
+                needs_inline || header.constness == hir::Constness::Const || always_encode_mir ||
+                    encode_sir
             }
             _ => false,
         };
@@ -1344,35 +1346,8 @@
                 _ => None, // not *wrong* for other kinds of items, but not needed
             },
 
-<<<<<<< HEAD
-            mir: match item.node {
-                hir::ItemKind::Static(..) => {
-                    self.encode_optimized_mir(def_id)
-                }
-                hir::ItemKind::Const(..) => self.encode_optimized_mir(def_id),
-                hir::ItemKind::Fn(_, header, ..) => {
-                    let generics = tcx.generics_of(def_id);
-                    let needs_inline =
-                        (generics.requires_monomorphization(tcx) ||
-                         tcx.codegen_fn_attrs(def_id).requests_inline()) &&
-                            !self.metadata_output_only();
-                    let always_encode_mir = self.tcx.sess.opts.debugging_opts.always_encode_mir
-                        || self.tcx.sess.opts.cg.tracer.encode_sir();
-                    if needs_inline
-                        || header.constness == hir::Constness::Const
-                        || always_encode_mir
-                    {
-                        self.encode_optimized_mir(def_id)
-                    } else {
-                        None
-                    }
-                }
-                _ => None,
-            },
-=======
             mir: if mir { self.encode_optimized_mir(def_id) } else { None },
             promoted_mir: if mir { self.encode_promoted_mir(def_id) } else { None },
->>>>>>> ea3ba36f
         }
     }
 
