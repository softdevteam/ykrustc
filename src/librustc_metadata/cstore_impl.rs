--- conflicted
+++ resolved
@@ -233,12 +233,10 @@
 
     used_crate_source => { Lrc::new(cdata.source.clone()) }
 
-<<<<<<< HEAD
-    exported_symbols => { Arc::new(cdata.exported_symbols(tcx)) }
-
     defids_with_mir => {
         cdata.defids_with_mir(tcx)
-=======
+    }
+
     exported_symbols => {
         let syms = cdata.exported_symbols(tcx);
 
@@ -247,7 +245,6 @@
         // rust-lang/rust#65890 before we can do that robustly.
 
         Arc::new(syms)
->>>>>>> 61a551b4
     }
 }
 
