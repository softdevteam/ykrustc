--- conflicted
+++ resolved
@@ -1185,14 +1185,13 @@
         }
     }
 
-<<<<<<< HEAD
     pub fn defids_with_mir(&self, tcx: TyCtxt<'tcx>) -> DefIdSet {
         if self.is_proc_macro_crate() {
             // Following the precedent of `exported_symbols()` we skip procedural macro crates.
             DefIdSet::default()
         } else {
             let mut res = DefIdSet::default();
-            for idx in 1..self.root.entries_index.meta - 1 {
+            for idx in 1..self.def_path_table.size() {
                 let def_id = DefId{krate: self.cnum, index: DefIndex::from_usize(idx)};
                 if tcx.is_mir_available(def_id) {
                     res.insert(def_id);
@@ -1202,12 +1201,8 @@
         }
     }
 
-    pub fn get_rendered_const(&self, id: DefIndex) -> String {
-        match self.entry(id).kind {
-=======
     crate fn get_rendered_const(&self, id: DefIndex) -> String {
         match self.kind(id) {
->>>>>>> 61a551b4
             EntryKind::Const(_, data) |
             EntryKind::AssocConst(_, _, data) => data.decode(self).0,
             _ => bug!(),
