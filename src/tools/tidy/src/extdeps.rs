--- conflicted
+++ resolved
@@ -3,18 +3,13 @@
 use std::fs;
 use std::path::Path;
 
-<<<<<<< HEAD
-/// List of whitelisted sources for packages.
-const WHITELISTED_SOURCES: &[&str] = &[
+/// List of allowed sources for packages.
+const ALLOWED_SOURCES: &[&str] = &[
     "\"registry+https://github.com/rust-lang/crates.io-index\"",
     // The following are needed for Yorick whilst we use an unreleased revision not on crates.io.
     "\"git+https://github.com/3Hren/msgpack-rust?\
         rev=40b3d480b20961e6eeceb416b32bcd0a3383846a#40b3d480b20961e6eeceb416b32bcd0a3383846a\"",
 ];
-=======
-/// List of allowed sources for packages.
-const ALLOWED_SOURCES: &[&str] = &["\"registry+https://github.com/rust-lang/crates.io-index\""];
->>>>>>> 06e7b93f
 
 /// Checks for external package sources. `root` is the path to the directory that contains the
 /// workspace `Cargo.toml`.
@@ -35,7 +30,6 @@
         // Extract source value.
         let source = line.splitn(2, '=').nth(1).unwrap().trim();
 
-<<<<<<< HEAD
         // Allow all soft-dev repos.
         // We also allow our personal forks for scenarios where we are breaking a CI cycle and need
         // to temporarily use one of our personal feature branches.
@@ -48,11 +42,7 @@
         }
 
         // Ensure source is whitelisted.
-        if !WHITELISTED_SOURCES.contains(&&*source) {
-=======
-        // Ensure source is allowed.
         if !ALLOWED_SOURCES.contains(&&*source) {
->>>>>>> 06e7b93f
             println!("invalid source: {}", source);
             *bad = true;
         }
