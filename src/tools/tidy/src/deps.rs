//! Checks the licenses of third-party dependencies.

use cargo_metadata::{Metadata, Package, PackageId, Resolve};
use std::collections::{BTreeSet, HashSet};
use std::path::Path;

/// These are licenses that are allowed for all crates, including the runtime,
/// rustc, tools, etc.
const LICENSES: &[&str] = &[
    "MIT/Apache-2.0",
    "MIT / Apache-2.0",
    "Apache-2.0/MIT",
    "Apache-2.0 / MIT",
    "MIT OR Apache-2.0",
    "Apache-2.0 OR MIT",
    "Apache-2.0 WITH LLVM-exception OR Apache-2.0 OR MIT", // wasi license
    "MIT",
    "Unlicense/MIT",
    "Unlicense OR MIT",
    "0BSD OR MIT OR Apache-2.0", // adler license
];

/// These are exceptions to Rust's permissive licensing policy, and
/// should be considered bugs. Exceptions are only allowed in Rust
/// tooling. It is _crucial_ that no exception crates be dependencies
/// of the Rust runtime (std/test).
const EXCEPTIONS: &[(&str, &str)] = &[
    ("mdbook", "MPL-2.0"),                  // mdbook
    ("openssl", "Apache-2.0"),              // cargo, mdbook
    ("rdrand", "ISC"),                      // mdbook, rustfmt
    ("fuchsia-cprng", "BSD-3-Clause"),      // mdbook, rustfmt
    ("fuchsia-zircon-sys", "BSD-3-Clause"), // rustdoc, rustc, cargo
    ("fuchsia-zircon", "BSD-3-Clause"),     // rustdoc, rustc, cargo (jobserver & tempdir)
    ("colored", "MPL-2.0"),                 // rustfmt
    ("ordslice", "Apache-2.0"),             // rls
    ("cloudabi", "BSD-2-Clause"),           // (rls -> crossbeam-channel 0.2 -> rand 0.5)
    ("ryu", "Apache-2.0 OR BSL-1.0"),       // rls/cargo/... (because of serde)
    ("bytesize", "Apache-2.0"),             // cargo
    ("im-rc", "MPL-2.0+"),                  // cargo
    ("constant_time_eq", "CC0-1.0"),        // rustfmt
    ("sized-chunks", "MPL-2.0+"),           // cargo via im-rc
    ("bitmaps", "MPL-2.0+"),                // cargo via im-rc
    // FIXME: this dependency violates the documentation comment above:
    ("fortanix-sgx-abi", "MPL-2.0"), // libstd but only for `sgx` target
    ("crossbeam-channel", "MIT/Apache-2.0 AND BSD-2-Clause"), // cargo
];

/// These are the root crates that are part of the runtime. The licenses for
/// these and all their dependencies *must not* be in the exception list.
const RUNTIME_CRATES: &[&str] = &["std", "core", "alloc", "test", "panic_abort", "panic_unwind"];

/// Crates whose dependencies must be explicitly permitted.
const RESTRICTED_DEPENDENCY_CRATES: &[&str] = &["rustc_middle", "rustc_codegen_llvm"];

/// Crates rustc is allowed to depend on. Avoid adding to the list if possible.
///
/// This list is here to provide a speed-bump to adding a new dependency to
/// rustc. Please check with the compiler team before adding an entry.
const PERMITTED_DEPENDENCIES: &[&str] = &[
    "addr2line",
    "adler",
    "aho-corasick",
    "annotate-snippets",
    "ansi_term",
    "arrayvec",
    "atty",
    "autocfg",
    "backtrace",
    "bitflags",
    "block-buffer",
    "block-padding",
    "byte-tools",
    "byteorder",
    "cc",
    "cfg-if",
    "chalk-derive",
    "chalk-ir",
    "cloudabi",
    "cmake",
    "compiler_builtins",
    "crc32fast",
    "crossbeam-deque",
    "crossbeam-epoch",
    "crossbeam-queue",
    "crossbeam-utils",
    "datafrog",
    "digest",
    "dlmalloc",
    "either",
    "ena",
    "env_logger",
    "fake-simd",
    "filetime",
    "flate2",
    "fortanix-sgx-abi",
    "fuchsia-zircon",
    "fuchsia-zircon-sys",
    "generic-array",
    "getopts",
    "getrandom",
    "gimli",
    "hashbrown",
    "hermit-abi",
    "humantime",
    "indexmap",
    "itertools",
    "jobserver",
    "kernel32-sys",
    "lazy_static",
    "libc",
    "libz-sys",
    "lock_api",
    "log",
    "log_settings",
    "md-5",
    "measureme",
    "memchr",
    "memmap",
    "memoffset",
    "miniz_oxide",
    "nodrop",
    "num_cpus",
    "object",
    "once_cell",
    "opaque-debug",
    "parking_lot",
    "parking_lot_core",
    "pathdiff",
    "pkg-config",
    "polonius-engine",
    "ppv-lite86",
    "proc-macro2",
    "psm",
    "punycode",
    "quick-error",
    "quote",
    "rand",
    "rand_chacha",
    "rand_core",
    "rand_hc",
    "rand_pcg",
    "rand_xorshift",
    "redox_syscall",
    "regex",
    "regex-syntax",
    "remove_dir_all",
    "rustc-demangle",
    "rustc-hash",
    "rustc-rayon",
    "rustc-rayon-core",
    "rustc_version",
    "scoped-tls",
    "scopeguard",
    "semver",
    "semver-parser",
    "serde",
    "serde_derive",
    "sha-1",
    "smallvec",
    "stable_deref_trait",
    "stacker",
    "syn",
    "synstructure",
    "tempfile",
    "termcolor",
    "termize",
    "thread_local",
    "tracing",
    "tracing-attributes",
    "tracing-core",
    "typenum",
    "unicode-normalization",
    "unicode-script",
    "unicode-security",
    "unicode-width",
    "unicode-xid",
    "vcpkg",
    "version_check",
    "wasi",
    "winapi",
    "winapi-build",
    "winapi-i686-pc-windows-gnu",
    "winapi-util",
    "winapi-x86_64-pc-windows-gnu",
<<<<<<< HEAD
    "wincolor",
    // Yorick.
    "fallible-iterator",
    "num-traits",
    "rmp",
    "rmp-serde",
    "ykpack",
=======
>>>>>>> 515c9fa5
];

/// Dependency checks.
///
/// `root` is path to the directory with the root `Cargo.toml` (for the workspace). `cargo` is path
/// to the cargo executable.
pub fn check(root: &Path, cargo: &Path, bad: &mut bool) {
    let mut cmd = cargo_metadata::MetadataCommand::new();
    cmd.cargo_path(cargo)
        .manifest_path(root.join("Cargo.toml"))
        .features(cargo_metadata::CargoOpt::AllFeatures);
    let metadata = t!(cmd.exec());
    check_exceptions(&metadata, bad);
    check_dependencies(&metadata, bad);
    check_crate_duplicate(&metadata, bad);
}

/// Check that all licenses are in the valid list in `LICENSES`.
///
/// Packages listed in `EXCEPTIONS` are allowed for tools.
fn check_exceptions(metadata: &Metadata, bad: &mut bool) {
    // Validate the EXCEPTIONS list hasn't changed.
    for (name, license) in EXCEPTIONS {
        // Check that the package actually exists.
        if !metadata.packages.iter().any(|p| p.name == *name) {
            println!(
                "could not find exception package `{}`\n\
                Remove from EXCEPTIONS list if it is no longer used.",
                name
            );
            *bad = true;
        }
        // Check that the license hasn't changed.
        for pkg in metadata.packages.iter().filter(|p| p.name == *name) {
            if pkg.name == "fuchsia-cprng" {
                // This package doesn't declare a license expression. Manual
                // inspection of the license file is necessary, which appears
                // to be BSD-3-Clause.
                assert!(pkg.license.is_none());
                continue;
            }
            match &pkg.license {
                None => {
                    println!(
                        "dependency exception `{}` does not declare a license expression",
                        pkg.id
                    );
                    *bad = true;
                }
                Some(pkg_license) => {
                    if pkg_license.as_str() != *license {
                        println!("dependency exception `{}` license has changed", name);
                        println!("    previously `{}` now `{}`", license, pkg_license);
                        println!("    update EXCEPTIONS for the new license");
                        *bad = true;
                    }
                }
            }
        }
    }

    let exception_names: Vec<_> = EXCEPTIONS.iter().map(|(name, _license)| *name).collect();
    let runtime_ids = compute_runtime_crates(metadata);

    // Check if any package does not have a valid license.
    for pkg in &metadata.packages {
        if pkg.source.is_none() {
            // No need to check local packages.
            continue;
        }
        if !runtime_ids.contains(&pkg.id) && exception_names.contains(&pkg.name.as_str()) {
            continue;
        }
        let license = match &pkg.license {
            Some(license) => license,
            None => {
                println!("dependency `{}` does not define a license expression", pkg.id,);
                *bad = true;
                continue;
            }
        };
        if !LICENSES.contains(&license.as_str()) {
            if pkg.name == "fortanix-sgx-abi" {
                // This is a specific exception because SGX is considered
                // "third party". See
                // https://github.com/rust-lang/rust/issues/62620 for more. In
                // general, these should never be added.
                continue;
            }
            println!("invalid license `{}` in `{}`", license, pkg.id);
            *bad = true;
        }
    }
}

/// Checks the dependency of `RESTRICTED_DEPENDENCY_CRATES` at the given path. Changes `bad` to
/// `true` if a check failed.
///
/// Specifically, this checks that the dependencies are on the `PERMITTED_DEPENDENCIES`.
fn check_dependencies(metadata: &Metadata, bad: &mut bool) {
    // Check that the PERMITTED_DEPENDENCIES does not have unused entries.
    for name in PERMITTED_DEPENDENCIES {
        if !metadata.packages.iter().any(|p| p.name == *name) {
            println!(
                "could not find allowed package `{}`\n\
                Remove from PERMITTED_DEPENDENCIES list if it is no longer used.",
                name
            );
            *bad = true;
        }
    }
    // Get the list in a convenient form.
    let permitted_dependencies: HashSet<_> = PERMITTED_DEPENDENCIES.iter().cloned().collect();

    // Check dependencies.
    let mut visited = BTreeSet::new();
    let mut unapproved = BTreeSet::new();
    for &krate in RESTRICTED_DEPENDENCY_CRATES.iter() {
        let pkg = pkg_from_name(metadata, krate);
        let mut bad =
            check_crate_dependencies(&permitted_dependencies, metadata, &mut visited, pkg);
        unapproved.append(&mut bad);
    }

    if !unapproved.is_empty() {
        println!("Dependencies not explicitly permitted:");
        for dep in unapproved {
            println!("* {}", dep);
        }
        *bad = true;
    }
}

/// Checks the dependencies of the given crate from the given cargo metadata to see if they are on
/// the list of permitted dependencies. Returns a list of disallowed dependencies.
fn check_crate_dependencies<'a>(
    permitted_dependencies: &'a HashSet<&'static str>,
    metadata: &'a Metadata,
    visited: &mut BTreeSet<&'a PackageId>,
    krate: &'a Package,
) -> BTreeSet<&'a PackageId> {
    // This will contain bad deps.
    let mut unapproved = BTreeSet::new();

    // Check if we have already visited this crate.
    if visited.contains(&krate.id) {
        return unapproved;
    }

    visited.insert(&krate.id);

    // If this path is in-tree, we don't require it to be explicitly permitted.
    if krate.source.is_some() {
        // If this dependency is not on `PERMITTED_DEPENDENCIES`, add to bad set.
        if !permitted_dependencies.contains(krate.name.as_str()) {
            unapproved.insert(&krate.id);
        }
    }

    // Do a DFS in the crate graph.
    let to_check = deps_of(metadata, &krate.id);

    for dep in to_check {
        let mut bad = check_crate_dependencies(permitted_dependencies, metadata, visited, dep);
        unapproved.append(&mut bad);
    }

    unapproved
}

/// Prevents multiple versions of some expensive crates.
fn check_crate_duplicate(metadata: &Metadata, bad: &mut bool) {
    const FORBIDDEN_TO_HAVE_DUPLICATES: &[&str] = &[
        // These two crates take quite a long time to build, so don't allow two versions of them
        // to accidentally sneak into our dependency graph, in order to ensure we keep our CI times
        // under control.
        "cargo",
        "rustc-ap-rustc_ast",
    ];

    for &name in FORBIDDEN_TO_HAVE_DUPLICATES {
        let matches: Vec<_> = metadata.packages.iter().filter(|pkg| pkg.name == name).collect();
        match matches.len() {
            0 => {
                println!(
                    "crate `{}` is missing, update `check_crate_duplicate` \
                    if it is no longer used",
                    name
                );
                *bad = true;
            }
            1 => {}
            _ => {
                println!(
                    "crate `{}` is duplicated in `Cargo.lock`, \
                    it is too expensive to build multiple times, \
                    so make sure only one version appears across all dependencies",
                    name
                );
                for pkg in matches {
                    println!("  * {}", pkg.id);
                }
                *bad = true;
            }
        }
    }
}

/// Returns a list of dependencies for the given package.
fn deps_of<'a>(metadata: &'a Metadata, pkg_id: &'a PackageId) -> Vec<&'a Package> {
    let resolve = metadata.resolve.as_ref().unwrap();
    let node = resolve
        .nodes
        .iter()
        .find(|n| &n.id == pkg_id)
        .unwrap_or_else(|| panic!("could not find `{}` in resolve", pkg_id));
    node.deps
        .iter()
        .map(|dep| {
            metadata.packages.iter().find(|pkg| pkg.id == dep.pkg).unwrap_or_else(|| {
                panic!("could not find dep `{}` for pkg `{}` in resolve", dep.pkg, pkg_id)
            })
        })
        .collect()
}

/// Finds a package with the given name.
fn pkg_from_name<'a>(metadata: &'a Metadata, name: &'static str) -> &'a Package {
    let mut i = metadata.packages.iter().filter(|p| p.name == name);
    let result =
        i.next().unwrap_or_else(|| panic!("could not find package `{}` in package list", name));
    assert!(i.next().is_none(), "more than one package found for `{}`", name);
    result
}

/// Finds all the packages that are in the rust runtime.
fn compute_runtime_crates<'a>(metadata: &'a Metadata) -> HashSet<&'a PackageId> {
    let resolve = metadata.resolve.as_ref().unwrap();
    let mut result = HashSet::new();
    for name in RUNTIME_CRATES {
        let id = &pkg_from_name(metadata, name).id;
        normal_deps_of_r(resolve, id, &mut result);
    }
    result
}

/// Recursively find all normal dependencies.
fn normal_deps_of_r<'a>(
    resolve: &'a Resolve,
    pkg_id: &'a PackageId,
    result: &mut HashSet<&'a PackageId>,
) {
    if !result.insert(pkg_id) {
        return;
    }
    let node = resolve
        .nodes
        .iter()
        .find(|n| &n.id == pkg_id)
        .unwrap_or_else(|| panic!("could not find `{}` in resolve", pkg_id));
    // Don't care about dev-dependencies.
    // Build dependencies *shouldn't* matter unless they do some kind of
    // codegen. For now we'll assume they don't.
    let deps = node.deps.iter().filter(|node_dep| {
        node_dep
            .dep_kinds
            .iter()
            .any(|kind_info| kind_info.kind == cargo_metadata::DependencyKind::Normal)
    });
    for dep in deps {
        normal_deps_of_r(resolve, &dep.pkg, result);
    }
}<|MERGE_RESOLUTION|>--- conflicted
+++ resolved
@@ -182,16 +182,12 @@
     "winapi-i686-pc-windows-gnu",
     "winapi-util",
     "winapi-x86_64-pc-windows-gnu",
-<<<<<<< HEAD
-    "wincolor",
     // Yorick.
     "fallible-iterator",
     "num-traits",
     "rmp",
     "rmp-serde",
     "ykpack",
-=======
->>>>>>> 515c9fa5
 ];
 
 /// Dependency checks.
