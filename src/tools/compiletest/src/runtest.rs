// ignore-tidy-filelength

use crate::common::{expected_output_path, UI_EXTENSIONS, UI_FIXED, UI_STDERR, UI_STDOUT};
use crate::common::{output_base_dir, output_base_name, output_testname_unique};
use crate::common::{Assembly, Incremental, JsDocTest, MirOpt, RunMake, Ui};
use crate::common::{Codegen, CodegenUnits, DebugInfo, Debugger, Rustdoc};
use crate::common::{CompareMode, FailMode, PassMode};
use crate::common::{CompileFail, Pretty, RunFail, RunPassValgrind};
use crate::common::{Config, TestPaths};
<<<<<<< HEAD
use crate::common::{Incremental, MirOpt, RunMake, Ui, JsDocTest, Assembly, YkSir};
use diff;
=======
use crate::common::{UI_RUN_STDERR, UI_RUN_STDOUT};
>>>>>>> b6690a8c
use crate::errors::{self, Error, ErrorKind};
use crate::header::TestProps;
use crate::json;
use crate::util::{logv, PathBufExt};
use diff;
use regex::{Captures, Regex};
use rustfix::{apply_suggestions, get_suggestions_from_json, Filter};

use std::collections::hash_map::DefaultHasher;
use std::collections::{HashMap, HashSet, VecDeque};
use std::env;
use std::ffi::{OsStr, OsString};
use std::fmt;
use std::fs::{self, create_dir_all, File, OpenOptions};
use std::hash::{Hash, Hasher};
use std::io::prelude::*;
use std::io::{self, BufReader};
use std::path::{Path, PathBuf};
use std::process::{Child, Command, ExitStatus, Output, Stdio};
use std::str;

use lazy_static::lazy_static;
use log::*;

use crate::extract_gdb_version;
use crate::is_android_gdb_target;

#[cfg(test)]
mod tests;

#[cfg(windows)]
fn disable_error_reporting<F: FnOnce() -> R, R>(f: F) -> R {
    use std::sync::Mutex;
    use winapi::um::errhandlingapi::SetErrorMode;
    use winapi::um::winbase::SEM_NOGPFAULTERRORBOX;

    lazy_static! {
        static ref LOCK: Mutex<()> = { Mutex::new(()) };
    }
    // Error mode is a global variable, so lock it so only one thread will change it
    let _lock = LOCK.lock().unwrap();

    // Tell Windows to not show any UI on errors (such as terminating abnormally).
    // This is important for running tests, since some of them use abnormal
    // termination by design. This mode is inherited by all child processes.
    unsafe {
        let old_mode = SetErrorMode(SEM_NOGPFAULTERRORBOX); // read inherited flags
        SetErrorMode(old_mode | SEM_NOGPFAULTERRORBOX);
        let r = f();
        SetErrorMode(old_mode);
        r
    }
}

#[cfg(not(windows))]
fn disable_error_reporting<F: FnOnce() -> R, R>(f: F) -> R {
    f()
}

/// The name of the environment variable that holds dynamic library locations.
pub fn dylib_env_var() -> &'static str {
    if cfg!(windows) {
        "PATH"
    } else if cfg!(target_os = "macos") {
        "DYLD_LIBRARY_PATH"
    } else if cfg!(target_os = "haiku") {
        "LIBRARY_PATH"
    } else {
        "LD_LIBRARY_PATH"
    }
}

/// The platform-specific library name
pub fn get_lib_name(lib: &str, dylib: bool) -> String {
    // In some casess (e.g. MUSL), we build a static
    // library, rather than a dynamic library.
    // In this case, the only path we can pass
    // with '--extern-meta' is the '.lib' file
    if !dylib {
        return format!("lib{}.rlib", lib);
    }

    if cfg!(windows) {
        format!("{}.dll", lib)
    } else if cfg!(target_os = "macos") {
        format!("lib{}.dylib", lib)
    } else {
        format!("lib{}.so", lib)
    }
}

#[derive(Debug, PartialEq)]
pub enum DiffLine {
    Context(String),
    Expected(String),
    Resulting(String),
}

#[derive(Debug, PartialEq)]
pub struct Mismatch {
    pub line_number: u32,
    pub lines: Vec<DiffLine>,
}

impl Mismatch {
    fn new(line_number: u32) -> Mismatch {
        Mismatch { line_number: line_number, lines: Vec::new() }
    }
}

// Produces a diff between the expected output and actual output.
pub fn make_diff(expected: &str, actual: &str, context_size: usize) -> Vec<Mismatch> {
    let mut line_number = 1;
    let mut context_queue: VecDeque<&str> = VecDeque::with_capacity(context_size);
    let mut lines_since_mismatch = context_size + 1;
    let mut results = Vec::new();
    let mut mismatch = Mismatch::new(0);

    for result in diff::lines(expected, actual) {
        match result {
            diff::Result::Left(str) => {
                if lines_since_mismatch >= context_size && lines_since_mismatch > 0 {
                    results.push(mismatch);
                    mismatch = Mismatch::new(line_number - context_queue.len() as u32);
                }

                while let Some(line) = context_queue.pop_front() {
                    mismatch.lines.push(DiffLine::Context(line.to_owned()));
                }

                mismatch.lines.push(DiffLine::Expected(str.to_owned()));
                line_number += 1;
                lines_since_mismatch = 0;
            }
            diff::Result::Right(str) => {
                if lines_since_mismatch >= context_size && lines_since_mismatch > 0 {
                    results.push(mismatch);
                    mismatch = Mismatch::new(line_number - context_queue.len() as u32);
                }

                while let Some(line) = context_queue.pop_front() {
                    mismatch.lines.push(DiffLine::Context(line.to_owned()));
                }

                mismatch.lines.push(DiffLine::Resulting(str.to_owned()));
                lines_since_mismatch = 0;
            }
            diff::Result::Both(str, _) => {
                if context_queue.len() >= context_size {
                    let _ = context_queue.pop_front();
                }

                if lines_since_mismatch < context_size {
                    mismatch.lines.push(DiffLine::Context(str.to_owned()));
                } else if context_size > 0 {
                    context_queue.push_back(str);
                }

                line_number += 1;
                lines_since_mismatch += 1;
            }
        }
    }

    results.push(mismatch);
    results.remove(0);

    results
}

pub fn run(config: Config, testpaths: &TestPaths, revision: Option<&str>) {
    match &*config.target {
        "arm-linux-androideabi"
        | "armv7-linux-androideabi"
        | "thumbv7neon-linux-androideabi"
        | "aarch64-linux-android" => {
            if !config.adb_device_status {
                panic!("android device not available");
            }
        }

        _ => {
            // android has its own gdb handling
            if config.debugger == Some(Debugger::Gdb) && config.gdb.is_none() {
                panic!("gdb not available but debuginfo gdb debuginfo test requested");
            }
        }
    }

    if config.verbose {
        // We're going to be dumping a lot of info. Start on a new line.
        print!("\n\n");
    }
    debug!("running {:?}", testpaths.file.display());
    let props = TestProps::from_file(&testpaths.file, revision, &config);

    let cx = TestCx { config: &config, props: &props, testpaths, revision: revision };
    create_dir_all(&cx.output_base_dir()).unwrap();

    if config.mode == Incremental {
        // Incremental tests are special because they cannot be run in
        // parallel.
        assert!(!props.revisions.is_empty(), "Incremental tests require revisions.");
        cx.init_incremental_test();
        for revision in &props.revisions {
            let revision_props = TestProps::from_file(&testpaths.file, Some(revision), &config);
            let rev_cx = TestCx {
                config: &config,
                props: &revision_props,
                testpaths,
                revision: Some(revision),
            };
            rev_cx.run_revision();
        }
    } else {
        cx.run_revision();
    }

    cx.create_stamp();
}

pub fn compute_stamp_hash(config: &Config) -> String {
    let mut hash = DefaultHasher::new();
    config.stage_id.hash(&mut hash);

    match config.debugger {
        Some(Debugger::Cdb) => {
            config.cdb.hash(&mut hash);
        }

        Some(Debugger::Gdb) => {
            config.gdb.hash(&mut hash);
            env::var_os("PATH").hash(&mut hash);
            env::var_os("PYTHONPATH").hash(&mut hash);
        }

        Some(Debugger::Lldb) => {
            config.lldb_python.hash(&mut hash);
            config.lldb_python_dir.hash(&mut hash);
            env::var_os("PATH").hash(&mut hash);
            env::var_os("PYTHONPATH").hash(&mut hash);
        }

        None => {}
    }

    if let Ui = config.mode {
        config.force_pass_mode.hash(&mut hash);
    }

    format!("{:x}", hash.finish())
}

struct TestCx<'test> {
    config: &'test Config,
    props: &'test TestProps,
    testpaths: &'test TestPaths,
    revision: Option<&'test str>,
}

struct DebuggerCommands {
    commands: Vec<String>,
    check_lines: Vec<String>,
    breakpoint_lines: Vec<usize>,
}

enum ReadFrom {
    Path,
    Stdin(String),
}

enum TestOutput {
    Compile,
    Run,
}

/// Will this test be executed? Should we use `make_exe_name`?
#[derive(Copy, Clone, PartialEq)]
enum WillExecute {
    Yes,
    No,
}

/// Should `--emit metadata` be used?
#[derive(Copy, Clone)]
enum EmitMetadata {
    Yes,
    No,
}

impl<'test> TestCx<'test> {
    /// Code executed for each revision in turn (or, if there are no
    /// revisions, exactly once, with revision == None).
    fn run_revision(&self) {
        if self.props.should_ice {
            if self.config.mode != CompileFail && self.config.mode != Incremental {
                self.fatal("cannot use should-ice in a test that is not cfail");
            }
        }
        match self.config.mode {
            CompileFail => self.run_cfail_test(),
            RunFail => self.run_rfail_test(),
            RunPassValgrind => self.run_valgrind_test(),
            Pretty => self.run_pretty_test(),
            DebugInfo => self.run_debuginfo_test(),
            Codegen => self.run_codegen_test(),
            Rustdoc => self.run_rustdoc_test(),
            CodegenUnits => self.run_codegen_units_test(),
            Incremental => self.run_incremental_test(),
            RunMake => self.run_rmake_test(),
            Ui => self.run_ui_test(),
            MirOpt => self.run_mir_opt_test(),
            YkSir => self.run_yk_sir_test(),
            Assembly => self.run_assembly_test(),
            JsDocTest => self.run_js_doc_test(),
        }
    }

    fn pass_mode(&self) -> Option<PassMode> {
        self.props.pass_mode(self.config)
    }

    fn should_run(&self, pm: Option<PassMode>) -> WillExecute {
        match self.config.mode {
            Ui if pm == Some(PassMode::Run) || self.props.fail_mode == Some(FailMode::Run) => {
                WillExecute::Yes
            }
            Ui => WillExecute::No,
            mode => panic!("unimplemented for mode {:?}", mode),
        }
    }

    fn should_run_successfully(&self, pm: Option<PassMode>) -> bool {
        match self.config.mode {
            Ui => pm == Some(PassMode::Run),
            mode => panic!("unimplemented for mode {:?}", mode),
        }
    }

    fn should_compile_successfully(&self, pm: Option<PassMode>) -> bool {
        match self.config.mode {
            CompileFail => false,
            JsDocTest => true,
            Ui => pm.is_some() || self.props.fail_mode > Some(FailMode::Build),
            Incremental => {
                let revision =
                    self.revision.expect("incremental tests require a list of revisions");
                if revision.starts_with("rpass") || revision.starts_with("rfail") {
                    true
                } else if revision.starts_with("cfail") {
                    // FIXME: would be nice if incremental revs could start with "cpass"
                    pm.is_some()
                } else {
                    panic!("revision name must begin with rpass, rfail, or cfail");
                }
            }
            mode => panic!("unimplemented for mode {:?}", mode),
        }
    }

    fn check_if_test_should_compile(&self, proc_res: &ProcRes, pm: Option<PassMode>) {
        if self.should_compile_successfully(pm) {
            if !proc_res.status.success() {
                self.fatal_proc_rec("test compilation failed although it shouldn't!", proc_res);
            }
        } else {
            if proc_res.status.success() {
                self.fatal_proc_rec(
                    &format!("{} test compiled successfully!", self.config.mode)[..],
                    proc_res,
                );
            }

            self.check_correct_failure_status(proc_res);
        }
    }

    fn run_cfail_test(&self) {
        let pm = self.pass_mode();
        let proc_res = self.compile_test(WillExecute::No, self.should_emit_metadata(pm));
        self.check_if_test_should_compile(&proc_res, pm);
        self.check_no_compiler_crash(&proc_res, self.props.should_ice);

        let output_to_check = self.get_output(&proc_res);
        let expected_errors = errors::load_errors(&self.testpaths.file, self.revision);
        if !expected_errors.is_empty() {
            if !self.props.error_patterns.is_empty() {
                self.fatal("both error pattern and expected errors specified");
            }
            self.check_expected_errors(expected_errors, &proc_res);
        } else {
            self.check_error_patterns(&output_to_check, &proc_res, pm);
        }
        if self.props.should_ice {
            match proc_res.status.code() {
                Some(101) => (),
                _ => self.fatal("expected ICE"),
            }
        }

        self.check_forbid_output(&output_to_check, &proc_res);
    }

    fn run_rfail_test(&self) {
        let pm = self.pass_mode();
        let proc_res = self.compile_test(WillExecute::Yes, self.should_emit_metadata(pm));

        if !proc_res.status.success() {
            self.fatal_proc_rec("compilation failed!", &proc_res);
        }

        let proc_res = self.exec_compiled_test();

        // The value our Makefile configures valgrind to return on failure
        const VALGRIND_ERR: i32 = 100;
        if proc_res.status.code() == Some(VALGRIND_ERR) {
            self.fatal_proc_rec("run-fail test isn't valgrind-clean!", &proc_res);
        }

        let output_to_check = self.get_output(&proc_res);
        self.check_correct_failure_status(&proc_res);
        self.check_error_patterns(&output_to_check, &proc_res, pm);
    }

    fn get_output(&self, proc_res: &ProcRes) -> String {
        if self.props.check_stdout {
            format!("{}{}", proc_res.stdout, proc_res.stderr)
        } else {
            proc_res.stderr.clone()
        }
    }

    fn check_correct_failure_status(&self, proc_res: &ProcRes) {
        let expected_status = Some(self.props.failure_status);
        let received_status = proc_res.status.code();

        if expected_status != received_status {
            self.fatal_proc_rec(
                &format!(
                    "Error: expected failure status ({:?}) but received status {:?}.",
                    expected_status, received_status
                ),
                proc_res,
            );
        }
    }

    fn run_rpass_test(&self) {
        let emit_metadata = self.should_emit_metadata(self.pass_mode());
        let proc_res = self.compile_test(WillExecute::Yes, emit_metadata);

        if !proc_res.status.success() {
            self.fatal_proc_rec("compilation failed!", &proc_res);
        }

        // FIXME(#41968): Move this check to tidy?
        let expected_errors = errors::load_errors(&self.testpaths.file, self.revision);
        assert!(
            expected_errors.is_empty(),
            "run-pass tests with expected warnings should be moved to ui/"
        );

        let proc_res = self.exec_compiled_test();
        if !proc_res.status.success() {
            self.fatal_proc_rec("test run failed!", &proc_res);
        }
    }

    fn run_valgrind_test(&self) {
        assert!(self.revision.is_none(), "revisions not relevant here");

        if self.config.valgrind_path.is_none() {
            assert!(!self.config.force_valgrind);
            return self.run_rpass_test();
        }

        let mut proc_res = self.compile_test(WillExecute::Yes, EmitMetadata::No);

        if !proc_res.status.success() {
            self.fatal_proc_rec("compilation failed!", &proc_res);
        }

        let mut new_config = self.config.clone();
        new_config.runtool = new_config.valgrind_path.clone();
        let new_cx = TestCx { config: &new_config, ..*self };
        proc_res = new_cx.exec_compiled_test();

        if !proc_res.status.success() {
            self.fatal_proc_rec("test run failed!", &proc_res);
        }
    }

    fn run_pretty_test(&self) {
        if self.props.pp_exact.is_some() {
            logv(self.config, "testing for exact pretty-printing".to_owned());
        } else {
            logv(self.config, "testing for converging pretty-printing".to_owned());
        }

        let rounds = match self.props.pp_exact {
            Some(_) => 1,
            None => 2,
        };

        let src = fs::read_to_string(&self.testpaths.file).unwrap();
        let mut srcs = vec![src];

        let mut round = 0;
        while round < rounds {
            logv(
                self.config,
                format!("pretty-printing round {} revision {:?}", round, self.revision),
            );
            let read_from =
                if round == 0 { ReadFrom::Path } else { ReadFrom::Stdin(srcs[round].to_owned()) };

            let proc_res = self.print_source(read_from, &self.props.pretty_mode);
            if !proc_res.status.success() {
                self.fatal_proc_rec(
                    &format!(
                        "pretty-printing failed in round {} revision {:?}",
                        round, self.revision
                    ),
                    &proc_res,
                );
            }

            let ProcRes { stdout, .. } = proc_res;
            srcs.push(stdout);
            round += 1;
        }

        let mut expected = match self.props.pp_exact {
            Some(ref file) => {
                let filepath = self.testpaths.file.parent().unwrap().join(file);
                fs::read_to_string(&filepath).unwrap()
            }
            None => srcs[srcs.len() - 2].clone(),
        };
        let mut actual = srcs[srcs.len() - 1].clone();

        if self.props.pp_exact.is_some() {
            // Now we have to care about line endings
            let cr = "\r".to_owned();
            actual = actual.replace(&cr, "").to_owned();
            expected = expected.replace(&cr, "").to_owned();
        }

        self.compare_source(&expected, &actual);

        // If we're only making sure that the output matches then just stop here
        if self.props.pretty_compare_only {
            return;
        }

        // Finally, let's make sure it actually appears to remain valid code
        let proc_res = self.typecheck_source(actual);
        if !proc_res.status.success() {
            self.fatal_proc_rec("pretty-printed source does not typecheck", &proc_res);
        }

        if !self.props.pretty_expanded {
            return;
        }

        // additionally, run `--pretty expanded` and try to build it.
        let proc_res = self.print_source(ReadFrom::Path, "expanded");
        if !proc_res.status.success() {
            self.fatal_proc_rec("pretty-printing (expanded) failed", &proc_res);
        }

        let ProcRes { stdout: expanded_src, .. } = proc_res;
        let proc_res = self.typecheck_source(expanded_src);
        if !proc_res.status.success() {
            self.fatal_proc_rec("pretty-printed source (expanded) does not typecheck", &proc_res);
        }
    }

    fn print_source(&self, read_from: ReadFrom, pretty_type: &str) -> ProcRes {
        let aux_dir = self.aux_output_dir_name();
        let input: &str = match read_from {
            ReadFrom::Stdin(_) => "-",
            ReadFrom::Path => self.testpaths.file.to_str().unwrap(),
        };

        let mut rustc = Command::new(&self.config.rustc_path);
        rustc
            .arg(input)
            .args(&["-Z", &format!("unpretty={}", pretty_type)])
            .args(&["--target", &self.config.target])
            .arg("-L")
            .arg(&aux_dir)
            .args(&self.props.compile_flags)
            .envs(self.props.exec_env.clone());
        self.maybe_add_external_args(
            &mut rustc,
            self.split_maybe_args(&self.config.target_rustcflags),
        );

        let src = match read_from {
            ReadFrom::Stdin(src) => Some(src),
            ReadFrom::Path => None,
        };

        self.compose_and_run(
            rustc,
            self.config.compile_lib_path.to_str().unwrap(),
            Some(aux_dir.to_str().unwrap()),
            src,
        )
    }

    fn compare_source(&self, expected: &str, actual: &str) {
        if expected != actual {
            self.fatal(&format!(
                "pretty-printed source does not match expected source\n\
                 expected:\n\
                 ------------------------------------------\n\
                 {}\n\
                 ------------------------------------------\n\
                 actual:\n\
                 ------------------------------------------\n\
                 {}\n\
                 ------------------------------------------\n\
                 \n",
                expected, actual
            ));
        }
    }

    fn set_revision_flags(&self, cmd: &mut Command) {
        if let Some(revision) = self.revision {
            // Normalize revisions to be lowercase and replace `-`s with `_`s.
            // Otherwise the `--cfg` flag is not valid.
            let normalized_revision = revision.to_lowercase().replace("-", "_");
            cmd.args(&["--cfg", &normalized_revision]);
        }
    }

    fn typecheck_source(&self, src: String) -> ProcRes {
        let mut rustc = Command::new(&self.config.rustc_path);

        let out_dir = self.output_base_name().with_extension("pretty-out");
        let _ = fs::remove_dir_all(&out_dir);
        create_dir_all(&out_dir).unwrap();

        let target = if self.props.force_host { &*self.config.host } else { &*self.config.target };

        let aux_dir = self.aux_output_dir_name();

        rustc
            .arg("-")
            .arg("-Zno-codegen")
            .arg("--out-dir")
            .arg(&out_dir)
            .arg(&format!("--target={}", target))
            .arg("-L")
            .arg(&self.config.build_base)
            .arg("-L")
            .arg(aux_dir);
        self.set_revision_flags(&mut rustc);
        self.maybe_add_external_args(
            &mut rustc,
            self.split_maybe_args(&self.config.target_rustcflags),
        );
        rustc.args(&self.props.compile_flags);

        self.compose_and_run_compiler(rustc, Some(src))
    }

    fn run_debuginfo_test(&self) {
        match self.config.debugger.unwrap() {
            Debugger::Cdb => self.run_debuginfo_cdb_test(),
            Debugger::Gdb => self.run_debuginfo_gdb_test(),
            Debugger::Lldb => self.run_debuginfo_lldb_test(),
        }
    }

    fn run_debuginfo_cdb_test(&self) {
        assert!(self.revision.is_none(), "revisions not relevant here");

        let config = Config {
            target_rustcflags: self.cleanup_debug_info_options(&self.config.target_rustcflags),
            host_rustcflags: self.cleanup_debug_info_options(&self.config.host_rustcflags),
            ..self.config.clone()
        };

        let test_cx = TestCx { config: &config, ..*self };

        test_cx.run_debuginfo_cdb_test_no_opt();
    }

    fn run_debuginfo_cdb_test_no_opt(&self) {
        // compile test file (it should have 'compile-flags:-g' in the header)
        let compile_result = self.compile_test(WillExecute::Yes, EmitMetadata::No);
        if !compile_result.status.success() {
            self.fatal_proc_rec("compilation failed!", &compile_result);
        }

        let exe_file = self.make_exe_name();

        let prefixes = {
            static PREFIXES: &'static [&'static str] = &["cdb", "cdbg"];
            // No "native rust support" variation for CDB yet.
            PREFIXES
        };

        // Parse debugger commands etc from test files
        let DebuggerCommands { commands, check_lines, breakpoint_lines, .. } =
            self.parse_debugger_commands(prefixes);

        // https://docs.microsoft.com/en-us/windows-hardware/drivers/debugger/debugger-commands
        let mut script_str = String::with_capacity(2048);
        script_str.push_str("version\n"); // List CDB (and more) version info in test output
        script_str.push_str(".nvlist\n"); // List loaded `*.natvis` files, bulk of custom MSVC debug

        // Set breakpoints on every line that contains the string "#break"
        let source_file_name = self.testpaths.file.file_name().unwrap().to_string_lossy();
        for line in &breakpoint_lines {
            script_str.push_str(&format!("bp `{}:{}`\n", source_file_name, line));
        }

        // Append the other `cdb-command:`s
        for line in &commands {
            script_str.push_str(line);
            script_str.push_str("\n");
        }

        script_str.push_str("\nqq\n"); // Quit the debugger (including remote debugger, if any)

        // Write the script into a file
        debug!("script_str = {}", script_str);
        self.dump_output_file(&script_str, "debugger.script");
        let debugger_script = self.make_out_name("debugger.script");

        let cdb_path = &self.config.cdb.as_ref().unwrap();
        let mut cdb = Command::new(cdb_path);
        cdb.arg("-lines") // Enable source line debugging.
            .arg("-cf")
            .arg(&debugger_script)
            .arg(&exe_file);

        let debugger_run_result = self.compose_and_run(
            cdb,
            self.config.run_lib_path.to_str().unwrap(),
            None, // aux_path
            None, // input
        );

        if !debugger_run_result.status.success() {
            self.fatal_proc_rec("Error while running CDB", &debugger_run_result);
        }

        self.check_debugger_output(&debugger_run_result, &check_lines);
    }

    fn run_debuginfo_gdb_test(&self) {
        assert!(self.revision.is_none(), "revisions not relevant here");

        let config = Config {
            target_rustcflags: self.cleanup_debug_info_options(&self.config.target_rustcflags),
            host_rustcflags: self.cleanup_debug_info_options(&self.config.host_rustcflags),
            ..self.config.clone()
        };

        let test_cx = TestCx { config: &config, ..*self };

        test_cx.run_debuginfo_gdb_test_no_opt();
    }

    fn run_debuginfo_gdb_test_no_opt(&self) {
        let prefixes = if self.config.gdb_native_rust {
            // GDB with Rust
            static PREFIXES: &'static [&'static str] = &["gdb", "gdbr"];
            println!("NOTE: compiletest thinks it is using GDB with native rust support");
            PREFIXES
        } else {
            // Generic GDB
            static PREFIXES: &'static [&'static str] = &["gdb", "gdbg"];
            println!("NOTE: compiletest thinks it is using GDB without native rust support");
            PREFIXES
        };

        let DebuggerCommands { commands, check_lines, breakpoint_lines } =
            self.parse_debugger_commands(prefixes);
        let mut cmds = commands.join("\n");

        // compile test file (it should have 'compile-flags:-g' in the header)
        let compiler_run_result = self.compile_test(WillExecute::Yes, EmitMetadata::No);
        if !compiler_run_result.status.success() {
            self.fatal_proc_rec("compilation failed!", &compiler_run_result);
        }

        let exe_file = self.make_exe_name();

        let debugger_run_result;
        if is_android_gdb_target(&self.config.target) {
            cmds = cmds.replace("run", "continue");

            let tool_path = match self.config.android_cross_path.to_str() {
                Some(x) => x.to_owned(),
                None => self.fatal("cannot find android cross path"),
            };

            // write debugger script
            let mut script_str = String::with_capacity(2048);
            script_str.push_str(&format!("set charset {}\n", Self::charset()));
            script_str.push_str(&format!("set sysroot {}\n", tool_path));
            script_str.push_str(&format!("file {}\n", exe_file.to_str().unwrap()));
            script_str.push_str("target remote :5039\n");
            script_str.push_str(&format!(
                "set solib-search-path \
                 ./{}/stage2/lib/rustlib/{}/lib/\n",
                self.config.host, self.config.target
            ));
            for line in &breakpoint_lines {
                script_str.push_str(
                    &format!(
                        "break {:?}:{}\n",
                        self.testpaths.file.file_name().unwrap().to_string_lossy(),
                        *line
                    )[..],
                );
            }
            script_str.push_str(&cmds);
            script_str.push_str("\nquit\n");

            debug!("script_str = {}", script_str);
            self.dump_output_file(&script_str, "debugger.script");

            let adb_path = &self.config.adb_path;

            Command::new(adb_path)
                .arg("push")
                .arg(&exe_file)
                .arg(&self.config.adb_test_dir)
                .status()
                .expect(&format!("failed to exec `{:?}`", adb_path));

            Command::new(adb_path)
                .args(&["forward", "tcp:5039", "tcp:5039"])
                .status()
                .expect(&format!("failed to exec `{:?}`", adb_path));

            let adb_arg = format!(
                "export LD_LIBRARY_PATH={}; \
                 gdbserver{} :5039 {}/{}",
                self.config.adb_test_dir.clone(),
                if self.config.target.contains("aarch64") { "64" } else { "" },
                self.config.adb_test_dir.clone(),
                exe_file.file_name().unwrap().to_str().unwrap()
            );

            debug!("adb arg: {}", adb_arg);
            let mut adb = Command::new(adb_path)
                .args(&["shell", &adb_arg])
                .stdout(Stdio::piped())
                .stderr(Stdio::inherit())
                .spawn()
                .expect(&format!("failed to exec `{:?}`", adb_path));

            // Wait for the gdbserver to print out "Listening on port ..."
            // at which point we know that it's started and then we can
            // execute the debugger below.
            let mut stdout = BufReader::new(adb.stdout.take().unwrap());
            let mut line = String::new();
            loop {
                line.truncate(0);
                stdout.read_line(&mut line).unwrap();
                if line.starts_with("Listening on port 5039") {
                    break;
                }
            }
            drop(stdout);

            let mut debugger_script = OsString::from("-command=");
            debugger_script.push(self.make_out_name("debugger.script"));
            let debugger_opts: &[&OsStr] =
                &["-quiet".as_ref(), "-batch".as_ref(), "-nx".as_ref(), &debugger_script];

            let gdb_path = self.config.gdb.as_ref().unwrap();
            let Output { status, stdout, stderr } = Command::new(&gdb_path)
                .args(debugger_opts)
                .output()
                .expect(&format!("failed to exec `{:?}`", gdb_path));
            let cmdline = {
                let mut gdb = Command::new(&format!("{}-gdb", self.config.target));
                gdb.args(debugger_opts);
                let cmdline = self.make_cmdline(&gdb, "");
                logv(self.config, format!("executing {}", cmdline));
                cmdline
            };

            debugger_run_result = ProcRes {
                status,
                stdout: String::from_utf8(stdout).unwrap(),
                stderr: String::from_utf8(stderr).unwrap(),
                cmdline,
            };
            if adb.kill().is_err() {
                println!("Adb process is already finished.");
            }
        } else {
            let rust_src_root =
                self.config.find_rust_src_root().expect("Could not find Rust source root");
            let rust_pp_module_rel_path = Path::new("./src/etc");
            let rust_pp_module_abs_path =
                rust_src_root.join(rust_pp_module_rel_path).to_str().unwrap().to_owned();
            // write debugger script
            let mut script_str = String::with_capacity(2048);
            script_str.push_str(&format!("set charset {}\n", Self::charset()));
            script_str.push_str("show version\n");

            match self.config.gdb_version {
                Some(version) => {
                    println!("NOTE: compiletest thinks it is using GDB version {}", version);

                    if version > extract_gdb_version("7.4").unwrap() {
                        // Add the directory containing the pretty printers to
                        // GDB's script auto loading safe path
                        script_str.push_str(&format!(
                            "add-auto-load-safe-path {}\n",
                            rust_pp_module_abs_path.replace(r"\", r"\\")
                        ));
                    }
                }
                _ => {
                    println!(
                        "NOTE: compiletest does not know which version of \
                         GDB it is using"
                    );
                }
            }

            // The following line actually doesn't have to do anything with
            // pretty printing, it just tells GDB to print values on one line:
            script_str.push_str("set print pretty off\n");

            // Add the pretty printer directory to GDB's source-file search path
            script_str.push_str(&format!("directory {}\n", rust_pp_module_abs_path));

            // Load the target executable
            script_str
                .push_str(&format!("file {}\n", exe_file.to_str().unwrap().replace(r"\", r"\\")));

            // Force GDB to print values in the Rust format.
            if self.config.gdb_native_rust {
                script_str.push_str("set language rust\n");
            }

            // Add line breakpoints
            for line in &breakpoint_lines {
                script_str.push_str(&format!(
                    "break '{}':{}\n",
                    self.testpaths.file.file_name().unwrap().to_string_lossy(),
                    *line
                ));
            }

            script_str.push_str(&cmds);
            script_str.push_str("\nquit\n");

            debug!("script_str = {}", script_str);
            self.dump_output_file(&script_str, "debugger.script");

            let mut debugger_script = OsString::from("-command=");
            debugger_script.push(self.make_out_name("debugger.script"));

            let debugger_opts: &[&OsStr] =
                &["-quiet".as_ref(), "-batch".as_ref(), "-nx".as_ref(), &debugger_script];

            let mut gdb = Command::new(self.config.gdb.as_ref().unwrap());
            gdb.args(debugger_opts).env("PYTHONPATH", rust_pp_module_abs_path);

            debugger_run_result =
                self.compose_and_run(gdb, self.config.run_lib_path.to_str().unwrap(), None, None);
        }

        if !debugger_run_result.status.success() {
            self.fatal_proc_rec("gdb failed to execute", &debugger_run_result);
        }

        self.check_debugger_output(&debugger_run_result, &check_lines);
    }

    fn run_debuginfo_lldb_test(&self) {
        assert!(self.revision.is_none(), "revisions not relevant here");

        if self.config.lldb_python_dir.is_none() {
            self.fatal("Can't run LLDB test because LLDB's python path is not set.");
        }

        let config = Config {
            target_rustcflags: self.cleanup_debug_info_options(&self.config.target_rustcflags),
            host_rustcflags: self.cleanup_debug_info_options(&self.config.host_rustcflags),
            ..self.config.clone()
        };

        let test_cx = TestCx { config: &config, ..*self };

        test_cx.run_debuginfo_lldb_test_no_opt();
    }

    fn run_debuginfo_lldb_test_no_opt(&self) {
        // compile test file (it should have 'compile-flags:-g' in the header)
        let compile_result = self.compile_test(WillExecute::Yes, EmitMetadata::No);
        if !compile_result.status.success() {
            self.fatal_proc_rec("compilation failed!", &compile_result);
        }

        let exe_file = self.make_exe_name();

        match self.config.lldb_version {
            Some(ref version) => {
                println!("NOTE: compiletest thinks it is using LLDB version {}", version);
            }
            _ => {
                println!(
                    "NOTE: compiletest does not know which version of \
                     LLDB it is using"
                );
            }
        }

        let prefixes = if self.config.lldb_native_rust {
            static PREFIXES: &'static [&'static str] = &["lldb", "lldbr"];
            println!("NOTE: compiletest thinks it is using LLDB with native rust support");
            PREFIXES
        } else {
            static PREFIXES: &'static [&'static str] = &["lldb", "lldbg"];
            println!("NOTE: compiletest thinks it is using LLDB without native rust support");
            PREFIXES
        };

        // Parse debugger commands etc from test files
        let DebuggerCommands { commands, check_lines, breakpoint_lines, .. } =
            self.parse_debugger_commands(prefixes);

        // Write debugger script:
        // We don't want to hang when calling `quit` while the process is still running
        let mut script_str = String::from("settings set auto-confirm true\n");

        // Make LLDB emit its version, so we have it documented in the test output
        script_str.push_str("version\n");

        // Switch LLDB into "Rust mode"
        let rust_src_root =
            self.config.find_rust_src_root().expect("Could not find Rust source root");
        let rust_pp_module_rel_path = Path::new("./src/etc/lldb_rust_formatters.py");
        let rust_pp_module_abs_path =
            rust_src_root.join(rust_pp_module_rel_path).to_str().unwrap().to_owned();

        script_str
            .push_str(&format!("command script import {}\n", &rust_pp_module_abs_path[..])[..]);
        script_str.push_str("type summary add --no-value ");
        script_str.push_str("--python-function lldb_rust_formatters.print_val ");
        script_str.push_str("-x \".*\" --category Rust\n");
        script_str.push_str("type category enable Rust\n");

        // Set breakpoints on every line that contains the string "#break"
        let source_file_name = self.testpaths.file.file_name().unwrap().to_string_lossy();
        for line in &breakpoint_lines {
            script_str.push_str(&format!(
                "breakpoint set --file '{}' --line {}\n",
                source_file_name, line
            ));
        }

        // Append the other commands
        for line in &commands {
            script_str.push_str(line);
            script_str.push_str("\n");
        }

        // Finally, quit the debugger
        script_str.push_str("\nquit\n");

        // Write the script into a file
        debug!("script_str = {}", script_str);
        self.dump_output_file(&script_str, "debugger.script");
        let debugger_script = self.make_out_name("debugger.script");

        // Let LLDB execute the script via lldb_batchmode.py
        let debugger_run_result = self.run_lldb(&exe_file, &debugger_script, &rust_src_root);

        if !debugger_run_result.status.success() {
            self.fatal_proc_rec("Error while running LLDB", &debugger_run_result);
        }

        self.check_debugger_output(&debugger_run_result, &check_lines);
    }

    fn run_lldb(
        &self,
        test_executable: &Path,
        debugger_script: &Path,
        rust_src_root: &Path,
    ) -> ProcRes {
        // Prepare the lldb_batchmode which executes the debugger script
        let lldb_script_path = rust_src_root.join("src/etc/lldb_batchmode.py");
        self.cmd2procres(
            Command::new(&self.config.lldb_python)
                .arg(&lldb_script_path)
                .arg(test_executable)
                .arg(debugger_script)
                .env("PYTHONPATH", self.config.lldb_python_dir.as_ref().unwrap()),
        )
    }

    fn cmd2procres(&self, cmd: &mut Command) -> ProcRes {
        let (status, out, err) = match cmd.output() {
            Ok(Output { status, stdout, stderr }) => {
                (status, String::from_utf8(stdout).unwrap(), String::from_utf8(stderr).unwrap())
            }
            Err(e) => self.fatal(&format!(
                "Failed to setup Python process for \
                 LLDB script: {}",
                e
            )),
        };

        self.dump_output(&out, &err);
        ProcRes { status, stdout: out, stderr: err, cmdline: format!("{:?}", cmd) }
    }

    fn parse_debugger_commands(&self, debugger_prefixes: &[&str]) -> DebuggerCommands {
        let directives = debugger_prefixes
            .iter()
            .map(|prefix| (format!("{}-command", prefix), format!("{}-check", prefix)))
            .collect::<Vec<_>>();

        let mut breakpoint_lines = vec![];
        let mut commands = vec![];
        let mut check_lines = vec![];
        let mut counter = 1;
        let reader = BufReader::new(File::open(&self.testpaths.file).unwrap());
        for line in reader.lines() {
            match line {
                Ok(line) => {
                    let line =
                        if line.starts_with("//") { line[2..].trim_start() } else { line.as_str() };

                    if line.contains("#break") {
                        breakpoint_lines.push(counter);
                    }

                    for &(ref command_directive, ref check_directive) in &directives {
                        self.config
                            .parse_name_value_directive(&line, command_directive)
                            .map(|cmd| commands.push(cmd));

                        self.config
                            .parse_name_value_directive(&line, check_directive)
                            .map(|cmd| check_lines.push(cmd));
                    }
                }
                Err(e) => self.fatal(&format!("Error while parsing debugger commands: {}", e)),
            }
            counter += 1;
        }

        DebuggerCommands { commands, check_lines, breakpoint_lines }
    }

    fn cleanup_debug_info_options(&self, options: &Option<String>) -> Option<String> {
        if options.is_none() {
            return None;
        }

        // Remove options that are either unwanted (-O) or may lead to duplicates due to RUSTFLAGS.
        let options_to_remove = ["-O".to_owned(), "-g".to_owned(), "--debuginfo".to_owned()];
        let new_options = self
            .split_maybe_args(options)
            .into_iter()
            .filter(|x| !options_to_remove.contains(x))
            .collect::<Vec<String>>();

        Some(new_options.join(" "))
    }

    fn maybe_add_external_args(&self, cmd: &mut Command, args: Vec<String>) {
        // Filter out the arguments that should not be added by runtest here.
        //
        // Notable use-cases are: do not add our optimisation flag if
        // `compile-flags: -Copt-level=x` and similar for debug-info level as well.
        const OPT_FLAGS: &[&str] = &["-O", "-Copt-level=", /*-C<space>*/ "opt-level="];
        const DEBUG_FLAGS: &[&str] = &["-g", "-Cdebuginfo=", /*-C<space>*/ "debuginfo="];

        // FIXME: ideally we would "just" check the `cmd` itself, but it does not allow inspecting
        // its arguments. They need to be collected separately. For now I cannot be bothered to
        // implement this the "right" way.
        let have_opt_flag =
            self.props.compile_flags.iter().any(|arg| OPT_FLAGS.iter().any(|f| arg.starts_with(f)));
        let have_debug_flag = self
            .props
            .compile_flags
            .iter()
            .any(|arg| DEBUG_FLAGS.iter().any(|f| arg.starts_with(f)));

        for arg in args {
            if OPT_FLAGS.iter().any(|f| arg.starts_with(f)) && have_opt_flag {
                continue;
            }
            if DEBUG_FLAGS.iter().any(|f| arg.starts_with(f)) && have_debug_flag {
                continue;
            }
            cmd.arg(arg);
        }
    }

    fn check_debugger_output(&self, debugger_run_result: &ProcRes, check_lines: &[String]) {
        let num_check_lines = check_lines.len();

        let mut check_line_index = 0;
        for line in debugger_run_result.stdout.lines() {
            if check_line_index >= num_check_lines {
                break;
            }

            if check_single_line(line, &(check_lines[check_line_index])[..]) {
                check_line_index += 1;
            }
        }
        if check_line_index != num_check_lines && num_check_lines > 0 {
            self.fatal_proc_rec(
                &format!("line not found in debugger output: {}", check_lines[check_line_index]),
                debugger_run_result,
            );
        }

        fn check_single_line(line: &str, check_line: &str) -> bool {
            // Allow check lines to leave parts unspecified (e.g., uninitialized
            // bits in the  wrong case of an enum) with the notation "[...]".
            let line = line.trim();
            let check_line = check_line.trim();
            let can_start_anywhere = check_line.starts_with("[...]");
            let can_end_anywhere = check_line.ends_with("[...]");

            let check_fragments: Vec<&str> =
                check_line.split("[...]").filter(|frag| !frag.is_empty()).collect();
            if check_fragments.is_empty() {
                return true;
            }

            let (mut rest, first_fragment) = if can_start_anywhere {
                match line.find(check_fragments[0]) {
                    Some(pos) => (&line[pos + check_fragments[0].len()..], 1),
                    None => return false,
                }
            } else {
                (line, 0)
            };

            for current_fragment in &check_fragments[first_fragment..] {
                match rest.find(current_fragment) {
                    Some(pos) => {
                        rest = &rest[pos + current_fragment.len()..];
                    }
                    None => return false,
                }
            }

            if !can_end_anywhere && !rest.is_empty() {
                return false;
            }

            true
        }
    }

    fn check_error_patterns(
        &self,
        output_to_check: &str,
        proc_res: &ProcRes,
        pm: Option<PassMode>,
    ) {
        debug!("check_error_patterns");
        if self.props.error_patterns.is_empty() {
            if pm.is_some() {
                // FIXME(#65865)
                return;
            } else {
                self.fatal(&format!(
                    "no error pattern specified in {:?}",
                    self.testpaths.file.display()
                ));
            }
        }

        let mut missing_patterns: Vec<String> = Vec::new();

        for pattern in &self.props.error_patterns {
            if output_to_check.contains(pattern.trim()) {
                debug!("found error pattern {}", pattern);
            } else {
                missing_patterns.push(pattern.to_string());
            }
        }

        if missing_patterns.is_empty() {
            return;
        }

        if missing_patterns.len() == 1 {
            self.fatal_proc_rec(
                &format!("error pattern '{}' not found!", missing_patterns[0]),
                proc_res,
            );
        } else {
            for pattern in missing_patterns {
                self.error(&format!("error pattern '{}' not found!", pattern));
            }
            self.fatal_proc_rec("multiple error patterns not found", proc_res);
        }
    }

    fn check_no_compiler_crash(&self, proc_res: &ProcRes, should_ice: bool) {
        match proc_res.status.code() {
            Some(101) if !should_ice => {
                self.fatal_proc_rec("compiler encountered internal error", proc_res)
            }
            None => self.fatal_proc_rec("compiler terminated by signal", proc_res),
            _ => (),
        }
    }

    fn check_forbid_output(&self, output_to_check: &str, proc_res: &ProcRes) {
        for pat in &self.props.forbid_output {
            if output_to_check.contains(pat) {
                self.fatal_proc_rec("forbidden pattern found in compiler output", proc_res);
            }
        }
    }

    fn check_expected_errors(&self, expected_errors: Vec<errors::Error>, proc_res: &ProcRes) {
        debug!(
            "check_expected_errors: expected_errors={:?} proc_res.status={:?}",
            expected_errors, proc_res.status
        );
        if proc_res.status.success()
            && expected_errors.iter().any(|x| x.kind == Some(ErrorKind::Error))
        {
            self.fatal_proc_rec("process did not return an error status", proc_res);
        }

        // On Windows, keep all '\' path separators to match the paths reported in the JSON output
        // from the compiler
        let os_file_name = self.testpaths.file.display().to_string();

        // on windows, translate all '\' path separators to '/'
        let file_name = format!("{}", self.testpaths.file.display()).replace(r"\", "/");

        // If the testcase being checked contains at least one expected "help"
        // message, then we'll ensure that all "help" messages are expected.
        // Otherwise, all "help" messages reported by the compiler will be ignored.
        // This logic also applies to "note" messages.
        let expect_help = expected_errors.iter().any(|ee| ee.kind == Some(ErrorKind::Help));
        let expect_note = expected_errors.iter().any(|ee| ee.kind == Some(ErrorKind::Note));

        // Parse the JSON output from the compiler and extract out the messages.
        let actual_errors = json::parse_output(&os_file_name, &proc_res.stderr, proc_res);
        let mut unexpected = Vec::new();
        let mut found = vec![false; expected_errors.len()];
        for actual_error in &actual_errors {
            let opt_index =
                expected_errors.iter().enumerate().position(|(index, expected_error)| {
                    !found[index]
                        && actual_error.line_num == expected_error.line_num
                        && (expected_error.kind.is_none()
                            || actual_error.kind == expected_error.kind)
                        && actual_error.msg.contains(&expected_error.msg)
                });

            match opt_index {
                Some(index) => {
                    // found a match, everybody is happy
                    assert!(!found[index]);
                    found[index] = true;
                }

                None => {
                    if self.is_unexpected_compiler_message(actual_error, expect_help, expect_note) {
                        self.error(&format!(
                            "{}:{}: unexpected {}: '{}'",
                            file_name,
                            actual_error.line_num,
                            actual_error
                                .kind
                                .as_ref()
                                .map_or(String::from("message"), |k| k.to_string()),
                            actual_error.msg
                        ));
                        unexpected.push(actual_error);
                    }
                }
            }
        }

        let mut not_found = Vec::new();
        // anything not yet found is a problem
        for (index, expected_error) in expected_errors.iter().enumerate() {
            if !found[index] {
                self.error(&format!(
                    "{}:{}: expected {} not found: {}",
                    file_name,
                    expected_error.line_num,
                    expected_error.kind.as_ref().map_or("message".into(), |k| k.to_string()),
                    expected_error.msg
                ));
                not_found.push(expected_error);
            }
        }

        if !unexpected.is_empty() || !not_found.is_empty() {
            self.error(&format!(
                "{} unexpected errors found, {} expected errors not found",
                unexpected.len(),
                not_found.len()
            ));
            println!("status: {}\ncommand: {}", proc_res.status, proc_res.cmdline);
            if !unexpected.is_empty() {
                println!("unexpected errors (from JSON output): {:#?}\n", unexpected);
            }
            if !not_found.is_empty() {
                println!("not found errors (from test file): {:#?}\n", not_found);
            }
            panic!();
        }
    }

    /// Returns `true` if we should report an error about `actual_error`,
    /// which did not match any of the expected error. We always require
    /// errors/warnings to be explicitly listed, but only require
    /// helps/notes if there are explicit helps/notes given.
    fn is_unexpected_compiler_message(
        &self,
        actual_error: &Error,
        expect_help: bool,
        expect_note: bool,
    ) -> bool {
        match actual_error.kind {
            Some(ErrorKind::Help) => expect_help,
            Some(ErrorKind::Note) => expect_note,
            Some(ErrorKind::Error) | Some(ErrorKind::Warning) => true,
            Some(ErrorKind::Suggestion) | None => false,
        }
    }

    fn should_emit_metadata(&self, pm: Option<PassMode>) -> EmitMetadata {
        match (pm, self.props.fail_mode, self.config.mode) {
            (Some(PassMode::Check), ..) | (_, Some(FailMode::Check), Ui) => EmitMetadata::Yes,
            _ => EmitMetadata::No,
        }
    }

    fn compile_test(&self, will_execute: WillExecute, emit_metadata: EmitMetadata) -> ProcRes {
        self.compile_test_general(will_execute, emit_metadata, self.props.local_pass_mode())
    }

    fn compile_test_general(
        &self,
        will_execute: WillExecute,
        emit_metadata: EmitMetadata,
        local_pm: Option<PassMode>,
    ) -> ProcRes {
        // Only use `make_exe_name` when the test ends up being executed.
<<<<<<< HEAD
        let will_execute = match self.config.mode {
            Ui => self.should_run(),
            Incremental => self.revision.unwrap().starts_with("r"),
            RunFail | RunPassValgrind | MirOpt | YkSir |
            DebugInfoCdb | DebugInfoGdbLldb | DebugInfoGdb | DebugInfoLldb => true,
            _ => false,
        };
        let output_file = if will_execute {
            TargetLocation::ThisFile(self.make_exe_name())
        } else {
            TargetLocation::ThisDirectory(self.output_base_dir())
=======
        let output_file = match will_execute {
            WillExecute::Yes => TargetLocation::ThisFile(self.make_exe_name()),
            WillExecute::No => TargetLocation::ThisDirectory(self.output_base_dir()),
>>>>>>> b6690a8c
        };

        let mut rustc = self.make_compile_args(&self.testpaths.file, output_file, emit_metadata);

        rustc.arg("-L").arg(&self.aux_output_dir_name());

        match self.config.mode {
            CompileFail | Ui => {
                // compile-fail and ui tests tend to have tons of unused code as
                // it's just testing various pieces of the compile, but we don't
                // want to actually assert warnings about all this code. Instead
                // let's just ignore unused code warnings by defaults and tests
                // can turn it back on if needed.
                if !self.is_rustdoc()
                    // Note that we use the local pass mode here as we don't want
                    // to set unused to allow if we've overriden the pass mode
                    // via command line flags.
                    && local_pm != Some(PassMode::Run)
                {
                    rustc.args(&["-A", "unused"]);
                }
            },
            _ => {}
        }

        self.compose_and_run_compiler(rustc, None)
    }

    fn document(&self, out_dir: &Path) -> ProcRes {
        if self.props.build_aux_docs {
            for rel_ab in &self.props.aux_builds {
                let aux_testpaths = self.compute_aux_test_paths(rel_ab);
                let aux_props =
                    self.props.from_aux_file(&aux_testpaths.file, self.revision, self.config);
                let aux_cx = TestCx {
                    config: self.config,
                    props: &aux_props,
                    testpaths: &aux_testpaths,
                    revision: self.revision,
                };
                // Create the directory for the stdout/stderr files.
                create_dir_all(aux_cx.output_base_dir()).unwrap();
                let auxres = aux_cx.document(out_dir);
                if !auxres.status.success() {
                    return auxres;
                }
            }
        }

        let aux_dir = self.aux_output_dir_name();

        let rustdoc_path = self.config.rustdoc_path.as_ref().expect("--rustdoc-path passed");
        let mut rustdoc = Command::new(rustdoc_path);

        rustdoc
            .arg("-L")
            .arg(self.config.run_lib_path.to_str().unwrap())
            .arg("-L")
            .arg(aux_dir)
            .arg("-o")
            .arg(out_dir)
            .arg(&self.testpaths.file)
            .args(&self.props.compile_flags);

        if let Some(ref linker) = self.config.linker {
            rustdoc.arg(format!("-Clinker={}", linker));
        }

        self.compose_and_run_compiler(rustdoc, None)
    }

    fn exec_compiled_test(&self) -> ProcRes {
        let env = &self.props.exec_env;

        let proc_res = match &*self.config.target {
            // This is pretty similar to below, we're transforming:
            //
            //      program arg1 arg2
            //
            // into
            //
            //      remote-test-client run program:support-lib.so arg1 arg2
            //
            // The test-client program will upload `program` to the emulator
            // along with all other support libraries listed (in this case
            // `support-lib.so`. It will then execute the program on the
            // emulator with the arguments specified (in the environment we give
            // the process) and then report back the same result.
            _ if self.config.remote_test_client.is_some() => {
                let aux_dir = self.aux_output_dir_name();
                let ProcArgs { mut prog, args } = self.make_run_args();
                if let Ok(entries) = aux_dir.read_dir() {
                    for entry in entries {
                        let entry = entry.unwrap();
                        if !entry.path().is_file() {
                            continue;
                        }
                        prog.push_str(":");
                        prog.push_str(entry.path().to_str().unwrap());
                    }
                }
                let mut test_client =
                    Command::new(self.config.remote_test_client.as_ref().unwrap());
                test_client.args(&["run", &prog]).args(args).envs(env.clone());
                self.compose_and_run(
                    test_client,
                    self.config.run_lib_path.to_str().unwrap(),
                    Some(aux_dir.to_str().unwrap()),
                    None,
                )
            }
            _ if self.config.target.contains("vxworks") => {
                let aux_dir = self.aux_output_dir_name();
                let ProcArgs { prog, args } = self.make_run_args();
                let mut wr_run = Command::new("wr-run");
                wr_run.args(&[&prog]).args(args).envs(env.clone());
                self.compose_and_run(
                    wr_run,
                    self.config.run_lib_path.to_str().unwrap(),
                    Some(aux_dir.to_str().unwrap()),
                    None,
                )
            }
            _ => {
                let aux_dir = self.aux_output_dir_name();
                let ProcArgs { prog, args } = self.make_run_args();
                let mut program = Command::new(&prog);
                program.args(args).current_dir(&self.output_base_dir()).envs(env.clone());
                self.compose_and_run(
                    program,
                    self.config.run_lib_path.to_str().unwrap(),
                    Some(aux_dir.to_str().unwrap()),
                    None,
                )
            }
        };

        if proc_res.status.success() {
            // delete the executable after running it to save space.
            // it is ok if the deletion failed.
            let _ = fs::remove_file(self.make_exe_name());
        }

        proc_res
    }

    /// For each `aux-build: foo/bar` annotation, we check to find the
    /// file in a `auxiliary` directory relative to the test itself.
    fn compute_aux_test_paths(&self, rel_ab: &str) -> TestPaths {
        let test_ab = self
            .testpaths
            .file
            .parent()
            .expect("test file path has no parent")
            .join("auxiliary")
            .join(rel_ab);
        if !test_ab.exists() {
            self.fatal(&format!("aux-build `{}` source not found", test_ab.display()))
        }

        TestPaths {
            file: test_ab,
            relative_dir: self
                .testpaths
                .relative_dir
                .join(self.output_testname_unique())
                .join("auxiliary")
                .join(rel_ab)
                .parent()
                .expect("aux-build path has no parent")
                .to_path_buf(),
        }
    }

    fn is_vxworks_pure_static(&self) -> bool {
        if self.config.target.contains("vxworks") {
            match env::var("RUST_VXWORKS_TEST_DYLINK") {
                Ok(s) => s != "1",
                _ => true,
            }
        } else {
            false
        }
    }

    fn is_vxworks_pure_dynamic(&self) -> bool {
        self.config.target.contains("vxworks") && !self.is_vxworks_pure_static()
    }

    fn compose_and_run_compiler(&self, mut rustc: Command, input: Option<String>) -> ProcRes {
        let aux_dir = self.aux_output_dir_name();

        if !self.props.aux_builds.is_empty() {
            let _ = fs::remove_dir_all(&aux_dir);
            create_dir_all(&aux_dir).unwrap();
        }

        for rel_ab in &self.props.aux_builds {
            self.build_auxiliary(rel_ab, &aux_dir);
        }

        for (aux_name, aux_path) in &self.props.aux_crates {
            let is_dylib = self.build_auxiliary(&aux_path, &aux_dir);
            let lib_name =
                get_lib_name(&aux_path.trim_end_matches(".rs").replace('-', "_"), is_dylib);
            rustc.arg("--extern").arg(format!("{}={}/{}", aux_name, aux_dir.display(), lib_name));
        }

        self.props.unset_rustc_env.clone().iter().fold(&mut rustc, |rustc, v| rustc.env_remove(v));
        rustc.envs(self.props.rustc_env.clone());
        self.compose_and_run(
            rustc,
            self.config.compile_lib_path.to_str().unwrap(),
            Some(aux_dir.to_str().unwrap()),
            input,
        )
    }

    /// Builds an aux dependency.
    ///
    /// Returns whether or not it is a dylib.
    fn build_auxiliary(&self, source_path: &str, aux_dir: &Path) -> bool {
        let aux_testpaths = self.compute_aux_test_paths(source_path);
        let aux_props = self.props.from_aux_file(&aux_testpaths.file, self.revision, self.config);
        let aux_output = TargetLocation::ThisDirectory(self.aux_output_dir_name());
        let aux_cx = TestCx {
            config: self.config,
            props: &aux_props,
            testpaths: &aux_testpaths,
            revision: self.revision,
        };
        // Create the directory for the stdout/stderr files.
        create_dir_all(aux_cx.output_base_dir()).unwrap();
        let input_file = &aux_testpaths.file;
        let mut aux_rustc = aux_cx.make_compile_args(input_file, aux_output, EmitMetadata::No);

        let (dylib, crate_type) = if aux_props.no_prefer_dynamic {
            (true, None)
        } else if self.config.target.contains("cloudabi")
            || self.config.target.contains("emscripten")
            || (self.config.target.contains("musl")
                && !aux_props.force_host
                && !self.config.host.contains("musl"))
            || self.config.target.contains("wasm32")
            || self.config.target.contains("nvptx")
            || self.is_vxworks_pure_static()
        {
            // We primarily compile all auxiliary libraries as dynamic libraries
            // to avoid code size bloat and large binaries as much as possible
            // for the test suite (otherwise including libstd statically in all
            // executables takes up quite a bit of space).
            //
            // For targets like MUSL or Emscripten, however, there is no support for
            // dynamic libraries so we just go back to building a normal library. Note,
            // however, that for MUSL if the library is built with `force_host` then
            // it's ok to be a dylib as the host should always support dylibs.
            (false, Some("lib"))
        } else {
            (true, Some("dylib"))
        };

        if let Some(crate_type) = crate_type {
            aux_rustc.args(&["--crate-type", crate_type]);
        }

        aux_rustc.arg("-L").arg(&aux_dir);

        let auxres = aux_cx.compose_and_run(
            aux_rustc,
            aux_cx.config.compile_lib_path.to_str().unwrap(),
            Some(aux_dir.to_str().unwrap()),
            None,
        );
        if !auxres.status.success() {
            self.fatal_proc_rec(
                &format!(
                    "auxiliary build of {:?} failed to compile: ",
                    aux_testpaths.file.display()
                ),
                &auxres,
            );
        }
        dylib
    }

    fn compose_and_run(
        &self,
        mut command: Command,
        lib_path: &str,
        aux_path: Option<&str>,
        input: Option<String>,
    ) -> ProcRes {
        let cmdline = {
            let cmdline = self.make_cmdline(&command, lib_path);
            logv(self.config, format!("executing {}", cmdline));
            cmdline
        };

        command.stdout(Stdio::piped()).stderr(Stdio::piped()).stdin(Stdio::piped());

        // Need to be sure to put both the lib_path and the aux path in the dylib
        // search path for the child.
        let mut path = env::split_paths(&env::var_os(dylib_env_var()).unwrap_or(OsString::new()))
            .collect::<Vec<_>>();
        if let Some(p) = aux_path {
            path.insert(0, PathBuf::from(p))
        }
        path.insert(0, PathBuf::from(lib_path));

        // Add the new dylib search path var
        let newpath = env::join_paths(&path).unwrap();
        command.env(dylib_env_var(), newpath);

        let mut child = disable_error_reporting(|| command.spawn())
            .expect(&format!("failed to exec `{:?}`", &command));
        if let Some(input) = input {
            child.stdin.as_mut().unwrap().write_all(input.as_bytes()).unwrap();
        }

        let Output { status, stdout, stderr } =
            read2_abbreviated(child).expect("failed to read output");

        let result = ProcRes {
            status,
            stdout: String::from_utf8_lossy(&stdout).into_owned(),
            stderr: String::from_utf8_lossy(&stderr).into_owned(),
            cmdline,
        };

        self.dump_output(&result.stdout, &result.stderr);

        result
    }

    fn is_rustdoc(&self) -> bool {
        self.config.src_base.ends_with("rustdoc-ui") || self.config.src_base.ends_with("rustdoc-js")
    }

    fn make_compile_args(
        &self,
        input_file: &Path,
        output_file: TargetLocation,
        emit_metadata: EmitMetadata,
    ) -> Command {
        let is_rustdoc = self.is_rustdoc();
        let mut rustc = if !is_rustdoc {
            Command::new(&self.config.rustc_path)
        } else {
            Command::new(&self.config.rustdoc_path.clone().expect("no rustdoc built yet"))
        };
        // FIXME Why is -L here?
        rustc.arg(input_file); //.arg("-L").arg(&self.config.build_base);

        // Use a single thread for efficiency and a deterministic error message order
        rustc.arg("-Zthreads=1");

        // Optionally prevent default --target if specified in test compile-flags.
        let custom_target = self.props.compile_flags.iter().any(|x| x.starts_with("--target"));

        if !custom_target {
            let target =
                if self.props.force_host { &*self.config.host } else { &*self.config.target };

            rustc.arg(&format!("--target={}", target));
        }
        self.set_revision_flags(&mut rustc);

        if !is_rustdoc {
            if let Some(ref incremental_dir) = self.props.incremental_dir {
                rustc.args(&["-C", &format!("incremental={}", incremental_dir.display())]);
                rustc.args(&["-Z", "incremental-verify-ich"]);
                rustc.args(&["-Z", "incremental-queries"]);
            }

            if self.config.mode == CodegenUnits {
                rustc.args(&["-Z", "human_readable_cgu_names"]);
            }
        }

        match self.config.mode {
            CompileFail | Incremental => {
                // If we are extracting and matching errors in the new
                // fashion, then you want JSON mode. Old-skool error
                // patterns still match the raw compiler output.
                if self.props.error_patterns.is_empty() {
                    rustc.args(&["--error-format", "json"]);
                }
                rustc.arg("-Zui-testing");
                rustc.arg("-Zdeduplicate-diagnostics=no");
            }
            Ui => {
                if !self.props.compile_flags.iter().any(|s| s.starts_with("--error-format")) {
                    rustc.args(&["--error-format", "json"]);
                }
                rustc.arg("-Zui-testing");
                rustc.arg("-Zdeduplicate-diagnostics=no");
            }
            MirOpt => {
                rustc.args(&[
                    "-Zdump-mir=all",
                    "-Zmir-opt-level=3",
                    "-Zdump-mir-exclude-pass-number",
                ]);

                let mir_dump_dir = self.get_mir_dump_dir();
                let _ = fs::remove_dir_all(&mir_dump_dir);
                create_dir_all(mir_dump_dir.as_path()).unwrap();
                let mut dir_opt = "-Zdump-mir-dir=".to_string();
                dir_opt.push_str(mir_dump_dir.to_str().unwrap());
                debug!("dir_opt: {:?}", dir_opt);

                rustc.arg(dir_opt);
            }
<<<<<<< HEAD
            YkSir => {
                rustc.args(&[ "--emit", "yk-sir", "-C", "tracer=sw"]);

                let mir_dump_dir = self.get_mir_dump_dir();
                let _ = fs::remove_dir_all(&mir_dump_dir);
                create_dir_all(mir_dump_dir.as_path()).unwrap();
            },
            RunFail | RunPassValgrind | Pretty | DebugInfoCdb | DebugInfoGdbLldb | DebugInfoGdb
            | DebugInfoLldb | Codegen | Rustdoc | RunMake | CodegenUnits | JsDocTest | Assembly => {
=======
            RunFail | RunPassValgrind | Pretty | DebugInfo | Codegen | Rustdoc | RunMake
            | CodegenUnits | JsDocTest | Assembly => {
>>>>>>> b6690a8c
                // do not use JSON output
            }
        }

        if let (false, EmitMetadata::Yes) = (is_rustdoc, emit_metadata) {
            rustc.args(&["--emit", "metadata"]);
        }

        if !is_rustdoc {
            if self.config.target == "wasm32-unknown-unknown" || self.is_vxworks_pure_static() {
                // rustc.arg("-g"); // get any backtrace at all on errors
            } else if !self.props.no_prefer_dynamic {
                rustc.args(&["-C", "prefer-dynamic"]);
            }
        }

        match output_file {
            TargetLocation::ThisFile(path) => {
                rustc.arg("-o").arg(path);
            }
            TargetLocation::ThisDirectory(path) => {
                if is_rustdoc {
                    // `rustdoc` uses `-o` for the output directory.
                    rustc.arg("-o").arg(path);
                } else {
                    rustc.arg("--out-dir").arg(path);
                }
            }
        }

        match self.config.compare_mode {
            Some(CompareMode::Nll) => {
                rustc.args(&["-Zborrowck=mir"]);
            }
            Some(CompareMode::Polonius) => {
                rustc.args(&["-Zpolonius", "-Zborrowck=mir"]);
            }
            None => {}
        }

        if self.props.force_host {
            self.maybe_add_external_args(
                &mut rustc,
                self.split_maybe_args(&self.config.host_rustcflags),
            );
        } else {
            self.maybe_add_external_args(
                &mut rustc,
                self.split_maybe_args(&self.config.target_rustcflags),
            );
            if !is_rustdoc {
                if let Some(ref linker) = self.config.linker {
                    rustc.arg(format!("-Clinker={}", linker));
                }
            }
        }

        // Use dynamic musl for tests because static doesn't allow creating dylibs
        if self.config.host.contains("musl") || self.is_vxworks_pure_dynamic() {
            rustc.arg("-Ctarget-feature=-crt-static");
        }

        rustc.args(&self.props.compile_flags);

        rustc
    }

    fn make_exe_name(&self) -> PathBuf {
        // Using a single letter here to keep the path length down for
        // Windows.  Some test names get very long.  rustc creates `rcgu`
        // files with the module name appended to it which can more than
        // double the length.
        let mut f = self.output_base_dir().join("a");
        // FIXME: This is using the host architecture exe suffix, not target!
        if self.config.target.contains("emscripten") {
            f = f.with_extra_extension("js");
        } else if self.config.target.contains("wasm32") {
            f = f.with_extra_extension("wasm");
        } else if !env::consts::EXE_SUFFIX.is_empty() {
            f = f.with_extra_extension(env::consts::EXE_SUFFIX);
        }
        f
    }

    fn make_run_args(&self) -> ProcArgs {
        // If we've got another tool to run under (valgrind),
        // then split apart its command
        let mut args = self.split_maybe_args(&self.config.runtool);

        // If this is emscripten, then run tests under nodejs
        if self.config.target.contains("emscripten") {
            if let Some(ref p) = self.config.nodejs {
                args.push(p.clone());
            } else {
                self.fatal("no NodeJS binary found (--nodejs)");
            }
        // If this is otherwise wasm, then run tests under nodejs with our
        // shim
        } else if self.config.target.contains("wasm32") {
            if let Some(ref p) = self.config.nodejs {
                args.push(p.clone());
            } else {
                self.fatal("no NodeJS binary found (--nodejs)");
            }

            let src = self
                .config
                .src_base
                .parent()
                .unwrap() // chop off `ui`
                .parent()
                .unwrap() // chop off `test`
                .parent()
                .unwrap(); // chop off `src`
            args.push(src.join("src/etc/wasm32-shim.js").display().to_string());
        }

        let exe_file = self.make_exe_name();

        // FIXME (#9639): This needs to handle non-utf8 paths
        args.push(exe_file.to_str().unwrap().to_owned());

        // Add the arguments in the run_flags directive
        args.extend(self.split_maybe_args(&self.props.run_flags));

        let prog = args.remove(0);
        ProcArgs { prog, args }
    }

    fn split_maybe_args(&self, argstr: &Option<String>) -> Vec<String> {
        match *argstr {
            Some(ref s) => s
                .split(' ')
                .filter_map(|s| {
                    if s.chars().all(|c| c.is_whitespace()) { None } else { Some(s.to_owned()) }
                })
                .collect(),
            None => Vec::new(),
        }
    }

    fn make_cmdline(&self, command: &Command, libpath: &str) -> String {
        use crate::util;

        // Linux and mac don't require adjusting the library search path
        if cfg!(unix) {
            format!("{:?}", command)
        } else {
            // Build the LD_LIBRARY_PATH variable as it would be seen on the command line
            // for diagnostic purposes
            fn lib_path_cmd_prefix(path: &str) -> String {
                format!("{}=\"{}\"", util::lib_path_env_var(), util::make_new_path(path))
            }

            format!("{} {:?}", lib_path_cmd_prefix(libpath), command)
        }
    }

    fn dump_output(&self, out: &str, err: &str) {
        let revision = if let Some(r) = self.revision { format!("{}.", r) } else { String::new() };

        self.dump_output_file(out, &format!("{}out", revision));
        self.dump_output_file(err, &format!("{}err", revision));
        self.maybe_dump_to_stdout(out, err);
    }

    fn dump_output_file(&self, out: &str, extension: &str) {
        let outfile = self.make_out_name(extension);
        fs::write(&outfile, out).unwrap();
    }

    /// Creates a filename for output with the given extension.
    /// E.g., `/.../testname.revision.mode/testname.extension`.
    fn make_out_name(&self, extension: &str) -> PathBuf {
        self.output_base_name().with_extension(extension)
    }

    /// Gets the directory where auxiliary files are written.
    /// E.g., `/.../testname.revision.mode/auxiliary/`.
    fn aux_output_dir_name(&self) -> PathBuf {
        self.output_base_dir()
            .join("auxiliary")
            .with_extra_extension(self.config.mode.disambiguator())
    }

    /// Generates a unique name for the test, such as `testname.revision.mode`.
    fn output_testname_unique(&self) -> PathBuf {
        output_testname_unique(self.config, self.testpaths, self.safe_revision())
    }

    /// The revision, ignored for incremental compilation since it wants all revisions in
    /// the same directory.
    fn safe_revision(&self) -> Option<&str> {
        if self.config.mode == Incremental { None } else { self.revision }
    }

    /// Gets the absolute path to the directory where all output for the given
    /// test/revision should reside.
    /// E.g., `/path/to/build/host-triple/test/ui/relative/testname.revision.mode/`.
    fn output_base_dir(&self) -> PathBuf {
        output_base_dir(self.config, self.testpaths, self.safe_revision())
    }

    /// Gets the absolute path to the base filename used as output for the given
    /// test/revision.
    /// E.g., `/.../relative/testname.revision.mode/testname`.
    fn output_base_name(&self) -> PathBuf {
        output_base_name(self.config, self.testpaths, self.safe_revision())
    }

    fn maybe_dump_to_stdout(&self, out: &str, err: &str) {
        if self.config.verbose {
            println!("------{}------------------------------", "stdout");
            println!("{}", out);
            println!("------{}------------------------------", "stderr");
            println!("{}", err);
            println!("------------------------------------------");
        }
    }

    fn error(&self, err: &str) {
        match self.revision {
            Some(rev) => println!("\nerror in revision `{}`: {}", rev, err),
            None => println!("\nerror: {}", err),
        }
    }

    fn fatal(&self, err: &str) -> ! {
        self.error(err);
        error!("fatal error, panic: {:?}", err);
        panic!("fatal error");
    }

    fn fatal_proc_rec(&self, err: &str, proc_res: &ProcRes) -> ! {
        self.error(err);
        proc_res.fatal(None);
    }

    // codegen tests (using FileCheck)

    fn compile_test_and_save_ir(&self) -> ProcRes {
        let aux_dir = self.aux_output_dir_name();

        let output_file = TargetLocation::ThisDirectory(self.output_base_dir());
        let input_file = &self.testpaths.file;
        let mut rustc = self.make_compile_args(input_file, output_file, EmitMetadata::No);
        rustc.arg("-L").arg(aux_dir).arg("--emit=llvm-ir");

        self.compose_and_run_compiler(rustc, None)
    }

    fn compile_test_and_save_assembly(&self) -> (ProcRes, PathBuf) {
        // This works with both `--emit asm` (as default output name for the assembly)
        // and `ptx-linker` because the latter can write output at requested location.
        let output_path = self.output_base_name().with_extension("s");

        let output_file = TargetLocation::ThisFile(output_path.clone());
        let input_file = &self.testpaths.file;
        let mut rustc = self.make_compile_args(input_file, output_file, EmitMetadata::No);

        rustc.arg("-L").arg(self.aux_output_dir_name());

        match self.props.assembly_output.as_ref().map(AsRef::as_ref) {
            Some("emit-asm") => {
                rustc.arg("--emit=asm");
            }

            Some("ptx-linker") => {
                // No extra flags needed.
            }

            Some(_) => self.fatal("unknown 'assembly-output' header"),
            None => self.fatal("missing 'assembly-output' header"),
        }

        (self.compose_and_run_compiler(rustc, None), output_path)
    }

    fn verify_with_filecheck(&self, output: &Path) -> ProcRes {
        let mut filecheck = Command::new(self.config.llvm_filecheck.as_ref().unwrap());
        filecheck.arg("--input-file").arg(output).arg(&self.testpaths.file);
        // It would be more appropriate to make most of the arguments configurable through
        // a comment-attribute similar to `compile-flags`. For example, --check-prefixes is a very
        // useful flag.
        //
        // For now, though…
        if let Some(rev) = self.revision {
            let prefixes = format!("CHECK,{}", rev);
            filecheck.args(&["--check-prefixes", &prefixes]);
        }
        self.compose_and_run(filecheck, "", None, None)
    }

    fn run_codegen_test(&self) {
        if self.config.llvm_filecheck.is_none() {
            self.fatal("missing --llvm-filecheck");
        }

        let proc_res = self.compile_test_and_save_ir();
        if !proc_res.status.success() {
            self.fatal_proc_rec("compilation failed!", &proc_res);
        }

        let output_path = self.output_base_name().with_extension("ll");
        let proc_res = self.verify_with_filecheck(&output_path);
        if !proc_res.status.success() {
            self.fatal_proc_rec("verification with 'FileCheck' failed", &proc_res);
        }
    }

    fn run_assembly_test(&self) {
        if self.config.llvm_filecheck.is_none() {
            self.fatal("missing --llvm-filecheck");
        }

        let (proc_res, output_path) = self.compile_test_and_save_assembly();
        if !proc_res.status.success() {
            self.fatal_proc_rec("compilation failed!", &proc_res);
        }

        let proc_res = self.verify_with_filecheck(&output_path);
        if !proc_res.status.success() {
            self.fatal_proc_rec("verification with 'FileCheck' failed", &proc_res);
        }
    }

    fn charset() -> &'static str {
        // FreeBSD 10.1 defaults to GDB 6.1.1 which doesn't support "auto" charset
        if cfg!(target_os = "freebsd") { "ISO-8859-1" } else { "UTF-8" }
    }

    fn run_rustdoc_test(&self) {
        assert!(self.revision.is_none(), "revisions not relevant here");

        let out_dir = self.output_base_dir();
        let _ = fs::remove_dir_all(&out_dir);
        create_dir_all(&out_dir).unwrap();

        let proc_res = self.document(&out_dir);
        if !proc_res.status.success() {
            self.fatal_proc_rec("rustdoc failed!", &proc_res);
        }

        if self.props.check_test_line_numbers_match {
            self.check_rustdoc_test_option(proc_res);
        } else {
            let root = self.config.find_rust_src_root().unwrap();
            let res = self.cmd2procres(
                Command::new(&self.config.docck_python)
                    .arg(root.join("src/etc/htmldocck.py"))
                    .arg(out_dir)
                    .arg(&self.testpaths.file),
            );
            if !res.status.success() {
                self.fatal_proc_rec("htmldocck failed!", &res);
            }
        }
    }

    fn get_lines<P: AsRef<Path>>(
        &self,
        path: &P,
        mut other_files: Option<&mut Vec<String>>,
    ) -> Vec<usize> {
        let content = fs::read_to_string(&path).unwrap();
        let mut ignore = false;
        content
            .lines()
            .enumerate()
            .filter_map(|(line_nb, line)| {
                if (line.trim_start().starts_with("pub mod ")
                    || line.trim_start().starts_with("mod "))
                    && line.ends_with(';')
                {
                    if let Some(ref mut other_files) = other_files {
                        other_files.push(line.rsplit("mod ").next().unwrap().replace(";", ""));
                    }
                    None
                } else {
                    let sline = line.split("///").last().unwrap_or("");
                    let line = sline.trim_start();
                    if line.starts_with("```") {
                        if ignore {
                            ignore = false;
                            None
                        } else {
                            ignore = true;
                            Some(line_nb + 1)
                        }
                    } else {
                        None
                    }
                }
            })
            .collect()
    }

    fn check_rustdoc_test_option(&self, res: ProcRes) {
        let mut other_files = Vec::new();
        let mut files: HashMap<String, Vec<usize>> = HashMap::new();
        let cwd = env::current_dir().unwrap();
        files.insert(
            self.testpaths
                .file
                .strip_prefix(&cwd)
                .unwrap_or(&self.testpaths.file)
                .to_str()
                .unwrap()
                .replace('\\', "/"),
            self.get_lines(&self.testpaths.file, Some(&mut other_files)),
        );
        for other_file in other_files {
            let mut path = self.testpaths.file.clone();
            path.set_file_name(&format!("{}.rs", other_file));
            files.insert(
                path.strip_prefix(&cwd).unwrap_or(&path).to_str().unwrap().replace('\\', "/"),
                self.get_lines(&path, None),
            );
        }

        let mut tested = 0;
        for _ in res.stdout.split('\n').filter(|s| s.starts_with("test ")).inspect(|s| {
            let tmp: Vec<&str> = s.split(" - ").collect();
            if tmp.len() == 2 {
                let path = tmp[0].rsplit("test ").next().unwrap();
                if let Some(ref mut v) = files.get_mut(&path.replace('\\', "/")) {
                    tested += 1;
                    let mut iter = tmp[1].split("(line ");
                    iter.next();
                    let line = iter
                        .next()
                        .unwrap_or(")")
                        .split(')')
                        .next()
                        .unwrap_or("0")
                        .parse()
                        .unwrap_or(0);
                    if let Ok(pos) = v.binary_search(&line) {
                        v.remove(pos);
                    } else {
                        self.fatal_proc_rec(
                            &format!("Not found doc test: \"{}\" in \"{}\":{:?}", s, path, v),
                            &res,
                        );
                    }
                }
            }
        }) {}
        if tested == 0 {
            self.fatal_proc_rec(&format!("No test has been found... {:?}", files), &res);
        } else {
            for (entry, v) in &files {
                if !v.is_empty() {
                    self.fatal_proc_rec(
                        &format!(
                            "Not found test at line{} \"{}\":{:?}",
                            if v.len() > 1 { "s" } else { "" },
                            entry,
                            v
                        ),
                        &res,
                    );
                }
            }
        }
    }

    fn run_codegen_units_test(&self) {
        assert!(self.revision.is_none(), "revisions not relevant here");

        let proc_res = self.compile_test(WillExecute::No, EmitMetadata::No);

        if !proc_res.status.success() {
            self.fatal_proc_rec("compilation failed!", &proc_res);
        }

        self.check_no_compiler_crash(&proc_res, self.props.should_ice);

        const PREFIX: &'static str = "MONO_ITEM ";
        const CGU_MARKER: &'static str = "@@";

        let actual: Vec<MonoItem> = proc_res
            .stdout
            .lines()
            .filter(|line| line.starts_with(PREFIX))
            .map(|line| str_to_mono_item(line, true))
            .collect();

        let expected: Vec<MonoItem> = errors::load_errors(&self.testpaths.file, None)
            .iter()
            .map(|e| str_to_mono_item(&e.msg[..], false))
            .collect();

        let mut missing = Vec::new();
        let mut wrong_cgus = Vec::new();

        for expected_item in &expected {
            let actual_item_with_same_name = actual.iter().find(|ti| ti.name == expected_item.name);

            if let Some(actual_item) = actual_item_with_same_name {
                if !expected_item.codegen_units.is_empty() &&
                   // Also check for codegen units
                   expected_item.codegen_units != actual_item.codegen_units
                {
                    wrong_cgus.push((expected_item.clone(), actual_item.clone()));
                }
            } else {
                missing.push(expected_item.string.clone());
            }
        }

        let unexpected: Vec<_> = actual
            .iter()
            .filter(|acgu| !expected.iter().any(|ecgu| acgu.name == ecgu.name))
            .map(|acgu| acgu.string.clone())
            .collect();

        if !missing.is_empty() {
            missing.sort();

            println!("\nThese items should have been contained but were not:\n");

            for item in &missing {
                println!("{}", item);
            }

            println!("\n");
        }

        if !unexpected.is_empty() {
            let sorted = {
                let mut sorted = unexpected.clone();
                sorted.sort();
                sorted
            };

            println!("\nThese items were contained but should not have been:\n");

            for item in sorted {
                println!("{}", item);
            }

            println!("\n");
        }

        if !wrong_cgus.is_empty() {
            wrong_cgus.sort_by_key(|pair| pair.0.name.clone());
            println!("\nThe following items were assigned to wrong codegen units:\n");

            for &(ref expected_item, ref actual_item) in &wrong_cgus {
                println!("{}", expected_item.name);
                println!("  expected: {}", codegen_units_to_str(&expected_item.codegen_units));
                println!("  actual:   {}", codegen_units_to_str(&actual_item.codegen_units));
                println!();
            }
        }

        if !(missing.is_empty() && unexpected.is_empty() && wrong_cgus.is_empty()) {
            panic!();
        }

        #[derive(Clone, Eq, PartialEq)]
        struct MonoItem {
            name: String,
            codegen_units: HashSet<String>,
            string: String,
        }

        // [MONO_ITEM] name [@@ (cgu)+]
        fn str_to_mono_item(s: &str, cgu_has_crate_disambiguator: bool) -> MonoItem {
            let s = if s.starts_with(PREFIX) { (&s[PREFIX.len()..]).trim() } else { s.trim() };

            let full_string = format!("{}{}", PREFIX, s);

            let parts: Vec<&str> =
                s.split(CGU_MARKER).map(str::trim).filter(|s| !s.is_empty()).collect();

            let name = parts[0].trim();

            let cgus = if parts.len() > 1 {
                let cgus_str = parts[1];

                cgus_str
                    .split(' ')
                    .map(str::trim)
                    .filter(|s| !s.is_empty())
                    .map(|s| {
                        if cgu_has_crate_disambiguator {
                            remove_crate_disambiguator_from_cgu(s)
                        } else {
                            s.to_string()
                        }
                    })
                    .collect()
            } else {
                HashSet::new()
            };

            MonoItem { name: name.to_owned(), codegen_units: cgus, string: full_string }
        }

        fn codegen_units_to_str(cgus: &HashSet<String>) -> String {
            let mut cgus: Vec<_> = cgus.iter().collect();
            cgus.sort();

            let mut string = String::new();
            for cgu in cgus {
                string.push_str(&cgu[..]);
                string.push_str(" ");
            }

            string
        }

        // Given a cgu-name-prefix of the form <crate-name>.<crate-disambiguator> or
        // the form <crate-name1>.<crate-disambiguator1>-in-<crate-name2>.<crate-disambiguator2>,
        // remove all crate-disambiguators.
        fn remove_crate_disambiguator_from_cgu(cgu: &str) -> String {
            lazy_static! {
                static ref RE: Regex =
                    Regex::new(r"^[^\.]+(?P<d1>\.[[:alnum:]]+)(-in-[^\.]+(?P<d2>\.[[:alnum:]]+))?")
                        .unwrap();
            }

            let captures =
                RE.captures(cgu).unwrap_or_else(|| panic!("invalid cgu name encountered: {}", cgu));

            let mut new_name = cgu.to_owned();

            if let Some(d2) = captures.name("d2") {
                new_name.replace_range(d2.start()..d2.end(), "");
            }

            let d1 = captures.name("d1").unwrap();
            new_name.replace_range(d1.start()..d1.end(), "");

            new_name
        }
    }

    fn init_incremental_test(&self) {
        // (See `run_incremental_test` for an overview of how incremental tests work.)

        // Before any of the revisions have executed, create the
        // incremental workproduct directory.  Delete any old
        // incremental work products that may be there from prior
        // runs.
        let incremental_dir = self.incremental_dir();
        if incremental_dir.exists() {
            // Canonicalizing the path will convert it to the //?/ format
            // on Windows, which enables paths longer than 260 character
            let canonicalized = incremental_dir.canonicalize().unwrap();
            fs::remove_dir_all(canonicalized).unwrap();
        }
        fs::create_dir_all(&incremental_dir).unwrap();

        if self.config.verbose {
            print!("init_incremental_test: incremental_dir={}", incremental_dir.display());
        }
    }

    fn run_incremental_test(&self) {
        // Basic plan for a test incremental/foo/bar.rs:
        // - load list of revisions rpass1, cfail2, rpass3
        //   - each should begin with `rpass`, `cfail`, or `rfail`
        //   - if `rpass`, expect compile and execution to succeed
        //   - if `cfail`, expect compilation to fail
        //   - if `rfail`, expect execution to fail
        // - create a directory build/foo/bar.incremental
        // - compile foo/bar.rs with -Z incremental=.../foo/bar.incremental and -C rpass1
        //   - because name of revision starts with "rpass", expect success
        // - compile foo/bar.rs with -Z incremental=.../foo/bar.incremental and -C cfail2
        //   - because name of revision starts with "cfail", expect an error
        //   - load expected errors as usual, but filter for those that end in `[rfail2]`
        // - compile foo/bar.rs with -Z incremental=.../foo/bar.incremental and -C rpass3
        //   - because name of revision starts with "rpass", expect success
        // - execute build/foo/bar.exe and save output
        //
        // FIXME -- use non-incremental mode as an oracle? That doesn't apply
        // to #[rustc_dirty] and clean tests I guess

        let revision = self.revision.expect("incremental tests require a list of revisions");

        // Incremental workproduct directory should have already been created.
        let incremental_dir = self.incremental_dir();
        assert!(incremental_dir.exists(), "init_incremental_test failed to create incremental dir");

        // Add an extra flag pointing at the incremental directory.
        let mut revision_props = self.props.clone();
        revision_props.incremental_dir = Some(incremental_dir);

        let revision_cx = TestCx {
            config: self.config,
            props: &revision_props,
            testpaths: self.testpaths,
            revision: self.revision,
        };

        if self.config.verbose {
            print!("revision={:?} revision_props={:#?}", revision, revision_props);
        }

        if revision.starts_with("rpass") {
            if revision_cx.props.should_ice {
                revision_cx.fatal("can only use should-ice in cfail tests");
            }
            revision_cx.run_rpass_test();
        } else if revision.starts_with("rfail") {
            if revision_cx.props.should_ice {
                revision_cx.fatal("can only use should-ice in cfail tests");
            }
            revision_cx.run_rfail_test();
        } else if revision.starts_with("cfail") {
            revision_cx.run_cfail_test();
        } else {
            revision_cx.fatal("revision name must begin with rpass, rfail, or cfail");
        }
    }

    /// Directory where incremental work products are stored.
    fn incremental_dir(&self) -> PathBuf {
        self.output_base_name().with_extension("inc")
    }

    fn run_rmake_test(&self) {
        let cwd = env::current_dir().unwrap();
        let src_root = self.config.src_base.parent().unwrap().parent().unwrap().parent().unwrap();
        let src_root = cwd.join(&src_root);

        let tmpdir = cwd.join(self.output_base_name());
        if tmpdir.exists() {
            self.aggressive_rm_rf(&tmpdir).unwrap();
        }
        create_dir_all(&tmpdir).unwrap();

        let host = &self.config.host;
        let make = if host.contains("dragonfly")
            || host.contains("freebsd")
            || host.contains("netbsd")
            || host.contains("openbsd")
        {
            "gmake"
        } else {
            "make"
        };

        let mut cmd = Command::new(make);
        cmd.current_dir(&self.testpaths.file)
            .stdout(Stdio::piped())
            .stderr(Stdio::piped())
            .env("TARGET", &self.config.target)
            .env("PYTHON", &self.config.docck_python)
            .env("S", src_root)
            .env("RUST_BUILD_STAGE", &self.config.stage_id)
            .env("RUSTC", cwd.join(&self.config.rustc_path))
            .env("TMPDIR", &tmpdir)
            .env("LD_LIB_PATH_ENVVAR", dylib_env_var())
            .env("HOST_RPATH_DIR", cwd.join(&self.config.compile_lib_path))
            .env("TARGET_RPATH_DIR", cwd.join(&self.config.run_lib_path))
            .env("LLVM_COMPONENTS", &self.config.llvm_components)
            // We for sure don't want these tests to run in parallel, so make
            // sure they don't have access to these vars if we run via `make`
            // at the top level
            .env_remove("MAKEFLAGS")
            .env_remove("MFLAGS")
            .env_remove("CARGO_MAKEFLAGS");

        if let Some(ref rustdoc) = self.config.rustdoc_path {
            cmd.env("RUSTDOC", cwd.join(rustdoc));
        }

        if let Some(ref node) = self.config.nodejs {
            cmd.env("NODE", node);
        }

        if let Some(ref linker) = self.config.linker {
            cmd.env("RUSTC_LINKER", linker);
        }

        if let Some(ref clang) = self.config.run_clang_based_tests_with {
            cmd.env("CLANG", clang);
        }

        if let Some(ref filecheck) = self.config.llvm_filecheck {
            cmd.env("LLVM_FILECHECK", filecheck);
        }

        if let Some(ref llvm_bin_dir) = self.config.llvm_bin_dir {
            cmd.env("LLVM_BIN_DIR", llvm_bin_dir);
        }

        // We don't want RUSTFLAGS set from the outside to interfere with
        // compiler flags set in the test cases:
        cmd.env_remove("RUSTFLAGS");

        // Use dynamic musl for tests because static doesn't allow creating dylibs
        if self.config.host.contains("musl") {
            cmd.env("RUSTFLAGS", "-Ctarget-feature=-crt-static").env("IS_MUSL_HOST", "1");
        }

        if self.config.target.contains("msvc") && self.config.cc != "" {
            // We need to pass a path to `lib.exe`, so assume that `cc` is `cl.exe`
            // and that `lib.exe` lives next to it.
            let lib = Path::new(&self.config.cc).parent().unwrap().join("lib.exe");

            // MSYS doesn't like passing flags of the form `/foo` as it thinks it's
            // a path and instead passes `C:\msys64\foo`, so convert all
            // `/`-arguments to MSVC here to `-` arguments.
            let cflags = self
                .config
                .cflags
                .split(' ')
                .map(|s| s.replace("/", "-"))
                .collect::<Vec<_>>()
                .join(" ");

            cmd.env("IS_MSVC", "1")
                .env("IS_WINDOWS", "1")
                .env("MSVC_LIB", format!("'{}' -nologo", lib.display()))
                .env("CC", format!("'{}' {}", self.config.cc, cflags))
                .env("CXX", format!("'{}'", &self.config.cxx));
        } else {
            cmd.env("CC", format!("{} {}", self.config.cc, self.config.cflags))
                .env("CXX", format!("{} {}", self.config.cxx, self.config.cflags))
                .env("AR", &self.config.ar);

            if self.config.target.contains("windows") {
                cmd.env("IS_WINDOWS", "1");
            }
        }

        let output = cmd.spawn().and_then(read2_abbreviated).expect("failed to spawn `make`");
        if !output.status.success() {
            let res = ProcRes {
                status: output.status,
                stdout: String::from_utf8_lossy(&output.stdout).into_owned(),
                stderr: String::from_utf8_lossy(&output.stderr).into_owned(),
                cmdline: format!("{:?}", cmd),
            };
            self.fatal_proc_rec("make failed", &res);
        }
    }

    fn aggressive_rm_rf(&self, path: &Path) -> io::Result<()> {
        for e in path.read_dir()? {
            let entry = e?;
            let path = entry.path();
            if entry.file_type()?.is_dir() {
                self.aggressive_rm_rf(&path)?;
            } else {
                // Remove readonly files as well on windows (by default we can't)
                fs::remove_file(&path).or_else(|e| {
                    if cfg!(windows) && e.kind() == io::ErrorKind::PermissionDenied {
                        let mut meta = entry.metadata()?.permissions();
                        meta.set_readonly(false);
                        fs::set_permissions(&path, meta)?;
                        fs::remove_file(&path)
                    } else {
                        Err(e)
                    }
                })?;
            }
        }
        fs::remove_dir(path)
    }

    fn run_js_doc_test(&self) {
        if let Some(nodejs) = &self.config.nodejs {
            let out_dir = self.output_base_dir();

            self.document(&out_dir);

            let root = self.config.find_rust_src_root().unwrap();
            let res = self.cmd2procres(
                Command::new(&nodejs)
                    .arg(root.join("src/tools/rustdoc-js/tester.js"))
                    .arg(out_dir.parent().expect("no parent"))
                    .arg(&self.testpaths.file.file_stem().expect("couldn't get file stem")),
            );
            if !res.status.success() {
                self.fatal_proc_rec("rustdoc-js test failed!", &res);
            }
        } else {
            self.fatal("no nodeJS");
        }
    }

    fn load_compare_outputs(
        &self,
        proc_res: &ProcRes,
        output_kind: TestOutput,
        explicit_format: bool,
    ) -> usize {
        let (stderr_kind, stdout_kind) = match output_kind {
            TestOutput::Compile => (UI_STDERR, UI_STDOUT),
            TestOutput::Run => (UI_RUN_STDERR, UI_RUN_STDOUT),
        };

        let expected_stderr = self.load_expected_output(stderr_kind);
        let expected_stdout = self.load_expected_output(stdout_kind);

        let normalized_stdout = match output_kind {
            TestOutput::Run if self.config.remote_test_client.is_some() => {
                // When tests are run using the remote-test-client, the string
                // 'uploaded "$TEST_BUILD_DIR/<test_executable>, waiting for result"'
                // is printed to stdout by the client and then captured in the ProcRes,
                // so it needs to be removed when comparing the run-pass test execution output
                lazy_static! {
                    static ref REMOTE_TEST_RE: Regex = Regex::new(
                        "^uploaded \"\\$TEST_BUILD_DIR(/[[:alnum:]_\\-]+)+\", waiting for result\n"
                    )
                    .unwrap();
                }
                REMOTE_TEST_RE
                    .replace(
                        &self.normalize_output(&proc_res.stdout, &self.props.normalize_stdout),
                        "",
                    )
                    .to_string()
            }
            _ => self.normalize_output(&proc_res.stdout, &self.props.normalize_stdout),
        };

        let stderr = if explicit_format {
            proc_res.stderr.clone()
        } else {
            json::extract_rendered(&proc_res.stderr)
        };

        let normalized_stderr = self.normalize_output(&stderr, &self.props.normalize_stderr);
        let mut errors = 0;
        match output_kind {
            TestOutput::Compile => {
                if !self.props.dont_check_compiler_stdout {
                    errors += self.compare_output("stdout", &normalized_stdout, &expected_stdout);
                }
                if !self.props.dont_check_compiler_stderr {
                    errors += self.compare_output("stderr", &normalized_stderr, &expected_stderr);
                }
            }
            TestOutput::Run => {
                errors += self.compare_output(stdout_kind, &normalized_stdout, &expected_stdout);
                errors += self.compare_output(stderr_kind, &normalized_stderr, &expected_stderr);
            }
        }
        errors
    }

    fn run_ui_test(&self) {
        if let Some(FailMode::Build) = self.props.fail_mode {
            // Make sure a build-fail test cannot fail due to failing analysis (e.g. typeck).
            let pm = Some(PassMode::Check);
            let proc_res = self.compile_test_general(WillExecute::No, EmitMetadata::Yes, pm);
            self.check_if_test_should_compile(&proc_res, pm);
        }

        let pm = self.pass_mode();
        let should_run = self.should_run(pm);
        let emit_metadata = self.should_emit_metadata(pm);
        let proc_res = self.compile_test(should_run, emit_metadata);
        self.check_if_test_should_compile(&proc_res, pm);

        // if the user specified a format in the ui test
        // print the output to the stderr file, otherwise extract
        // the rendered error messages from json and print them
        let explicit = self.props.compile_flags.iter().any(|s| s.contains("--error-format"));

        let expected_fixed = self.load_expected_output(UI_FIXED);

        let modes_to_prune = vec![CompareMode::Nll];
        self.prune_duplicate_outputs(&modes_to_prune);

        let mut errors = self.load_compare_outputs(&proc_res, TestOutput::Compile, explicit);

        if self.config.compare_mode.is_some() {
            // don't test rustfix with nll right now
        } else if self.config.rustfix_coverage {
            // Find out which tests have `MachineApplicable` suggestions but are missing
            // `run-rustfix` or `run-rustfix-only-machine-applicable` headers.
            //
            // This will return an empty `Vec` in case the executed test file has a
            // `compile-flags: --error-format=xxxx` header with a value other than `json`.
            let suggestions = get_suggestions_from_json(
                &proc_res.stderr,
                &HashSet::new(),
                Filter::MachineApplicableOnly,
            )
            .unwrap_or_default();
            if suggestions.len() > 0
                && !self.props.run_rustfix
                && !self.props.rustfix_only_machine_applicable
            {
                let mut coverage_file_path = self.config.build_base.clone();
                coverage_file_path.push("rustfix_missing_coverage.txt");
                debug!("coverage_file_path: {}", coverage_file_path.display());

                let mut file = OpenOptions::new()
                    .create(true)
                    .append(true)
                    .open(coverage_file_path.as_path())
                    .expect("could not create or open file");

                if let Err(_) = writeln!(file, "{}", self.testpaths.file.display()) {
                    panic!("couldn't write to {}", coverage_file_path.display());
                }
            }
        } else if self.props.run_rustfix {
            // Apply suggestions from rustc to the code itself
            let unfixed_code = self.load_expected_output_from_path(&self.testpaths.file).unwrap();
            let suggestions = get_suggestions_from_json(
                &proc_res.stderr,
                &HashSet::new(),
                if self.props.rustfix_only_machine_applicable {
                    Filter::MachineApplicableOnly
                } else {
                    Filter::Everything
                },
            )
            .unwrap();
            let fixed_code = apply_suggestions(&unfixed_code, &suggestions).expect(&format!(
                "failed to apply suggestions for {:?} with rustfix",
                self.testpaths.file
            ));

            errors += self.compare_output("fixed", &fixed_code, &expected_fixed);
        } else if !expected_fixed.is_empty() {
            panic!(
                "the `// run-rustfix` directive wasn't found but a `*.fixed` \
                 file was found"
            );
        }

        if errors > 0 {
            println!("To update references, rerun the tests and pass the `--bless` flag");
            let relative_path_to_file =
                self.testpaths.relative_dir.join(self.testpaths.file.file_name().unwrap());
            println!(
                "To only update this specific test, also pass `--test-args {}`",
                relative_path_to_file.display(),
            );
            self.fatal_proc_rec(
                &format!("{} errors occurred comparing output.", errors),
                &proc_res,
            );
        }

        let expected_errors = errors::load_errors(&self.testpaths.file, self.revision);

        if let WillExecute::Yes = should_run {
            let proc_res = self.exec_compiled_test();
            let run_output_errors = if self.props.check_run_results {
                self.load_compare_outputs(&proc_res, TestOutput::Run, explicit)
            } else {
                0
            };
            if run_output_errors > 0 {
                self.fatal_proc_rec(
                    &format!("{} errors occurred comparing run output.", run_output_errors),
                    &proc_res,
                );
            }
            if self.should_run_successfully(pm) {
                if !proc_res.status.success() {
                    self.fatal_proc_rec("test run failed!", &proc_res);
                }
            } else {
                if proc_res.status.success() {
                    self.fatal_proc_rec("test run succeeded!", &proc_res);
                }
            }
            if !self.props.error_patterns.is_empty() {
                // "// error-pattern" comments
                self.check_error_patterns(&proc_res.stderr, &proc_res, pm);
            }
        }

        debug!(
            "run_ui_test: explicit={:?} config.compare_mode={:?} expected_errors={:?} \
               proc_res.status={:?} props.error_patterns={:?}",
            explicit,
            self.config.compare_mode,
            expected_errors,
            proc_res.status,
            self.props.error_patterns
        );
        if !explicit && self.config.compare_mode.is_none() {
            let check_patterns =
                should_run == WillExecute::No && !self.props.error_patterns.is_empty();

            let check_annotations = !check_patterns || !expected_errors.is_empty();

            if check_patterns {
                // "// error-pattern" comments
                self.check_error_patterns(&proc_res.stderr, &proc_res, pm);
            }

            if check_annotations {
                // "//~ERROR comments"
                self.check_expected_errors(expected_errors, &proc_res);
            }
        }

        if self.props.run_rustfix && self.config.compare_mode.is_none() {
            // And finally, compile the fixed code and make sure it both
            // succeeds and has no diagnostics.
            let mut rustc = self.make_compile_args(
                &self.testpaths.file.with_extension(UI_FIXED),
                TargetLocation::ThisFile(self.make_exe_name()),
                emit_metadata,
            );
            rustc.arg("-L").arg(&self.aux_output_dir_name());
            let res = self.compose_and_run_compiler(rustc, None);
            if !res.status.success() {
                self.fatal_proc_rec("failed to compile fixed code", &res);
            }
            if !res.stderr.is_empty() && !self.props.rustfix_only_machine_applicable {
                self.fatal_proc_rec("fixed code is still producing diagnostics", &res);
            }
        }
    }

    fn run_mir_opt_test(&self) {
        let proc_res = self.compile_test(WillExecute::Yes, EmitMetadata::No);

        if !proc_res.status.success() {
            self.fatal_proc_rec("compilation failed!", &proc_res);
        }

        let proc_res = self.exec_compiled_test();

        if !proc_res.status.success() {
            self.fatal_proc_rec("test run failed!", &proc_res);
        }
        self.check_mir_dump();
    }

    fn check_mir_dump(&self) {
        let test_file_contents = fs::read_to_string(&self.testpaths.file).unwrap();
        if let Some(idx) = test_file_contents.find("// END RUST SOURCE") {
            let (_, tests_text) = test_file_contents.split_at(idx + "// END_RUST SOURCE".len());
            let tests_text_str = String::from(tests_text);
            let mut curr_test: Option<&str> = None;
            let mut curr_test_contents = vec![ExpectedLine::Elision];
            for l in tests_text_str.lines() {
                debug!("line: {:?}", l);
                if l.starts_with("// START ") {
                    let (_, t) = l.split_at("// START ".len());
                    curr_test = Some(t);
                } else if l.starts_with("// END") {
                    let (_, t) = l.split_at("// END ".len());
                    if Some(t) != curr_test {
                        panic!("mismatched START END test name");
                    }
                    self.compare_mir_test_output(curr_test.unwrap(), &curr_test_contents);
                    curr_test = None;
                    curr_test_contents.clear();
                    curr_test_contents.push(ExpectedLine::Elision);
                } else if l.is_empty() {
                    // ignore
                } else if l.starts_with("//") && l.split_at("//".len()).1.trim() == "..." {
                    curr_test_contents.push(ExpectedLine::Elision)
                } else if l.starts_with("// ") {
                    let (_, test_content) = l.split_at("// ".len());
                    curr_test_contents.push(ExpectedLine::Text(test_content));
                }
            }
        }
    }

    fn check_mir_test_timestamp(&self, test_name: &str, output_file: &Path) {
        let t = |file| fs::metadata(file).unwrap().modified().unwrap();
        let source_file = &self.testpaths.file;
        let output_time = t(output_file);
        let source_time = t(source_file);
        if source_time > output_time {
            debug!("source file time: {:?} output file time: {:?}", source_time, output_time);
            panic!(
                "test source file `{}` is newer than potentially stale output file `{}`.",
                source_file.display(),
                test_name
            );
        }
    }

    fn compare_mir_test_output(&self, test_name: &str, expected_content: &[ExpectedLine<&str>]) {
        let mut output_file = PathBuf::new();
        output_file.push(self.get_mir_dump_dir());
        output_file.push(test_name);
        debug!("comparing the contests of: {:?}", output_file);
        debug!("with: {:?}", expected_content);
        if !output_file.exists() {
            panic!(
                "Output file `{}` from test does not exist",
                output_file.into_os_string().to_string_lossy()
            );
        }
        self.check_mir_test_timestamp(test_name, &output_file);

        let dumped_string = fs::read_to_string(&output_file).unwrap();
        let mut dumped_lines =
            dumped_string.lines().map(|l| nocomment_mir_line(l)).filter(|l| !l.is_empty());
        let mut expected_lines = expected_content
            .iter()
            .filter(|&l| if let &ExpectedLine::Text(l) = l { !l.is_empty() } else { true })
            .peekable();

        let compare = |expected_line, dumped_line| {
            let e_norm = normalize_mir_line(expected_line);
            let d_norm = normalize_mir_line(dumped_line);
            debug!("found: {:?}", d_norm);
            debug!("expected: {:?}", e_norm);
            e_norm == d_norm
        };

        let error = |expected_line, extra_msg| {
            let normalize_all = dumped_string
                .lines()
                .map(nocomment_mir_line)
                .filter(|l| !l.is_empty())
                .collect::<Vec<_>>()
                .join("\n");
            let f = |l: &ExpectedLine<_>| match l {
                &ExpectedLine::Elision => "... (elided)".into(),
                &ExpectedLine::Text(t) => t,
            };
            let expected_content =
                expected_content.iter().map(|l| f(l)).collect::<Vec<_>>().join("\n");
            panic!(
                "Did not find expected line, error: {}\n\
                 Expected Line: {:?}\n\
                 Test Name: {}\n\
                 Expected:\n{}\n\
                 Actual:\n{}",
                extra_msg, expected_line, test_name, expected_content, normalize_all
            );
        };

        // We expect each non-empty line to appear consecutively, non-consecutive lines
        // must be separated by at least one Elision
        let mut start_block_line = None;
        while let Some(dumped_line) = dumped_lines.next() {
            match expected_lines.next() {
                Some(&ExpectedLine::Text(expected_line)) => {
                    let normalized_expected_line = normalize_mir_line(expected_line);
                    if normalized_expected_line.contains(":{") {
                        start_block_line = Some(expected_line);
                    }

                    if !compare(expected_line, dumped_line) {
                        error!("{:?}", start_block_line);
                        error(
                            expected_line,
                            format!(
                                "Mismatch in lines\n\
                                 Current block: {}\n\
                                 Actual Line: {:?}",
                                start_block_line.unwrap_or("None"),
                                dumped_line
                            ),
                        );
                    }
                }
                Some(&ExpectedLine::Elision) => {
                    // skip any number of elisions in a row.
                    while let Some(&&ExpectedLine::Elision) = expected_lines.peek() {
                        expected_lines.next();
                    }
                    if let Some(&ExpectedLine::Text(expected_line)) = expected_lines.next() {
                        let mut found = compare(expected_line, dumped_line);
                        if found {
                            continue;
                        }
                        while let Some(dumped_line) = dumped_lines.next() {
                            found = compare(expected_line, dumped_line);
                            if found {
                                break;
                            }
                        }
                        if !found {
                            error(expected_line, "ran out of mir dump to match against".into());
                        }
                    }
                }
                None => {}
            }
        }
    }

    fn get_mir_dump_dir(&self) -> PathBuf {
        let mut mir_dump_dir = PathBuf::from(self.config.build_base.as_path());
        debug!("input_file: {:?}", self.testpaths.file);
        mir_dump_dir.push(&self.testpaths.relative_dir);
        mir_dump_dir.push(self.testpaths.file.file_stem().unwrap());
        mir_dump_dir
    }

    fn normalize_output(&self, output: &str, custom_rules: &[(String, String)]) -> String {
        let cflags = self.props.compile_flags.join(" ");
        let json = cflags.contains("--error-format json")
            || cflags.contains("--error-format pretty-json")
            || cflags.contains("--error-format=json")
            || cflags.contains("--error-format=pretty-json");

        let mut normalized = output.to_string();

        let mut normalize_path = |from: &Path, to: &str| {
            let mut from = from.display().to_string();
            if json {
                from = from.replace("\\", "\\\\");
            }
            normalized = normalized.replace(&from, to);
        };

        let parent_dir = self.testpaths.file.parent().unwrap();
        normalize_path(parent_dir, "$DIR");

        // Paths into the libstd/libcore
        let src_dir = self.config.src_base.parent().unwrap().parent().unwrap();
        normalize_path(src_dir, "$SRC_DIR");

        // Paths into the build directory
        let test_build_dir = &self.config.build_base;
        let parent_build_dir = test_build_dir.parent().unwrap().parent().unwrap().parent().unwrap();

        // eg. /home/user/rust/build/x86_64-unknown-linux-gnu/test/ui
        normalize_path(test_build_dir, "$TEST_BUILD_DIR");
        // eg. /home/user/rust/build
        normalize_path(parent_build_dir, "$BUILD_DIR");

        // Paths into lib directory.
        normalize_path(&parent_build_dir.parent().unwrap().join("lib"), "$LIB_DIR");

        if json {
            // escaped newlines in json strings should be readable
            // in the stderr files. There's no point int being correct,
            // since only humans process the stderr files.
            // Thus we just turn escaped newlines back into newlines.
            normalized = normalized.replace("\\n", "\n");
        }

        // If there are `$SRC_DIR` normalizations with line and column numbers, then replace them
        // with placeholders as we do not want tests needing updated when compiler source code
        // changes.
        // eg. $SRC_DIR/libcore/mem.rs:323:14 becomes $SRC_DIR/libcore/mem.rs:LL:COL
        normalized = Regex::new("SRC_DIR(.+):\\d+:\\d+")
            .unwrap()
            .replace_all(&normalized, "SRC_DIR$1:LL:COL")
            .into_owned();

        normalized = Self::normalize_platform_differences(&normalized);
        normalized = normalized.replace("\t", "\\t"); // makes tabs visible

        // Remove test annotations like `//~ ERROR text` from the output,
        // since they duplicate actual errors and make the output hard to read.
        normalized =
            Regex::new("\\s*//(\\[.*\\])?~.*").unwrap().replace_all(&normalized, "").into_owned();

        for rule in custom_rules {
            let re = Regex::new(&rule.0).expect("bad regex in custom normalization rule");
            normalized = re.replace_all(&normalized, &rule.1[..]).into_owned();
        }
        normalized
    }

    /// Normalize output differences across platforms. Generally changes Windows output to be more
    /// Unix-like.
    ///
    /// Replaces backslashes in paths with forward slashes, and replaces CRLF line endings
    /// with LF.
    fn normalize_platform_differences(output: &str) -> String {
        lazy_static! {
            /// Used to find Windows paths.
            ///
            /// It's not possible to detect paths in the error messages generally, but this is a
            /// decent enough heuristic.
            static ref PATH_BACKSLASH_RE: Regex = Regex::new(r#"(?x)
                (?:
                  # Match paths that don't include spaces.
                  (?:\\[\pL\pN\.\-_']+)+\.\pL+
                |
                  # If the path starts with a well-known root, then allow spaces.
                  \$(?:DIR|SRC_DIR|TEST_BUILD_DIR|BUILD_DIR|LIB_DIR)(?:\\[\pL\pN\.\-_' ]+)+
                )"#
            ).unwrap();
        }

        let output = output.replace(r"\\", r"\");

        PATH_BACKSLASH_RE
            .replace_all(&output, |caps: &Captures<'_>| {
                println!("{}", &caps[0]);
                caps[0].replace(r"\", "/")
            })
            .replace("\r\n", "\n")
    }

    fn expected_output_path(&self, kind: &str) -> PathBuf {
        let mut path =
            expected_output_path(&self.testpaths, self.revision, &self.config.compare_mode, kind);

        if !path.exists() {
            if let Some(CompareMode::Polonius) = self.config.compare_mode {
                path = expected_output_path(
                    &self.testpaths,
                    self.revision,
                    &Some(CompareMode::Nll),
                    kind,
                );
            }
        }

        if !path.exists() {
            path = expected_output_path(&self.testpaths, self.revision, &None, kind);
        }

        path
    }

    fn load_expected_output(&self, kind: &str) -> String {
        let path = self.expected_output_path(kind);
        if path.exists() {
            match self.load_expected_output_from_path(&path) {
                Ok(x) => x,
                Err(x) => self.fatal(&x),
            }
        } else {
            String::new()
        }
    }

    fn load_expected_output_from_path(&self, path: &Path) -> Result<String, String> {
        fs::read_to_string(path).map_err(|err| {
            format!("failed to load expected output from `{}`: {}", path.display(), err)
        })
    }

    fn delete_file(&self, file: &PathBuf) {
        if let Err(e) = fs::remove_file(file) {
            self.fatal(&format!("failed to delete `{}`: {}", file.display(), e,));
        }
    }

    fn compare_output(&self, kind: &str, actual: &str, expected: &str) -> usize {
        if actual == expected {
            return 0;
        }

        if !self.config.bless {
            if expected.is_empty() {
                println!("normalized {}:\n{}\n", kind, actual);
            } else {
                println!("diff of {}:\n", kind);
                let diff_results = make_diff(expected, actual, 3);
                for result in diff_results {
                    let mut line_number = result.line_number;
                    for line in result.lines {
                        match line {
                            DiffLine::Expected(e) => {
                                println!("-\t{}", e);
                                line_number += 1;
                            }
                            DiffLine::Context(c) => {
                                println!("{}\t{}", line_number, c);
                                line_number += 1;
                            }
                            DiffLine::Resulting(r) => {
                                println!("+\t{}", r);
                            }
                        }
                    }
                    println!();
                }
            }
        }

        let mode = self.config.compare_mode.as_ref().map_or("", |m| m.to_str());
        let output_file = self
            .output_base_name()
            .with_extra_extension(self.revision.unwrap_or(""))
            .with_extra_extension(mode)
            .with_extra_extension(kind);

        let mut files = vec![output_file];
        if self.config.bless {
            files.push(expected_output_path(
                self.testpaths,
                self.revision,
                &self.config.compare_mode,
                kind,
            ));
        }

        for output_file in &files {
            if actual.is_empty() {
                self.delete_file(output_file);
            } else if let Err(err) = fs::write(&output_file, &actual) {
                self.fatal(&format!(
                    "failed to write {} to `{}`: {}",
                    kind,
                    output_file.display(),
                    err,
                ));
            }
        }

        println!("\nThe actual {0} differed from the expected {0}.", kind);
        for output_file in files {
            println!("Actual {} saved to {}", kind, output_file.display());
        }
        if self.config.bless { 0 } else { 1 }
    }

    fn prune_duplicate_output(&self, mode: CompareMode, kind: &str, canon_content: &str) {
        let examined_path = expected_output_path(&self.testpaths, self.revision, &Some(mode), kind);

        let examined_content =
            self.load_expected_output_from_path(&examined_path).unwrap_or_else(|_| String::new());

        if examined_path.exists() && canon_content == &examined_content {
            self.delete_file(&examined_path);
        }
    }

    fn prune_duplicate_outputs(&self, modes: &[CompareMode]) {
        if self.config.bless {
            for kind in UI_EXTENSIONS {
                let canon_comparison_path =
                    expected_output_path(&self.testpaths, self.revision, &None, kind);

                if let Ok(canon) = self.load_expected_output_from_path(&canon_comparison_path) {
                    for mode in modes {
                        self.prune_duplicate_output(mode.clone(), kind, &canon);
                    }
                }
            }
        }
    }

    fn create_stamp(&self) {
        let stamp = crate::stamp(&self.config, self.testpaths, self.revision);
        fs::write(&stamp, compute_stamp_hash(&self.config)).unwrap();
    }

    fn run_yk_sir_test(&self) {
        let proc_res = self.compile_test();

        if !proc_res.status.success() {
            self.fatal_proc_rec("compilation failed!", &proc_res);
        }

        self.check_yk_sir_dump();
    }

    fn check_yk_sir_dump(&self) {
        let test_file_contents = fs::read_to_string(&self.testpaths.file).unwrap();
        if let Some(idx) = test_file_contents.find("// END RUST SOURCE") {
            let (_, test_text) = test_file_contents.split_at(idx + "// END_RUST SOURCE".len());
            let mut test_lines = vec![ExpectedLine::Elision];
            for l in test_text.lines() {
                if l.is_empty() {
                    // ignore
                } else if l.starts_with("//") && l.split_at("//".len()).1.trim() == "..." {
                    test_lines.push(ExpectedLine::Elision)
                } else if l.starts_with("// ") {
                    let (_, test_content) = l.split_at("// ".len());
                    test_lines.push(ExpectedLine::Text(test_content));
                }
            }
            // From here on out, we are re-using parts of the `MirOpt` test suite's matcher. The
            // "exe_name" here is actually a textual MIR dump because we invoked rustc with:
            // `--emit yk-mir`.
            self.compare_mir_test_output(self.make_exe_name().to_str().unwrap(), &test_lines);
        } else {
            panic!("no expected outcome in test file!");
        }
    }

}

struct ProcArgs {
    prog: String,
    args: Vec<String>,
}

pub struct ProcRes {
    status: ExitStatus,
    stdout: String,
    stderr: String,
    cmdline: String,
}

impl ProcRes {
    pub fn fatal(&self, err: Option<&str>) -> ! {
        if let Some(e) = err {
            println!("\nerror: {}", e);
        }
        print!(
            "\
             status: {}\n\
             command: {}\n\
             stdout:\n\
             ------------------------------------------\n\
             {}\n\
             ------------------------------------------\n\
             stderr:\n\
             ------------------------------------------\n\
             {}\n\
             ------------------------------------------\n\
             \n",
            self.status,
            self.cmdline,
            json::extract_rendered(&self.stdout),
            json::extract_rendered(&self.stderr),
        );
        // Use resume_unwind instead of panic!() to prevent a panic message + backtrace from
        // compiletest, which is unnecessary noise.
        std::panic::resume_unwind(Box::new(()));
    }
}

enum TargetLocation {
    ThisFile(PathBuf),
    ThisDirectory(PathBuf),
}

#[derive(Clone, PartialEq, Eq)]
enum ExpectedLine<T: AsRef<str>> {
    Elision,
    Text(T),
}

impl<T> fmt::Debug for ExpectedLine<T>
where
    T: AsRef<str> + fmt::Debug,
{
    fn fmt(&self, formatter: &mut fmt::Formatter<'_>) -> fmt::Result {
        if let &ExpectedLine::Text(ref t) = self {
            write!(formatter, "{:?}", t)
        } else {
            write!(formatter, "\"...\" (Elision)")
        }
    }
}

fn normalize_mir_line(line: &str) -> String {
    nocomment_mir_line(line).replace(char::is_whitespace, "")
}

fn nocomment_mir_line(line: &str) -> &str {
    if let Some(idx) = line.find("//") {
        let (l, _) = line.split_at(idx);
        l.trim_end()
    } else {
        line
    }
}

fn read2_abbreviated(mut child: Child) -> io::Result<Output> {
    use crate::read2::read2;
    use std::mem::replace;

    const HEAD_LEN: usize = 160 * 1024;
    const TAIL_LEN: usize = 256 * 1024;

    enum ProcOutput {
        Full(Vec<u8>),
        Abbreviated { head: Vec<u8>, skipped: usize, tail: Box<[u8]> },
    }

    impl ProcOutput {
        fn extend(&mut self, data: &[u8]) {
            let new_self = match *self {
                ProcOutput::Full(ref mut bytes) => {
                    bytes.extend_from_slice(data);
                    let new_len = bytes.len();
                    if new_len <= HEAD_LEN + TAIL_LEN {
                        return;
                    }
                    let tail = bytes.split_off(new_len - TAIL_LEN).into_boxed_slice();
                    let head = replace(bytes, Vec::new());
                    let skipped = new_len - HEAD_LEN - TAIL_LEN;
                    ProcOutput::Abbreviated { head, skipped, tail }
                }
                ProcOutput::Abbreviated { ref mut skipped, ref mut tail, .. } => {
                    *skipped += data.len();
                    if data.len() <= TAIL_LEN {
                        tail[..data.len()].copy_from_slice(data);
                        tail.rotate_left(data.len());
                    } else {
                        tail.copy_from_slice(&data[(data.len() - TAIL_LEN)..]);
                    }
                    return;
                }
            };
            *self = new_self;
        }

        fn into_bytes(self) -> Vec<u8> {
            match self {
                ProcOutput::Full(bytes) => bytes,
                ProcOutput::Abbreviated { mut head, skipped, tail } => {
                    write!(&mut head, "\n\n<<<<<< SKIPPED {} BYTES >>>>>>\n\n", skipped).unwrap();
                    head.extend_from_slice(&tail);
                    head
                }
            }
        }
    }

    let mut stdout = ProcOutput::Full(Vec::new());
    let mut stderr = ProcOutput::Full(Vec::new());

    drop(child.stdin.take());
    read2(
        child.stdout.take().unwrap(),
        child.stderr.take().unwrap(),
        &mut |is_stdout, data, _| {
            if is_stdout { &mut stdout } else { &mut stderr }.extend(data);
            data.clear();
        },
    )?;
    let status = child.wait()?;

    Ok(Output { status, stdout: stdout.into_bytes(), stderr: stderr.into_bytes() })
}<|MERGE_RESOLUTION|>--- conflicted
+++ resolved
@@ -7,12 +7,7 @@
 use crate::common::{CompareMode, FailMode, PassMode};
 use crate::common::{CompileFail, Pretty, RunFail, RunPassValgrind};
 use crate::common::{Config, TestPaths};
-<<<<<<< HEAD
-use crate::common::{Incremental, MirOpt, RunMake, Ui, JsDocTest, Assembly, YkSir};
-use diff;
-=======
-use crate::common::{UI_RUN_STDERR, UI_RUN_STDOUT};
->>>>>>> b6690a8c
+use crate::common::{YkSir, UI_RUN_STDERR, UI_RUN_STDOUT};
 use crate::errors::{self, Error, ErrorKind};
 use crate::header::TestProps;
 use crate::json;
@@ -1479,23 +1474,9 @@
         local_pm: Option<PassMode>,
     ) -> ProcRes {
         // Only use `make_exe_name` when the test ends up being executed.
-<<<<<<< HEAD
-        let will_execute = match self.config.mode {
-            Ui => self.should_run(),
-            Incremental => self.revision.unwrap().starts_with("r"),
-            RunFail | RunPassValgrind | MirOpt | YkSir |
-            DebugInfoCdb | DebugInfoGdbLldb | DebugInfoGdb | DebugInfoLldb => true,
-            _ => false,
-        };
-        let output_file = if will_execute {
-            TargetLocation::ThisFile(self.make_exe_name())
-        } else {
-            TargetLocation::ThisDirectory(self.output_base_dir())
-=======
         let output_file = match will_execute {
             WillExecute::Yes => TargetLocation::ThisFile(self.make_exe_name()),
             WillExecute::No => TargetLocation::ThisDirectory(self.output_base_dir()),
->>>>>>> b6690a8c
         };
 
         let mut rustc = self.make_compile_args(&self.testpaths.file, output_file, emit_metadata);
@@ -1517,7 +1498,7 @@
                 {
                     rustc.args(&["-A", "unused"]);
                 }
-            },
+            }
             _ => {}
         }
 
@@ -1909,20 +1890,15 @@
 
                 rustc.arg(dir_opt);
             }
-<<<<<<< HEAD
             YkSir => {
-                rustc.args(&[ "--emit", "yk-sir", "-C", "tracer=sw"]);
+                rustc.args(&["--emit", "yk-sir"]);
 
                 let mir_dump_dir = self.get_mir_dump_dir();
                 let _ = fs::remove_dir_all(&mir_dump_dir);
                 create_dir_all(mir_dump_dir.as_path()).unwrap();
-            },
-            RunFail | RunPassValgrind | Pretty | DebugInfoCdb | DebugInfoGdbLldb | DebugInfoGdb
-            | DebugInfoLldb | Codegen | Rustdoc | RunMake | CodegenUnits | JsDocTest | Assembly => {
-=======
+            }
             RunFail | RunPassValgrind | Pretty | DebugInfo | Codegen | Rustdoc | RunMake
             | CodegenUnits | JsDocTest | Assembly => {
->>>>>>> b6690a8c
                 // do not use JSON output
             }
         }
@@ -3467,7 +3443,7 @@
     }
 
     fn run_yk_sir_test(&self) {
-        let proc_res = self.compile_test();
+        let proc_res = self.compile_test(WillExecute::No, EmitMetadata::No);
 
         if !proc_res.status.success() {
             self.fatal_proc_rec("compilation failed!", &proc_res);
@@ -3491,15 +3467,13 @@
                     test_lines.push(ExpectedLine::Text(test_content));
                 }
             }
-            // From here on out, we are re-using parts of the `MirOpt` test suite's matcher. The
-            // "exe_name" here is actually a textual MIR dump because we invoked rustc with:
-            // `--emit yk-mir`.
-            self.compare_mir_test_output(self.make_exe_name().to_str().unwrap(), &test_lines);
+            // From here on out, we are re-using parts of the `MirOpt` test suite's matcher.
+            let output_path = self.output_base_name().with_extension("yksir");
+            self.compare_mir_test_output(output_path.to_str().unwrap(), &test_lines);
         } else {
             panic!("no expected outcome in test file!");
         }
     }
-
 }
 
 struct ProcArgs {
