--- conflicted
+++ resolved
@@ -1,10 +1,3 @@
-<<<<<<< HEAD
-use rustc::ty::{self, Ty, TypeFoldable, Instance};
-use rustc::ty::layout::{TyLayout, HasTyCtxt, FnAbiExt};
-use rustc::mir::{self, Body, SourceInfo};
-use rustc_target::abi::call::{FnAbi, PassMode};
-=======
->>>>>>> b6690a8c
 use crate::base;
 use crate::traits::*;
 use rustc::mir;
@@ -102,7 +95,7 @@
         )
     }
 
-    pub fn fn_metadata(&self, source_info: SourceInfo) -> Option<Bx::DIScope> {
+    pub fn fn_metadata(&self, source_info: mir::SourceInfo) -> Option<Bx::DIScope> {
         let (odisp, _span) = self.debug_loc(source_info);
         odisp
     }
