use rustc::ty::{self, Ty, TypeFoldable, Instance};
use rustc::ty::layout::{TyLayout, HasTyCtxt, FnAbiExt};
use rustc::mir::{self, Body};
use rustc_target::abi::call::{FnAbi, PassMode};
use crate::base;
use crate::traits::*;

use std::iter;

use rustc_index::bit_set::BitSet;
use rustc_index::vec::IndexVec;

use self::analyze::CleanupKind;
use self::debuginfo::FunctionDebugContext;
use self::place::PlaceRef;
use rustc::mir::traversal;

use self::operand::{OperandRef, OperandValue};

/// Master context for codegenning from MIR.
pub struct FunctionCx<'a, 'tcx, Bx: BuilderMethods<'a, 'tcx>> {
    instance: Instance<'tcx>,

    mir: &'a mir::Body<'tcx>,

    debug_context: Option<FunctionDebugContext<Bx::DIScope>>,

    llfn: Bx::Function,

    cx: &'a Bx::CodegenCx,

    fn_abi: FnAbi<'tcx, Ty<'tcx>>,

    /// When unwinding is initiated, we have to store this personality
    /// value somewhere so that we can load it and re-use it in the
    /// resume instruction. The personality is (afaik) some kind of
    /// value used for C++ unwinding, which must filter by type: we
    /// don't really care about it very much. Anyway, this value
    /// contains an alloca into which the personality is stored and
    /// then later loaded when generating the DIVERGE_BLOCK.
    personality_slot: Option<PlaceRef<'tcx, Bx::Value>>,

    /// A `Block` for each MIR `BasicBlock`
    blocks: IndexVec<mir::BasicBlock, Bx::BasicBlock>,

    /// The funclet status of each basic block
    cleanup_kinds: IndexVec<mir::BasicBlock, analyze::CleanupKind>,

    /// When targeting MSVC, this stores the cleanup info for each funclet
    /// BB. This is initialized as we compute the funclets' head block in RPO.
    funclets: IndexVec<mir::BasicBlock, Option<Bx::Funclet>>,

    /// This stores the landing-pad block for a given BB, computed lazily on GNU
    /// and eagerly on MSVC.
    landing_pads: IndexVec<mir::BasicBlock, Option<Bx::BasicBlock>>,

    /// Cached unreachable block
    unreachable_block: Option<Bx::BasicBlock>,

    /// The location where each MIR arg/var/tmp/ret is stored. This is
    /// usually an `PlaceRef` representing an alloca, but not always:
    /// sometimes we can skip the alloca and just store the value
    /// directly using an `OperandRef`, which makes for tighter LLVM
    /// IR. The conditions for using an `OperandRef` are as follows:
    ///
    /// - the type of the local must be judged "immediate" by `is_llvm_immediate`
    /// - the operand must never be referenced indirectly
    ///     - we should not take its address using the `&` operator
    ///     - nor should it appear in a place path like `tmp.a`
    /// - the operand must be defined by an rvalue that can generate immediate
    ///   values
    ///
    /// Avoiding allocs can also be important for certain intrinsics,
    /// notably `expect`.
    locals: IndexVec<mir::Local, LocalRef<'tcx, Bx::Value>>,

    per_local_var_debug_info: Option<IndexVec<mir::Local, Vec<debuginfo::VarDebugInfo<'tcx>>>>,
}

impl<'a, 'tcx, Bx: BuilderMethods<'a, 'tcx>> FunctionCx<'a, 'tcx, Bx> {
    pub fn monomorphize<T>(&self, value: &T) -> T
        where T: TypeFoldable<'tcx>
    {
        self.cx.tcx().subst_and_normalize_erasing_regions(
            self.instance.substs,
            ty::ParamEnv::reveal_all(),
            value,
        )
    }
<<<<<<< HEAD

    pub fn set_debug_loc(
        &mut self,
        bx: &mut Bx,
        source_info: mir::SourceInfo
    ) {
        let (scope, span) = self.debug_loc(source_info);
        bx.set_source_location(&mut self.debug_context, scope, span);
    }

    pub fn fn_metadata(&self, span: Span) -> &Bx::DIScope {
        &self.debug_context.get_ref(span).fn_metadata
    }

    pub fn debug_loc(&self, source_info: mir::SourceInfo) -> (Option<Bx::DIScope>, Span) {
        // Bail out if debug info emission is not enabled.
        match self.debug_context {
            FunctionDebugContext::DebugInfoDisabled |
            FunctionDebugContext::FunctionWithoutDebugInfo => {
                return (self.scopes[source_info.scope].scope_metadata, source_info.span);
            }
            FunctionDebugContext::RegularContext(_) =>{}
        }

        // In order to have a good line stepping behavior in debugger, we overwrite debug
        // locations of macro expansions with that of the outermost expansion site
        // (unless the crate is being compiled with `-Z debug-macros`).
        if !source_info.span.from_expansion() ||
           self.cx.sess().opts.debugging_opts.debug_macros {
            let scope = self.scope_metadata_for_loc(source_info.scope, source_info.span.lo());
            (scope, source_info.span)
        } else {
            // Walk up the macro expansion chain until we reach a non-expanded span.
            // We also stop at the function body level because no line stepping can occur
            // at the level above that.
            let span = syntax_pos::hygiene::walk_chain(source_info.span, self.mir.span.ctxt());
            let scope = self.scope_metadata_for_loc(source_info.scope, span.lo());
            // Use span of the outermost expansion site, while keeping the original lexical scope.
            (scope, span)
        }
    }

    // DILocations inherit source file name from the parent DIScope.  Due to macro expansions
    // it may so happen that the current span belongs to a different file than the DIScope
    // corresponding to span's containing source scope.  If so, we need to create a DIScope
    // "extension" into that file.
    fn scope_metadata_for_loc(&self, scope_id: mir::SourceScope, pos: BytePos)
                              -> Option<Bx::DIScope> {
        let scope_metadata = self.scopes[scope_id].scope_metadata;
        if pos < self.scopes[scope_id].file_start_pos ||
           pos >= self.scopes[scope_id].file_end_pos {
            let sm = self.cx.sess().source_map();
            let defining_crate = self.debug_context.get_ref(DUMMY_SP).defining_crate;
            Some(self.cx.extend_scope_to_file(
                scope_metadata.unwrap(),
                &sm.lookup_char_pos(pos).file,
                defining_crate
            ))
        } else {
            scope_metadata
        }
    }
=======
>>>>>>> 61a551b4
}

enum LocalRef<'tcx, V> {
    Place(PlaceRef<'tcx, V>),
    /// `UnsizedPlace(p)`: `p` itself is a thin pointer (indirect place).
    /// `*p` is the fat pointer that references the actual unsized place.
    /// Every time it is initialized, we have to reallocate the place
    /// and update the fat pointer. That's the reason why it is indirect.
    UnsizedPlace(PlaceRef<'tcx, V>),
    Operand(Option<OperandRef<'tcx, V>>),
}

impl<'a, 'tcx, V: CodegenObject> LocalRef<'tcx, V> {
    fn new_operand<Bx: BuilderMethods<'a, 'tcx, Value = V>>(
        bx: &mut Bx,
        layout: TyLayout<'tcx>,
    ) -> LocalRef<'tcx, V> {
        if layout.is_zst() {
            // Zero-size temporaries aren't always initialized, which
            // doesn't matter because they don't contain data, but
            // we need something in the operand.
            LocalRef::Operand(Some(OperandRef::new_zst(bx, layout)))
        } else {
            LocalRef::Operand(None)
        }
    }
}

///////////////////////////////////////////////////////////////////////////

pub fn codegen_mir<'a, 'tcx, Bx: BuilderMethods<'a, 'tcx>>(
    cx: &'a Bx::CodegenCx,
    llfn: Bx::Function,
    mir: &'a Body<'tcx>,
    instance: Instance<'tcx>,
    sig: ty::FnSig<'tcx>,
) {
    assert!(!instance.substs.needs_infer());

    let fn_abi = FnAbi::new(cx, sig, &[]);
    debug!("fn_abi: {:?}", fn_abi);

    let debug_context =
        cx.create_function_debug_context(instance, sig, llfn, mir);

    let mut bx = Bx::new_block(cx, llfn, "start");

    if mir.basic_blocks().iter().any(|bb| bb.is_cleanup) {
        bx.set_personality_fn(cx.eh_personality());
    }

    bx.sideeffect();

    let cleanup_kinds = analyze::cleanup_kinds(&mir);
    // Allocate a `Block` for every basic block, except
    // the start block, if nothing loops back to it.
    let reentrant_start_block = !mir.predecessors_for(mir::START_BLOCK).is_empty();
    let block_bxs: IndexVec<mir::BasicBlock, Bx::BasicBlock> =
        mir.basic_blocks().indices().map(|bb| {
            if bb == mir::START_BLOCK && !reentrant_start_block {
                bx.llbb()
            } else {
                bx.build_sibling_block(&format!("{:?}", bb)).llbb()
            }
        }).collect();

    let (landing_pads, funclets) = create_funclets(mir, &mut bx, &cleanup_kinds, &block_bxs);

    let mut fx = FunctionCx {
        instance,
        mir,
        llfn,
        fn_abi,
        cx,
        personality_slot: None,
        blocks: block_bxs,
        unreachable_block: None,
        cleanup_kinds,
        landing_pads,
        funclets,
        locals: IndexVec::new(),
        debug_context,
        per_local_var_debug_info: debuginfo::per_local_var_debug_info(cx.tcx(), mir),
    };

    let memory_locals = analyze::non_ssa_locals(&fx);

    // Allocate variable and temp allocas
    fx.locals = {
        let args = arg_local_refs(&mut bx, &fx, &memory_locals);

        let mut allocate_local = |local| {
            let decl = &mir.local_decls[local];
            let layout = bx.layout_of(fx.monomorphize(&decl.ty));
            assert!(!layout.ty.has_erasable_regions());

            if local == mir::RETURN_PLACE && fx.fn_abi.ret.is_indirect() {
                debug!("alloc: {:?} (return place) -> place", local);
                let llretptr = bx.get_param(0);
                return LocalRef::Place(PlaceRef::new_sized(llretptr, layout));
            }

            if memory_locals.contains(local) {
                debug!("alloc: {:?} -> place", local);
                if layout.is_unsized() {
                    LocalRef::UnsizedPlace(PlaceRef::alloca_unsized_indirect(&mut bx, layout))
                } else {
                    LocalRef::Place(PlaceRef::alloca(&mut bx, layout))
                }
            } else {
                debug!("alloc: {:?} -> operand", local);
                LocalRef::new_operand(&mut bx, layout)
            }
        };

        let retptr = allocate_local(mir::RETURN_PLACE);
        iter::once(retptr)
            .chain(args.into_iter())
            .chain(mir.vars_and_temps_iter().map(allocate_local))
            .collect()
    };

    // Apply debuginfo to the newly allocated locals.
    fx.debug_introduce_locals(&mut bx);

    // Branch to the START block, if it's not the entry block.
    if reentrant_start_block {
        bx.br(fx.blocks[mir::START_BLOCK]);
    }

    // Up until here, IR instructions for this function have explicitly not been annotated with
    // source code location, so we don't step into call setup code. From here on, source location
    // emitting should be enabled.
    if let Some(debug_context) = &mut fx.debug_context {
        debug_context.source_locations_enabled = true;
    }

    let rpo = traversal::reverse_postorder(&mir);
    let mut visited = BitSet::new_empty(mir.basic_blocks().len());

    // Codegen the body of each block using reverse postorder
    for (bb, _) in rpo {
        visited.insert(bb.index());
        fx.codegen_block(bb);
    }

    // Remove blocks that haven't been visited, or have no
    // predecessors.
    for bb in mir.basic_blocks().indices() {
        // Unreachable block
        if !visited.contains(bb.index()) {
            debug!("codegen_mir: block {:?} was not visited", bb);
            unsafe {
                bx.delete_basic_block(fx.blocks[bb]);
            }
        }
    }
}

fn create_funclets<'a, 'tcx, Bx: BuilderMethods<'a, 'tcx>>(
    mir: &'a Body<'tcx>,
    bx: &mut Bx,
    cleanup_kinds: &IndexVec<mir::BasicBlock, CleanupKind>,
    block_bxs: &IndexVec<mir::BasicBlock, Bx::BasicBlock>,
) -> (
    IndexVec<mir::BasicBlock, Option<Bx::BasicBlock>>,
    IndexVec<mir::BasicBlock, Option<Bx::Funclet>>,
) {
    block_bxs.iter_enumerated().zip(cleanup_kinds).map(|((bb, &llbb), cleanup_kind)| {
        match *cleanup_kind {
            CleanupKind::Funclet if base::wants_msvc_seh(bx.sess()) => {}
            _ => return (None, None)
        }

        let funclet;
        let ret_llbb;
        match mir[bb].terminator.as_ref().map(|t| &t.kind) {
            // This is a basic block that we're aborting the program for,
            // notably in an `extern` function. These basic blocks are inserted
            // so that we assert that `extern` functions do indeed not panic,
            // and if they do we abort the process.
            //
            // On MSVC these are tricky though (where we're doing funclets). If
            // we were to do a cleanuppad (like below) the normal functions like
            // `longjmp` would trigger the abort logic, terminating the
            // program. Instead we insert the equivalent of `catch(...)` for C++
            // which magically doesn't trigger when `longjmp` files over this
            // frame.
            //
            // Lots more discussion can be found on #48251 but this codegen is
            // modeled after clang's for:
            //
            //      try {
            //          foo();
            //      } catch (...) {
            //          bar();
            //      }
            Some(&mir::TerminatorKind::Abort) => {
                let mut cs_bx = bx.build_sibling_block(&format!("cs_funclet{:?}", bb));
                let mut cp_bx = bx.build_sibling_block(&format!("cp_funclet{:?}", bb));
                ret_llbb = cs_bx.llbb();

                let cs = cs_bx.catch_switch(None, None, 1);
                cs_bx.add_handler(cs, cp_bx.llbb());

                // The "null" here is actually a RTTI type descriptor for the
                // C++ personality function, but `catch (...)` has no type so
                // it's null. The 64 here is actually a bitfield which
                // represents that this is a catch-all block.
                let null = bx.const_null(bx.type_i8p());
                let sixty_four = bx.const_i32(64);
                funclet = cp_bx.catch_pad(cs, &[null, sixty_four, null]);
                cp_bx.br(llbb);
            }
            _ => {
                let mut cleanup_bx = bx.build_sibling_block(&format!("funclet_{:?}", bb));
                ret_llbb = cleanup_bx.llbb();
                funclet = cleanup_bx.cleanup_pad(None, &[]);
                cleanup_bx.br(llbb);
            }
        };

        (Some(ret_llbb), Some(funclet))
    }).unzip()
}

/// Produces, for each argument, a `Value` pointing at the
/// argument's value. As arguments are places, these are always
/// indirect.
fn arg_local_refs<'a, 'tcx, Bx: BuilderMethods<'a, 'tcx>>(
    bx: &mut Bx,
    fx: &FunctionCx<'a, 'tcx, Bx>,
    memory_locals: &BitSet<mir::Local>,
) -> Vec<LocalRef<'tcx, Bx::Value>> {
    let mir = fx.mir;
    let mut idx = 0;
    let mut llarg_idx = fx.fn_abi.ret.is_indirect() as usize;

    mir.args_iter().enumerate().map(|(arg_index, local)| {
        let arg_decl = &mir.local_decls[local];

        if Some(local) == mir.spread_arg {
            // This argument (e.g., the last argument in the "rust-call" ABI)
            // is a tuple that was spread at the ABI level and now we have
            // to reconstruct it into a tuple local variable, from multiple
            // individual LLVM function arguments.

            let arg_ty = fx.monomorphize(&arg_decl.ty);
            let tupled_arg_tys = match arg_ty.kind {
                ty::Tuple(ref tys) => tys,
                _ => bug!("spread argument isn't a tuple?!")
            };

            let place = PlaceRef::alloca(bx, bx.layout_of(arg_ty));
            for i in 0..tupled_arg_tys.len() {
                let arg = &fx.fn_abi.args[idx];
                idx += 1;
                if arg.pad.is_some() {
                    llarg_idx += 1;
                }
                let pr_field = place.project_field(bx, i);
                bx.store_fn_arg(arg, &mut llarg_idx, pr_field);
            }

            return LocalRef::Place(place);
        }

        if fx.fn_abi.c_variadic && arg_index == fx.fn_abi.args.len() {
            let arg_ty = fx.monomorphize(&arg_decl.ty);

            let va_list = PlaceRef::alloca(bx, bx.layout_of(arg_ty));
            bx.va_start(va_list.llval);

            return LocalRef::Place(va_list);
        }

        let arg = &fx.fn_abi.args[idx];
        idx += 1;
        if arg.pad.is_some() {
            llarg_idx += 1;
        }

        if !memory_locals.contains(local) {
            // We don't have to cast or keep the argument in the alloca.
            // FIXME(eddyb): We should figure out how to use llvm.dbg.value instead
            // of putting everything in allocas just so we can use llvm.dbg.declare.
            let local = |op| LocalRef::Operand(Some(op));
            match arg.mode {
                PassMode::Ignore => {
                    return local(OperandRef::new_zst(bx, arg.layout));
                }
                PassMode::Direct(_) => {
                    let llarg = bx.get_param(llarg_idx);
                    llarg_idx += 1;
                    return local(
                        OperandRef::from_immediate_or_packed_pair(bx, llarg, arg.layout));
                }
                PassMode::Pair(..) => {
                    let (a, b) = (bx.get_param(llarg_idx), bx.get_param(llarg_idx + 1));
                    llarg_idx += 2;

                    return local(OperandRef {
                        val: OperandValue::Pair(a, b),
                        layout: arg.layout
                    });
                }
                _ => {}
            }
        }

        if arg.is_sized_indirect() {
            // Don't copy an indirect argument to an alloca, the caller
            // already put it in a temporary alloca and gave it up.
            // FIXME: lifetimes
            let llarg = bx.get_param(llarg_idx);
            llarg_idx += 1;
            LocalRef::Place(PlaceRef::new_sized(llarg, arg.layout))
        } else if arg.is_unsized_indirect() {
            // As the storage for the indirect argument lives during
            // the whole function call, we just copy the fat pointer.
            let llarg = bx.get_param(llarg_idx);
            llarg_idx += 1;
            let llextra = bx.get_param(llarg_idx);
            llarg_idx += 1;
            let indirect_operand = OperandValue::Pair(llarg, llextra);

            let tmp = PlaceRef::alloca_unsized_indirect(bx, arg.layout);
            indirect_operand.store(bx, tmp);
            LocalRef::UnsizedPlace(tmp)
        } else {
            let tmp = PlaceRef::alloca(bx, arg.layout);
            bx.store_fn_arg(arg, &mut llarg_idx, tmp);
            LocalRef::Place(tmp)
        }
    }).collect()
}

mod analyze;
mod block;
pub mod constant;
pub mod debuginfo;
pub mod place;
pub mod operand;
mod rvalue;
mod statement;<|MERGE_RESOLUTION|>--- conflicted
+++ resolved
@@ -1,6 +1,6 @@
 use rustc::ty::{self, Ty, TypeFoldable, Instance};
 use rustc::ty::layout::{TyLayout, HasTyCtxt, FnAbiExt};
-use rustc::mir::{self, Body};
+use rustc::mir::{self, Body, SourceInfo};
 use rustc_target::abi::call::{FnAbi, PassMode};
 use crate::base;
 use crate::traits::*;
@@ -87,71 +87,10 @@
             value,
         )
     }
-<<<<<<< HEAD
-
-    pub fn set_debug_loc(
-        &mut self,
-        bx: &mut Bx,
-        source_info: mir::SourceInfo
-    ) {
-        let (scope, span) = self.debug_loc(source_info);
-        bx.set_source_location(&mut self.debug_context, scope, span);
-    }
-
-    pub fn fn_metadata(&self, span: Span) -> &Bx::DIScope {
-        &self.debug_context.get_ref(span).fn_metadata
-    }
-
-    pub fn debug_loc(&self, source_info: mir::SourceInfo) -> (Option<Bx::DIScope>, Span) {
-        // Bail out if debug info emission is not enabled.
-        match self.debug_context {
-            FunctionDebugContext::DebugInfoDisabled |
-            FunctionDebugContext::FunctionWithoutDebugInfo => {
-                return (self.scopes[source_info.scope].scope_metadata, source_info.span);
-            }
-            FunctionDebugContext::RegularContext(_) =>{}
-        }
-
-        // In order to have a good line stepping behavior in debugger, we overwrite debug
-        // locations of macro expansions with that of the outermost expansion site
-        // (unless the crate is being compiled with `-Z debug-macros`).
-        if !source_info.span.from_expansion() ||
-           self.cx.sess().opts.debugging_opts.debug_macros {
-            let scope = self.scope_metadata_for_loc(source_info.scope, source_info.span.lo());
-            (scope, source_info.span)
-        } else {
-            // Walk up the macro expansion chain until we reach a non-expanded span.
-            // We also stop at the function body level because no line stepping can occur
-            // at the level above that.
-            let span = syntax_pos::hygiene::walk_chain(source_info.span, self.mir.span.ctxt());
-            let scope = self.scope_metadata_for_loc(source_info.scope, span.lo());
-            // Use span of the outermost expansion site, while keeping the original lexical scope.
-            (scope, span)
-        }
-    }
-
-    // DILocations inherit source file name from the parent DIScope.  Due to macro expansions
-    // it may so happen that the current span belongs to a different file than the DIScope
-    // corresponding to span's containing source scope.  If so, we need to create a DIScope
-    // "extension" into that file.
-    fn scope_metadata_for_loc(&self, scope_id: mir::SourceScope, pos: BytePos)
-                              -> Option<Bx::DIScope> {
-        let scope_metadata = self.scopes[scope_id].scope_metadata;
-        if pos < self.scopes[scope_id].file_start_pos ||
-           pos >= self.scopes[scope_id].file_end_pos {
-            let sm = self.cx.sess().source_map();
-            let defining_crate = self.debug_context.get_ref(DUMMY_SP).defining_crate;
-            Some(self.cx.extend_scope_to_file(
-                scope_metadata.unwrap(),
-                &sm.lookup_char_pos(pos).file,
-                defining_crate
-            ))
-        } else {
-            scope_metadata
-        }
-    }
-=======
->>>>>>> 61a551b4
+
+    pub fn fn_metadata(&self, source_info: SourceInfo) -> Bx::DIScope {
+        self.debug_context.as_ref().unwrap().scopes[source_info.scope].scope_metadata.unwrap()
+    }
 }
 
 enum LocalRef<'tcx, V> {
