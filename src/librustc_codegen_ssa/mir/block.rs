--- conflicted
+++ resolved
@@ -6,11 +6,6 @@
 use crate::base;
 use crate::common::{self, IntPredicate};
 use crate::meth;
-<<<<<<< HEAD
-
-
-=======
->>>>>>> b6690a8c
 use crate::traits::*;
 use crate::MemFlags;
 
