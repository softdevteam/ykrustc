use super::operand::OperandRef;
use super::operand::OperandValue::{Immediate, Pair, Ref};
use super::place::PlaceRef;
use super::{FunctionCx, LocalRef};

use crate::base;
use crate::common::{self, IntPredicate};
use crate::meth;
use crate::traits::*;
use crate::MemFlags;

use rustc_ast::ast;
use rustc_hir::lang_items;
use rustc_index::vec::Idx;
use rustc_middle::mir;
use rustc_middle::mir::interpret::{AllocId, ConstValue, Pointer, Scalar};
use rustc_middle::mir::AssertKind;
use rustc_middle::ty::layout::{FnAbiExt, HasTyCtxt};
use rustc_middle::ty::{self, Instance, Ty, TypeFoldable};
use rustc_span::{source_map::Span, symbol::Symbol};
use rustc_target::abi::call::{ArgAbi, FnAbi, PassMode};
use rustc_target::abi::{self, LayoutOf};
use rustc_target::spec::abi::Abi;

use std::borrow::Cow;

macro_rules! set_unimplemented_sir_term {
    ($func_cx:ident, $bb:expr, $term:expr) => {
        if let Some(sfcx) = &mut $func_cx.sir_func_cx {
            let note =
                format!("{}:{}: unimplemented terminator: {:?}", file!(), line!(), $term.kind);
            sfcx.set_terminator($bb.as_u32(), ykpack::Terminator::Unimplemented(note))
        }
    };
}

/// Used by `FunctionCx::codegen_terminator` for emitting common patterns
/// e.g., creating a basic block, calling a function, etc.
struct TerminatorCodegenHelper<'tcx> {
    bb: mir::BasicBlock,
    terminator: &'tcx mir::Terminator<'tcx>,
    funclet_bb: Option<mir::BasicBlock>,
}

impl<'a, 'tcx> TerminatorCodegenHelper<'tcx> {
    /// Returns the associated funclet from `FunctionCx::funclets` for the
    /// `funclet_bb` member if it is not `None`.
    fn funclet<'b, Bx: BuilderMethods<'a, 'tcx>>(
        &self,
        fx: &'b mut FunctionCx<'a, 'tcx, Bx>,
    ) -> Option<&'b Bx::Funclet> {
        match self.funclet_bb {
            Some(funcl) => fx.funclets[funcl].as_ref(),
            None => None,
        }
    }

    fn lltarget<Bx: BuilderMethods<'a, 'tcx>>(
        &self,
        fx: &mut FunctionCx<'a, 'tcx, Bx>,
        target: mir::BasicBlock,
    ) -> (Bx::BasicBlock, bool) {
        let span = self.terminator.source_info.span;
        let lltarget = fx.blocks[target];
        let target_funclet = fx.cleanup_kinds[target].funclet_bb(target);
        match (self.funclet_bb, target_funclet) {
            (None, None) => (lltarget, false),
            (Some(f), Some(t_f)) if f == t_f || !base::wants_msvc_seh(fx.cx.tcx().sess) => {
                (lltarget, false)
            }
            // jump *into* cleanup - need a landing pad if GNU
            (None, Some(_)) => (fx.landing_pad_to(target), false),
            (Some(_), None) => span_bug!(span, "{:?} - jump out of cleanup?", self.terminator),
            (Some(_), Some(_)) => (fx.landing_pad_to(target), true),
        }
    }

    /// Create a basic block.
    fn llblock<Bx: BuilderMethods<'a, 'tcx>>(
        &self,
        fx: &mut FunctionCx<'a, 'tcx, Bx>,
        target: mir::BasicBlock,
    ) -> Bx::BasicBlock {
        let (lltarget, is_cleanupret) = self.lltarget(fx, target);
        if is_cleanupret {
            // MSVC cross-funclet jump - need a trampoline

            debug!("llblock: creating cleanup trampoline for {:?}", target);
            let name = &format!("{:?}_cleanup_trampoline_{:?}", self.bb, target);
            let mut trampoline = fx.new_block(name);
            trampoline.cleanup_ret(self.funclet(fx).unwrap(), Some(lltarget));
            trampoline.llbb()
        } else {
            lltarget
        }
    }

    fn funclet_br<Bx: BuilderMethods<'a, 'tcx>>(
        &self,
        fx: &mut FunctionCx<'a, 'tcx, Bx>,
        bx: &mut Bx,
        target: mir::BasicBlock,
    ) {
        let (lltarget, is_cleanupret) = self.lltarget(fx, target);
        if is_cleanupret {
            // micro-optimization: generate a `ret` rather than a jump
            // to a trampoline.
            bx.cleanup_ret(self.funclet(fx).unwrap(), Some(lltarget));
        } else {
            bx.br(lltarget);
        }
    }

    /// Call `fn_ptr` of `fn_abi` with the arguments `llargs`, the optional
    /// return destination `destination` and the cleanup function `cleanup`.
    fn do_call<Bx: BuilderMethods<'a, 'tcx>>(
        &self,
        fx: &mut FunctionCx<'a, 'tcx, Bx>,
        bx: &mut Bx,
        fn_abi: FnAbi<'tcx, Ty<'tcx>>,
        fn_ptr: Bx::Value,
        llargs: &[Bx::Value],
        destination: Option<(ReturnDest<'tcx, Bx::Value>, mir::BasicBlock)>,
        cleanup: Option<mir::BasicBlock>,
    ) {
        // If there is a cleanup block and the function we're calling can unwind, then
        // do an invoke, otherwise do a call.
        if let Some(cleanup) = cleanup.filter(|_| fn_abi.can_unwind) {
            let ret_bx = if let Some((_, target)) = destination {
                fx.blocks[target]
            } else {
                fx.unreachable_block()
            };
            let invokeret =
                bx.invoke(fn_ptr, &llargs, ret_bx, self.llblock(fx, cleanup), self.funclet(fx));
            bx.apply_attrs_callsite(&fn_abi, invokeret);

            if let Some((ret_dest, target)) = destination {
                let mut ret_bx = fx.build_block(target);
                fx.set_debug_loc(&mut ret_bx, self.terminator.source_info);
                fx.store_return(&mut ret_bx, ret_dest, &fn_abi.ret, invokeret);
            }
        } else {
            let llret = bx.call(fn_ptr, &llargs, self.funclet(fx));
            bx.apply_attrs_callsite(&fn_abi, llret);
            if fx.mir[self.bb].is_cleanup {
                // Cleanup is always the cold path. Don't inline
                // drop glue. Also, when there is a deeply-nested
                // struct, there are "symmetry" issues that cause
                // exponential inlining - see issue #41696.
                bx.do_not_inline(llret);
            }

            if let Some((ret_dest, target)) = destination {
                fx.store_return(bx, ret_dest, &fn_abi.ret, llret);
                self.funclet_br(fx, bx, target);
            } else {
                bx.unreachable();
            }
        }
    }

    // Generate sideeffect intrinsic if jumping to any of the targets can form
    // a loop.
    fn maybe_sideeffect<Bx: BuilderMethods<'a, 'tcx>>(
        &self,
        mir: &'tcx mir::Body<'tcx>,
        bx: &mut Bx,
        targets: &[mir::BasicBlock],
    ) {
        if bx.tcx().sess.opts.debugging_opts.insert_sideeffect {
            if targets.iter().any(|&target| {
                target <= self.bb
                    && target.start_location().is_predecessor_of(self.bb.start_location(), mir)
            }) {
                bx.sideeffect();
            }
        }
    }
}

/// Codegen implementations for some terminator variants.
impl<'a, 'tcx, Bx: BuilderMethods<'a, 'tcx>> FunctionCx<'a, 'tcx, Bx> {
    /// Generates code for a `Resume` terminator.
    fn codegen_resume_terminator(&mut self, helper: TerminatorCodegenHelper<'tcx>, mut bx: Bx) {
        if let Some(funclet) = helper.funclet(self) {
            bx.cleanup_ret(funclet, None);
        } else {
            let slot = self.get_personality_slot(&mut bx);
            let lp0 = slot.project_field(&mut bx, 0);
            let lp0 = bx.load_operand(lp0).immediate();
            let lp1 = slot.project_field(&mut bx, 1);
            let lp1 = bx.load_operand(lp1).immediate();
            slot.storage_dead(&mut bx);

            let mut lp = bx.const_undef(self.landing_pad_type());
            lp = bx.insert_value(lp, lp0, 0);
            lp = bx.insert_value(lp, lp1, 1);
            bx.resume(lp);
        }
    }

    fn codegen_switchint_terminator(
        &mut self,
        helper: TerminatorCodegenHelper<'tcx>,
        mut bx: Bx,
        discr: &mir::Operand<'tcx>,
        switch_ty: Ty<'tcx>,
        values: &Cow<'tcx, [u128]>,
        targets: &Vec<mir::BasicBlock>,
    ) {
        let discr = self.codegen_operand(&mut bx, &discr);
        // `switch_ty` is redundant, sanity-check that.
        assert_eq!(discr.layout.ty, switch_ty);
        if targets.len() == 2 {
            // If there are two targets, emit br instead of switch
            let lltrue = helper.llblock(self, targets[0]);
            let llfalse = helper.llblock(self, targets[1]);
            if switch_ty == bx.tcx().types.bool {
                helper.maybe_sideeffect(self.mir, &mut bx, targets.as_slice());
                // Don't generate trivial icmps when switching on bool
                if let [0] = values[..] {
                    bx.cond_br(discr.immediate(), llfalse, lltrue);
                } else {
                    assert_eq!(&values[..], &[1]);
                    bx.cond_br(discr.immediate(), lltrue, llfalse);
                }
            } else {
                let switch_llty = bx.immediate_backend_type(bx.layout_of(switch_ty));
                let llval = bx.const_uint_big(switch_llty, values[0]);
                let cmp = bx.icmp(IntPredicate::IntEQ, discr.immediate(), llval);
                helper.maybe_sideeffect(self.mir, &mut bx, targets.as_slice());
                bx.cond_br(cmp, lltrue, llfalse);
            }
        } else {
            helper.maybe_sideeffect(self.mir, &mut bx, targets.as_slice());
            let (otherwise, targets) = targets.split_last().unwrap();
            bx.switch(
                discr.immediate(),
                helper.llblock(self, *otherwise),
                values
                    .iter()
                    .zip(targets)
                    .map(|(&value, target)| (value, helper.llblock(self, *target))),
            );
        }
    }

    fn codegen_return_terminator(&mut self, mut bx: Bx) {
        // Call `va_end` if this is the definition of a C-variadic function.
        if self.fn_abi.c_variadic {
            // The `VaList` "spoofed" argument is just after all the real arguments.
            let va_list_arg_idx = self.fn_abi.args.len();
            match self.locals[mir::Local::new(1 + va_list_arg_idx)] {
                LocalRef::Place(va_list) => {
                    bx.va_end(va_list.llval);
                }
                _ => bug!("C-variadic function must have a `VaList` place"),
            }
        }
        if self.fn_abi.ret.layout.abi.is_uninhabited() {
            // Functions with uninhabited return values are marked `noreturn`,
            // so we should make sure that we never actually do.
            // We play it safe by using a well-defined `abort`, but we could go for immediate UB
            // if that turns out to be helpful.
            bx.abort();
            // `abort` does not terminate the block, so we still need to generate
            // an `unreachable` terminator after it.
            bx.unreachable();
            return;
        }
        let llval = match self.fn_abi.ret.mode {
            PassMode::Ignore | PassMode::Indirect(..) => {
                bx.ret_void();
                return;
            }

            PassMode::Direct(_) | PassMode::Pair(..) => {
                let op = self.codegen_consume(&mut bx, mir::Place::return_place().as_ref());
                if let Ref(llval, _, align) = op.val {
                    bx.load(llval, align)
                } else {
                    op.immediate_or_packed_pair(&mut bx)
                }
            }

            PassMode::Cast(cast_ty) => {
                let op = match self.locals[mir::RETURN_PLACE] {
                    LocalRef::Operand(Some(op)) => op,
                    LocalRef::Operand(None) => bug!("use of return before def"),
                    LocalRef::Place(cg_place) => OperandRef {
                        val: Ref(cg_place.llval, None, cg_place.align),
                        layout: cg_place.layout,
                    },
                    LocalRef::UnsizedPlace(_) => bug!("return type must be sized"),
                };
                let llslot = match op.val {
                    Immediate(_) | Pair(..) => {
                        let scratch = PlaceRef::alloca(&mut bx, self.fn_abi.ret.layout);
                        op.val.store(&mut bx, scratch);
                        scratch.llval
                    }
                    Ref(llval, _, align) => {
                        assert_eq!(align, op.layout.align.abi, "return place is unaligned!");
                        llval
                    }
                };
                let addr = bx.pointercast(llslot, bx.type_ptr_to(bx.cast_backend_type(&cast_ty)));
                bx.load(addr, self.fn_abi.ret.layout.align.abi)
            }
        };
        bx.ret(llval);
    }

    fn codegen_drop_terminator(
        &mut self,
        helper: TerminatorCodegenHelper<'tcx>,
        mut bx: Bx,
        location: mir::Place<'tcx>,
        target: mir::BasicBlock,
        unwind: Option<mir::BasicBlock>,
    ) {
        let ty = location.ty(self.mir, bx.tcx()).ty;
        let ty = self.monomorphize(&ty);
        let drop_fn = Instance::resolve_drop_in_place(bx.tcx(), ty);

        if let ty::InstanceDef::DropGlue(_, None) = drop_fn.def {
            // we don't actually need to drop anything.
            helper.maybe_sideeffect(self.mir, &mut bx, &[target]);
            helper.funclet_br(self, &mut bx, target);
            return;
        }

        let place = self.codegen_place(&mut bx, location.as_ref());
        let (args1, args2);
        let mut args = if let Some(llextra) = place.llextra {
            args2 = [place.llval, llextra];
            &args2[..]
        } else {
            args1 = [place.llval];
            &args1[..]
        };
        let (drop_fn, fn_abi) = match ty.kind {
            // FIXME(eddyb) perhaps move some of this logic into
            // `Instance::resolve_drop_in_place`?
            ty::Dynamic(..) => {
                let virtual_drop = Instance {
                    def: ty::InstanceDef::Virtual(drop_fn.def_id(), 0),
                    substs: drop_fn.substs,
                };
                let fn_abi = FnAbi::of_instance(&bx, virtual_drop, &[]);
                let vtable = args[1];
                args = &args[..1];
                (meth::DESTRUCTOR.get_fn(&mut bx, vtable, &fn_abi), fn_abi)
            }
            _ => (bx.get_fn_addr(drop_fn), FnAbi::of_instance(&bx, drop_fn, &[])),
        };
        helper.maybe_sideeffect(self.mir, &mut bx, &[target]);
        helper.do_call(
            self,
            &mut bx,
            fn_abi,
            drop_fn,
            args,
            Some((ReturnDest::Nothing, target)),
            unwind,
        );
    }

    fn codegen_assert_terminator(
        &mut self,
        helper: TerminatorCodegenHelper<'tcx>,
        mut bx: Bx,
        terminator: &mir::Terminator<'tcx>,
        cond: &mir::Operand<'tcx>,
        expected: bool,
        msg: &mir::AssertMessage<'tcx>,
        target: mir::BasicBlock,
        cleanup: Option<mir::BasicBlock>,
    ) {
        let span = terminator.source_info.span;
        let cond = self.codegen_operand(&mut bx, cond).immediate();
        let mut const_cond = bx.const_to_opt_u128(cond, false).map(|c| c == 1);

        // This case can currently arise only from functions marked
        // with #[rustc_inherit_overflow_checks] and inlined from
        // another crate (mostly core::num generic/#[inline] fns),
        // while the current crate doesn't use overflow checks.
        // NOTE: Unlike binops, negation doesn't have its own
        // checked operation, just a comparison with the minimum
        // value, so we have to check for the assert message.
        if !bx.check_overflow() {
            if let AssertKind::OverflowNeg(_) = *msg {
                const_cond = Some(expected);
            }
        }

        // Don't codegen the panic block if success if known.
        if const_cond == Some(expected) {
            helper.maybe_sideeffect(self.mir, &mut bx, &[target]);
            helper.funclet_br(self, &mut bx, target);
            return;
        }

        // Pass the condition through llvm.expect for branch hinting.
        let cond = bx.expect(cond, expected);

        // Create the failure block and the conditional branch to it.
        let lltarget = helper.llblock(self, target);
        let panic_block = self.new_block("panic");
        helper.maybe_sideeffect(self.mir, &mut bx, &[target]);
        if expected {
            bx.cond_br(cond, lltarget, panic_block.llbb());
        } else {
            bx.cond_br(cond, panic_block.llbb(), lltarget);
        }

        // After this point, bx is the block for the call to panic.
        bx = panic_block;
        self.set_debug_loc(&mut bx, terminator.source_info);

        // Get the location information.
        let location = self.get_caller_location(&mut bx, span).immediate();

        // Put together the arguments to the panic entry point.
        let (lang_item, args) = match msg {
            AssertKind::BoundsCheck { ref len, ref index } => {
                let len = self.codegen_operand(&mut bx, len).immediate();
                let index = self.codegen_operand(&mut bx, index).immediate();
                // It's `fn panic_bounds_check(index: usize, len: usize)`,
                // and `#[track_caller]` adds an implicit third argument.
                (lang_items::PanicBoundsCheckFnLangItem, vec![index, len, location])
            }
            _ => {
                let msg_str = Symbol::intern(msg.description());
                let msg = bx.const_str(msg_str);
                // It's `pub fn panic(expr: &str)`, with the wide reference being passed
                // as two arguments, and `#[track_caller]` adds an implicit third argument.
                (lang_items::PanicFnLangItem, vec![msg.0, msg.1, location])
            }
        };

        // Obtain the panic entry point.
        let def_id = common::langcall(bx.tcx(), Some(span), "", lang_item);
        let instance = ty::Instance::mono(bx.tcx(), def_id);
        let fn_abi = FnAbi::of_instance(&bx, instance, &[]);
        let llfn = bx.get_fn_addr(instance);

        // Codegen the actual panic invoke/call.
        helper.do_call(self, &mut bx, fn_abi, llfn, &args, None, cleanup);
    }

    /// Returns `true` if this is indeed a panic intrinsic and codegen is done.
    fn codegen_panic_intrinsic(
        &mut self,
        helper: &TerminatorCodegenHelper<'tcx>,
        bx: &mut Bx,
        intrinsic: Option<&str>,
        instance: Option<Instance<'tcx>>,
        span: Span,
        destination: &Option<(mir::Place<'tcx>, mir::BasicBlock)>,
        cleanup: Option<mir::BasicBlock>,
    ) -> bool {
        // Emit a panic or a no-op for `assert_*` intrinsics.
        // These are intrinsics that compile to panics so that we can get a message
        // which mentions the offending type, even from a const context.
        #[derive(Debug, PartialEq)]
        enum AssertIntrinsic {
            Inhabited,
            ZeroValid,
            UninitValid,
        };
        let panic_intrinsic = intrinsic.and_then(|i| match i {
            // FIXME: Move to symbols instead of strings.
            "assert_inhabited" => Some(AssertIntrinsic::Inhabited),
            "assert_zero_valid" => Some(AssertIntrinsic::ZeroValid),
            "assert_uninit_valid" => Some(AssertIntrinsic::UninitValid),
            _ => None,
        });
        if let Some(intrinsic) = panic_intrinsic {
            use AssertIntrinsic::*;
            let ty = instance.unwrap().substs.type_at(0);
            let layout = bx.layout_of(ty);
            let do_panic = match intrinsic {
                Inhabited => layout.abi.is_uninhabited(),
                // We unwrap as the error type is `!`.
                ZeroValid => !layout.might_permit_raw_init(bx, /*zero:*/ true).unwrap(),
                // We unwrap as the error type is `!`.
                UninitValid => !layout.might_permit_raw_init(bx, /*zero:*/ false).unwrap(),
            };
            if do_panic {
                let msg_str = if layout.abi.is_uninhabited() {
                    // Use this error even for the other intrinsics as it is more precise.
                    format!("attempted to instantiate uninhabited type `{}`", ty)
                } else if intrinsic == ZeroValid {
                    format!("attempted to zero-initialize type `{}`, which is invalid", ty)
                } else {
                    format!("attempted to leave type `{}` uninitialized, which is invalid", ty)
                };
                let msg = bx.const_str(Symbol::intern(&msg_str));
                let location = self.get_caller_location(bx, span).immediate();

                // Obtain the panic entry point.
                // FIXME: dedup this with `codegen_assert_terminator` above.
                let def_id =
                    common::langcall(bx.tcx(), Some(span), "", lang_items::PanicFnLangItem);
                let instance = ty::Instance::mono(bx.tcx(), def_id);
                let fn_abi = FnAbi::of_instance(bx, instance, &[]);
                let llfn = bx.get_fn_addr(instance);

                if let Some((_, target)) = destination.as_ref() {
                    helper.maybe_sideeffect(self.mir, bx, &[*target]);
                }
                // Codegen the actual panic invoke/call.
                helper.do_call(
                    self,
                    bx,
                    fn_abi,
                    llfn,
                    &[msg.0, msg.1, location],
                    destination.as_ref().map(|(_, bb)| (ReturnDest::Nothing, *bb)),
                    cleanup,
                );
            } else {
                // a NOP
                let target = destination.as_ref().unwrap().1;
                helper.maybe_sideeffect(self.mir, bx, &[target]);
                helper.funclet_br(self, bx, target)
            }
            true
        } else {
            false
        }
    }

    fn codegen_call_terminator(
        &mut self,
        helper: TerminatorCodegenHelper<'tcx>,
        mut bx: Bx,
        terminator: &mir::Terminator<'tcx>,
        func: &mir::Operand<'tcx>,
        args: &Vec<mir::Operand<'tcx>>,
        destination: &Option<(mir::Place<'tcx>, mir::BasicBlock)>,
        cleanup: Option<mir::BasicBlock>,
<<<<<<< HEAD
        bb: mir::BasicBlock,
=======
        fn_span: Span,
>>>>>>> 51eeabf5
    ) {
        let span = terminator.source_info.span;
        // Create the callee. This is a fn ptr or zero-sized and hence a kind of scalar.
        let callee = self.codegen_operand(&mut bx, func);

        let (instance, mut llfn) = match callee.layout.ty.kind {
            ty::FnDef(def_id, substs) => (
                Some(
                    ty::Instance::resolve(bx.tcx(), ty::ParamEnv::reveal_all(), def_id, substs)
                        .unwrap()
                        .unwrap(),
                ),
                None,
            ),
            ty::FnPtr(_) => (None, Some(callee.immediate())),
            _ => bug!("{} is not callable", callee.layout.ty),
        };
        let def = instance.map(|i| i.def);

        if let Some(sfcx) = &mut self.sir_func_cx {
            let opnd = match instance {
                Some(inst) if inst.def_id() == sfcx.trace_inputs_defid => {
                    // Call to our special lang item. The return value is used to identify the
                    // trace inputs. It should be an owned tuple.
                    let ret_place = destination.unwrap().0;

                    // The user must assign the return value to a top-level local.
                    if !ret_place.projection.is_empty() {
                        panic!("Return value of `trace_inputs()` is assigned to a projection.");
                    }

                    // Check trace inputs are not assigned more than once.
                    if sfcx.func.trace_inputs_local.is_some() {
                        panic!(
                            "Multiple trace input declarations detected in {}",
                            bx.tcx().def_path_str(inst.def_id())
                        );
                    }

                    // Check it's the right type.
                    let local_decl = &self.mir.local_decls[ret_place.local];
                    match local_decl.ty.kind {
                        ty::Tuple(_) => (),
                        _ => panic!("Argument to `trace_inputs()` should be a tuple."),
                    }

                    sfcx.func.trace_inputs_local = Some(sfcx.lower_local(ret_place.local));
                    None
                }
                Some(inst) => {
                    let sym = (&*bx.tcx().symbol_name(inst).name.as_str()).to_owned();
                    Some(ykpack::CallOperand::Fn(sym))
                }
                None => Some(ykpack::CallOperand::Unknown),
            };

            if let Some(operand) = opnd {
                sfcx.set_terminator(
                    bb.as_u32(),
                    ykpack::Terminator::Call {
                        operand,
                        args: args.iter().map(|a| sfcx.lower_operand(a)).collect(),
                        destination: destination
                            .map(|(ret_val, ret_bb)| (sfcx.lower_place(&ret_val), ret_bb.as_u32())),
                    },
                );
            } else {
                // It was a call to the dummy 'core::trace_inputs()` function. Just jump to where
                // the call would have returned to.
                sfcx.set_terminator(
                    bb.as_u32(),
                    ykpack::Terminator::Goto(
                        destination.map(|(_, ret_bb)| ret_bb.as_u32()).unwrap(),
                    ),
                );
            }
        }

        if let Some(ty::InstanceDef::DropGlue(_, None)) = def {
            // Empty drop glue; a no-op.
            let &(_, target) = destination.as_ref().unwrap();
            helper.maybe_sideeffect(self.mir, &mut bx, &[target]);
            helper.funclet_br(self, &mut bx, target);
            return;
        }

        // FIXME(eddyb) avoid computing this if possible, when `instance` is
        // available - right now `sig` is only needed for getting the `abi`
        // and figuring out how many extra args were passed to a C-variadic `fn`.
        let sig = callee.layout.ty.fn_sig(bx.tcx());
        let abi = sig.abi();

        // Handle intrinsics old codegen wants Expr's for, ourselves.
        let intrinsic = match def {
            Some(ty::InstanceDef::Intrinsic(def_id)) => Some(bx.tcx().item_name(def_id).as_str()),
            _ => None,
        };
        let intrinsic = intrinsic.as_ref().map(|s| &s[..]);

        let extra_args = &args[sig.inputs().skip_binder().len()..];
        let extra_args = extra_args
            .iter()
            .map(|op_arg| {
                let op_ty = op_arg.ty(self.mir, bx.tcx());
                self.monomorphize(&op_ty)
            })
            .collect::<Vec<_>>();

        let fn_abi = match instance {
            Some(instance) => FnAbi::of_instance(&bx, instance, &extra_args),
            None => FnAbi::of_fn_ptr(&bx, sig, &extra_args),
        };

        if intrinsic == Some("transmute") {
            if let Some(destination_ref) = destination.as_ref() {
                let &(dest, target) = destination_ref;
                self.codegen_transmute(&mut bx, &args[0], dest);
                helper.maybe_sideeffect(self.mir, &mut bx, &[target]);
                helper.funclet_br(self, &mut bx, target);
            } else {
                // If we are trying to transmute to an uninhabited type,
                // it is likely there is no allotted destination. In fact,
                // transmuting to an uninhabited type is UB, which means
                // we can do what we like. Here, we declare that transmuting
                // into an uninhabited type is impossible, so anything following
                // it must be unreachable.
                assert_eq!(fn_abi.ret.layout.abi, abi::Abi::Uninhabited);
                bx.unreachable();
            }
            return;
        }

        // For normal codegen, this Miri-specific intrinsic should never occur.
        if intrinsic == Some("miri_start_panic") {
            bug!("`miri_start_panic` should never end up in compiled code");
        }

        if self.codegen_panic_intrinsic(
            &helper,
            &mut bx,
            intrinsic,
            instance,
            span,
            destination,
            cleanup,
        ) {
            return;
        }

        // The arguments we'll be passing. Plus one to account for outptr, if used.
        let arg_count = fn_abi.args.len() + fn_abi.ret.is_indirect() as usize;
        let mut llargs = Vec::with_capacity(arg_count);

        // Prepare the return value destination
        let ret_dest = if let Some((dest, _)) = *destination {
            let is_intrinsic = intrinsic.is_some();
            self.make_return_dest(&mut bx, dest, &fn_abi.ret, &mut llargs, is_intrinsic)
        } else {
            ReturnDest::Nothing
        };

        if intrinsic == Some("caller_location") {
            if let Some((_, target)) = destination.as_ref() {
                let location = self.get_caller_location(&mut bx, fn_span);

                if let ReturnDest::IndirectOperand(tmp, _) = ret_dest {
                    location.val.store(&mut bx, tmp);
                }
                self.store_return(&mut bx, ret_dest, &fn_abi.ret, location.immediate());

                helper.maybe_sideeffect(self.mir, &mut bx, &[*target]);
                helper.funclet_br(self, &mut bx, *target);
            }
            return;
        }

        if intrinsic.is_some() && intrinsic != Some("drop_in_place") {
            let intrinsic = intrinsic.unwrap();

            // `is_codegen_intrinsic()` allows the backend implementation to perform compile-time
            // operations before converting the `args` to backend values.
            if !bx.is_codegen_intrinsic(intrinsic, &args, self.instance) {
                // If the intrinsic call was fully addressed by the `is_codegen_intrinsic()` call
                // (as a compile-time operation), return immediately. This avoids the need to
                // convert the arguments, the call to `codegen_intrinsic_call()`, and the return
                // value handling.
                return;
            }

            let dest = match ret_dest {
                _ if fn_abi.ret.is_indirect() => llargs[0],
                ReturnDest::Nothing => {
                    bx.const_undef(bx.type_ptr_to(bx.arg_memory_ty(&fn_abi.ret)))
                }
                ReturnDest::IndirectOperand(dst, _) | ReturnDest::Store(dst) => dst.llval,
                ReturnDest::DirectOperand(_) => {
                    bug!("Cannot use direct operand with an intrinsic call")
                }
            };

            let args: Vec<_> = args
                .iter()
                .enumerate()
                .map(|(i, arg)| {
                    // The indices passed to simd_shuffle* in the
                    // third argument must be constant. This is
                    // checked by const-qualification, which also
                    // promotes any complex rvalues to constants.
                    if i == 2 && intrinsic.starts_with("simd_shuffle") {
                        if let mir::Operand::Constant(constant) = arg {
                            let c = self.eval_mir_constant(constant);
                            let (llval, ty) = self.simd_shuffle_indices(
                                &bx,
                                constant.span,
                                constant.literal.ty,
                                c,
                            );
                            return OperandRef { val: Immediate(llval), layout: bx.layout_of(ty) };
                        } else {
                            span_bug!(span, "shuffle indices must be constant");
                        }
                    }

                    self.codegen_operand(&mut bx, arg)
                })
                .collect();

            bx.codegen_intrinsic_call(
                *instance.as_ref().unwrap(),
                &fn_abi,
                &args,
                dest,
                terminator.source_info.span,
                self.instance,
            );

            if let ReturnDest::IndirectOperand(dst, _) = ret_dest {
                self.store_return(&mut bx, ret_dest, &fn_abi.ret, dst.llval);
            }

            if let Some((_, target)) = *destination {
                helper.maybe_sideeffect(self.mir, &mut bx, &[target]);
                helper.funclet_br(self, &mut bx, target);
            } else {
                bx.unreachable();
            }

            return;
        }

        // Split the rust-call tupled arguments off.
        let (first_args, untuple) = if abi == Abi::RustCall && !args.is_empty() {
            let (tup, args) = args.split_last().unwrap();
            (args, Some(tup))
        } else {
            (&args[..], None)
        };

        'make_args: for (i, arg) in first_args.iter().enumerate() {
            let mut op = self.codegen_operand(&mut bx, arg);

            if let (0, Some(ty::InstanceDef::Virtual(_, idx))) = (i, def) {
                if let Pair(..) = op.val {
                    // In the case of Rc<Self>, we need to explicitly pass a
                    // *mut RcBox<Self> with a Scalar (not ScalarPair) ABI. This is a hack
                    // that is understood elsewhere in the compiler as a method on
                    // `dyn Trait`.
                    // To get a `*mut RcBox<Self>`, we just keep unwrapping newtypes until
                    // we get a value of a built-in pointer type
                    'descend_newtypes: while !op.layout.ty.is_unsafe_ptr()
                        && !op.layout.ty.is_region_ptr()
                    {
                        for i in 0..op.layout.fields.count() {
                            let field = op.extract_field(&mut bx, i);
                            if !field.layout.is_zst() {
                                // we found the one non-zero-sized field that is allowed
                                // now find *its* non-zero-sized field, or stop if it's a
                                // pointer
                                op = field;
                                continue 'descend_newtypes;
                            }
                        }

                        span_bug!(span, "receiver has no non-zero-sized fields {:?}", op);
                    }

                    // now that we have `*dyn Trait` or `&dyn Trait`, split it up into its
                    // data pointer and vtable. Look up the method in the vtable, and pass
                    // the data pointer as the first argument
                    match op.val {
                        Pair(data_ptr, meta) => {
                            llfn = Some(
                                meth::VirtualIndex::from_index(idx).get_fn(&mut bx, meta, &fn_abi),
                            );
                            llargs.push(data_ptr);
                            continue 'make_args;
                        }
                        other => bug!("expected a Pair, got {:?}", other),
                    }
                } else if let Ref(data_ptr, Some(meta), _) = op.val {
                    // by-value dynamic dispatch
                    llfn = Some(meth::VirtualIndex::from_index(idx).get_fn(&mut bx, meta, &fn_abi));
                    llargs.push(data_ptr);
                    continue;
                } else {
                    span_bug!(span, "can't codegen a virtual call on {:?}", op);
                }
            }

            // The callee needs to own the argument memory if we pass it
            // by-ref, so make a local copy of non-immediate constants.
            match (arg, op.val) {
                (&mir::Operand::Copy(_), Ref(_, None, _))
                | (&mir::Operand::Constant(_), Ref(_, None, _)) => {
                    let tmp = PlaceRef::alloca(&mut bx, op.layout);
                    op.val.store(&mut bx, tmp);
                    op.val = Ref(tmp.llval, None, tmp.align);
                }
                _ => {}
            }

            self.codegen_argument(&mut bx, op, &mut llargs, &fn_abi.args[i]);
        }
        if let Some(tup) = untuple {
            self.codegen_arguments_untupled(
                &mut bx,
                tup,
                &mut llargs,
                &fn_abi.args[first_args.len()..],
            )
        }

        let needs_location =
            instance.map_or(false, |i| i.def.requires_caller_location(self.cx.tcx()));
        if needs_location {
            assert_eq!(
                fn_abi.args.len(),
                args.len() + 1,
                "#[track_caller] fn's must have 1 more argument in their ABI than in their MIR",
            );
            let location = self.get_caller_location(&mut bx, fn_span);
            debug!(
                "codegen_call_terminator({:?}): location={:?} (fn_span {:?})",
                terminator, location, fn_span
            );

            let last_arg = fn_abi.args.last().unwrap();
            self.codegen_argument(&mut bx, location, &mut llargs, last_arg);
        }

        let fn_ptr = match (llfn, instance) {
            (Some(llfn), _) => llfn,
            (None, Some(instance)) => bx.get_fn_addr(instance),
            _ => span_bug!(span, "no llfn for call"),
        };

        if let Some((_, target)) = destination.as_ref() {
            helper.maybe_sideeffect(self.mir, &mut bx, &[*target]);
        }
        helper.do_call(
            self,
            &mut bx,
            fn_abi,
            fn_ptr,
            &llargs,
            destination.as_ref().map(|&(_, target)| (ret_dest, target)),
            cleanup,
        );
    }

    fn codegen_asm_terminator(
        &mut self,
        helper: TerminatorCodegenHelper<'tcx>,
        mut bx: Bx,
        terminator: &mir::Terminator<'tcx>,
        template: &[ast::InlineAsmTemplatePiece],
        operands: &[mir::InlineAsmOperand<'tcx>],
        options: ast::InlineAsmOptions,
        line_spans: &[Span],
        destination: Option<mir::BasicBlock>,
    ) {
        let span = terminator.source_info.span;

        let operands: Vec<_> = operands
            .iter()
            .map(|op| match *op {
                mir::InlineAsmOperand::In { reg, ref value } => {
                    let value = self.codegen_operand(&mut bx, value);
                    InlineAsmOperandRef::In { reg, value }
                }
                mir::InlineAsmOperand::Out { reg, late, ref place } => {
                    let place = place.map(|place| self.codegen_place(&mut bx, place.as_ref()));
                    InlineAsmOperandRef::Out { reg, late, place }
                }
                mir::InlineAsmOperand::InOut { reg, late, ref in_value, ref out_place } => {
                    let in_value = self.codegen_operand(&mut bx, in_value);
                    let out_place =
                        out_place.map(|out_place| self.codegen_place(&mut bx, out_place.as_ref()));
                    InlineAsmOperandRef::InOut { reg, late, in_value, out_place }
                }
                mir::InlineAsmOperand::Const { ref value } => {
                    if let mir::Operand::Constant(constant) = value {
                        let const_value = self
                            .eval_mir_constant(constant)
                            .unwrap_or_else(|_| span_bug!(span, "asm const cannot be resolved"));
                        let ty = constant.literal.ty;
                        let size = bx.layout_of(ty).size;
                        let scalar = match const_value {
                            // Promoted constants are evaluated into a ByRef instead of a Scalar,
                            // but we want the scalar value here.
                            ConstValue::ByRef { alloc, offset } => {
                                let ptr = Pointer::new(AllocId(0), offset);
                                alloc
                                    .read_scalar(&bx, ptr, size)
                                    .and_then(|s| s.not_undef())
                                    .unwrap_or_else(|e| {
                                        bx.tcx().sess.span_err(
                                            span,
                                            &format!("Could not evaluate asm const: {}", e),
                                        );

                                        // We are erroring out, just emit a dummy constant.
                                        Scalar::from_u64(0)
                                    })
                            }
                            _ => span_bug!(span, "expected ByRef for promoted asm const"),
                        };
                        let value = scalar.assert_bits(size);
                        let string = match ty.kind {
                            ty::Uint(_) => value.to_string(),
                            ty::Int(int_ty) => {
                                match int_ty.normalize(bx.tcx().sess.target.ptr_width) {
                                    ast::IntTy::I8 => (value as i8).to_string(),
                                    ast::IntTy::I16 => (value as i16).to_string(),
                                    ast::IntTy::I32 => (value as i32).to_string(),
                                    ast::IntTy::I64 => (value as i64).to_string(),
                                    ast::IntTy::I128 => (value as i128).to_string(),
                                    ast::IntTy::Isize => unreachable!(),
                                }
                            }
                            ty::Float(ast::FloatTy::F32) => {
                                f32::from_bits(value as u32).to_string()
                            }
                            ty::Float(ast::FloatTy::F64) => {
                                f64::from_bits(value as u64).to_string()
                            }
                            _ => span_bug!(span, "asm const has bad type {}", ty),
                        };
                        InlineAsmOperandRef::Const { string }
                    } else {
                        span_bug!(span, "asm const is not a constant");
                    }
                }
                mir::InlineAsmOperand::SymFn { ref value } => {
                    let literal = self.monomorphize(&value.literal);
                    if let ty::FnDef(def_id, substs) = literal.ty.kind {
                        let instance = ty::Instance::resolve_for_fn_ptr(
                            bx.tcx(),
                            ty::ParamEnv::reveal_all(),
                            def_id,
                            substs,
                        )
                        .unwrap();
                        InlineAsmOperandRef::SymFn { instance }
                    } else {
                        span_bug!(span, "invalid type for asm sym (fn)");
                    }
                }
                mir::InlineAsmOperand::SymStatic { def_id } => {
                    InlineAsmOperandRef::SymStatic { def_id }
                }
            })
            .collect();

        bx.codegen_inline_asm(template, &operands, options, line_spans);

        if let Some(target) = destination {
            helper.funclet_br(self, &mut bx, target);
        } else {
            bx.unreachable();
        }
    }
}

impl<'a, 'tcx, Bx: BuilderMethods<'a, 'tcx>> FunctionCx<'a, 'tcx, Bx> {
    pub fn codegen_block(&mut self, bb: mir::BasicBlock) {
        let mut bx = self.build_block(bb);
        let mir = self.mir;
        let data = &mir[bb];

        debug!("codegen_block({:?}={:?})", bb, data);

        for statement in &data.statements {
            bx = self.codegen_statement(bx, bb, statement);

            if let Some(fcx) = self.sir_func_cx.as_mut() {
                fcx.codegen_statement(bb.as_u32(), statement);
            }
        }

        self.codegen_terminator(bx, bb, data.terminator());

        let mut bx = self.build_block(bb);
        let sym = bx.cx().tcx().symbol_name(self.instance);
        let fname = bx.tcx().def_path_str(self.instance.def_id());
        bx.add_yk_block_label(&fname, &sym, bb.index());
    }

    fn codegen_terminator(
        &mut self,
        mut bx: Bx,
        bb: mir::BasicBlock,
        terminator: &'tcx mir::Terminator<'tcx>,
    ) {
        debug!("codegen_terminator: {:?}", terminator);

        // Create the cleanup bundle, if needed.
        let funclet_bb = self.cleanup_kinds[bb].funclet_bb(bb);
        let helper = TerminatorCodegenHelper { bb, terminator, funclet_bb };

        self.set_debug_loc(&mut bx, terminator.source_info);
        match terminator.kind {
            mir::TerminatorKind::Resume => {
                self.codegen_resume_terminator(helper, bx);
                set_unimplemented_sir_term!(self, bb, terminator);
            }

            mir::TerminatorKind::Abort => {
                bx.abort();
                // `abort` does not terminate the block, so we still need to generate
                // an `unreachable` terminator after it.
                bx.unreachable();
                set_unimplemented_sir_term!(self, bb, terminator);
            }

            mir::TerminatorKind::Goto { target } => {
                helper.maybe_sideeffect(self.mir, &mut bx, &[target]);
                helper.funclet_br(self, &mut bx, target);
                set_unimplemented_sir_term!(self, bb, terminator);
            }

            mir::TerminatorKind::SwitchInt { ref discr, switch_ty, ref values, ref targets } => {
                self.codegen_switchint_terminator(helper, bx, discr, switch_ty, values, targets);
                set_unimplemented_sir_term!(self, bb, terminator);
            }

            mir::TerminatorKind::Return => {
                self.codegen_return_terminator(bx);
                if let Some(sfcx) = &mut self.sir_func_cx {
                    sfcx.set_terminator(bb.as_u32(), ykpack::Terminator::Return);
                }
            }

            mir::TerminatorKind::Unreachable => {
                bx.unreachable();
                set_unimplemented_sir_term!(self, bb, terminator);
            }

<<<<<<< HEAD
            mir::TerminatorKind::Drop { location, target, unwind } => {
                self.codegen_drop_terminator(helper, bx, location, target, unwind);
                set_unimplemented_sir_term!(self, bb, terminator);
=======
            mir::TerminatorKind::Drop { place, target, unwind } => {
                self.codegen_drop_terminator(helper, bx, place, target, unwind);
>>>>>>> 51eeabf5
            }

            mir::TerminatorKind::Assert { ref cond, expected, ref msg, target, cleanup } => {
                self.codegen_assert_terminator(
                    helper, bx, terminator, cond, expected, msg, target, cleanup,
                );
                set_unimplemented_sir_term!(self, bb, terminator);
            }

            mir::TerminatorKind::DropAndReplace { .. } => {
                bug!("undesugared DropAndReplace in codegen: {:?}", terminator);
            }

            mir::TerminatorKind::Call {
                ref func,
                ref args,
                ref destination,
                cleanup,
                from_hir_call: _,
                fn_span,
            } => {
                self.codegen_call_terminator(
                    helper,
                    bx,
                    terminator,
                    func,
                    args,
                    destination,
                    cleanup,
<<<<<<< HEAD
                    bb,
=======
                    fn_span,
>>>>>>> 51eeabf5
                );
            }
            mir::TerminatorKind::GeneratorDrop | mir::TerminatorKind::Yield { .. } => {
                bug!("generator ops in codegen")
            }
            mir::TerminatorKind::FalseEdge { .. } | mir::TerminatorKind::FalseUnwind { .. } => {
                bug!("borrowck false edges in codegen")
            }

            mir::TerminatorKind::InlineAsm {
                template,
                ref operands,
                options,
                line_spans,
                destination,
            } => {
                self.codegen_asm_terminator(
                    helper,
                    bx,
                    terminator,
                    template,
                    operands,
                    options,
                    line_spans,
                    destination,
                );
            }
        }
    }

    fn codegen_argument(
        &mut self,
        bx: &mut Bx,
        op: OperandRef<'tcx, Bx::Value>,
        llargs: &mut Vec<Bx::Value>,
        arg: &ArgAbi<'tcx, Ty<'tcx>>,
    ) {
        // Fill padding with undef value, where applicable.
        if let Some(ty) = arg.pad {
            llargs.push(bx.const_undef(bx.reg_backend_type(&ty)))
        }

        if arg.is_ignore() {
            return;
        }

        if let PassMode::Pair(..) = arg.mode {
            match op.val {
                Pair(a, b) => {
                    llargs.push(a);
                    llargs.push(b);
                    return;
                }
                _ => bug!("codegen_argument: {:?} invalid for pair argument", op),
            }
        } else if arg.is_unsized_indirect() {
            match op.val {
                Ref(a, Some(b), _) => {
                    llargs.push(a);
                    llargs.push(b);
                    return;
                }
                _ => bug!("codegen_argument: {:?} invalid for unsized indirect argument", op),
            }
        }

        // Force by-ref if we have to load through a cast pointer.
        let (mut llval, align, by_ref) = match op.val {
            Immediate(_) | Pair(..) => match arg.mode {
                PassMode::Indirect(..) | PassMode::Cast(_) => {
                    let scratch = PlaceRef::alloca(bx, arg.layout);
                    op.val.store(bx, scratch);
                    (scratch.llval, scratch.align, true)
                }
                _ => (op.immediate_or_packed_pair(bx), arg.layout.align.abi, false),
            },
            Ref(llval, _, align) => {
                if arg.is_indirect() && align < arg.layout.align.abi {
                    // `foo(packed.large_field)`. We can't pass the (unaligned) field directly. I
                    // think that ATM (Rust 1.16) we only pass temporaries, but we shouldn't
                    // have scary latent bugs around.

                    let scratch = PlaceRef::alloca(bx, arg.layout);
                    base::memcpy_ty(
                        bx,
                        scratch.llval,
                        scratch.align,
                        llval,
                        align,
                        op.layout,
                        MemFlags::empty(),
                    );
                    (scratch.llval, scratch.align, true)
                } else {
                    (llval, align, true)
                }
            }
        };

        if by_ref && !arg.is_indirect() {
            // Have to load the argument, maybe while casting it.
            if let PassMode::Cast(ty) = arg.mode {
                let addr = bx.pointercast(llval, bx.type_ptr_to(bx.cast_backend_type(&ty)));
                llval = bx.load(addr, align.min(arg.layout.align.abi));
            } else {
                // We can't use `PlaceRef::load` here because the argument
                // may have a type we don't treat as immediate, but the ABI
                // used for this call is passing it by-value. In that case,
                // the load would just produce `OperandValue::Ref` instead
                // of the `OperandValue::Immediate` we need for the call.
                llval = bx.load(llval, align);
                if let abi::Abi::Scalar(ref scalar) = arg.layout.abi {
                    if scalar.is_bool() {
                        bx.range_metadata(llval, 0..2);
                    }
                }
                // We store bools as `i8` so we need to truncate to `i1`.
                llval = base::to_immediate(bx, llval, arg.layout);
            }
        }

        llargs.push(llval);
    }

    fn codegen_arguments_untupled(
        &mut self,
        bx: &mut Bx,
        operand: &mir::Operand<'tcx>,
        llargs: &mut Vec<Bx::Value>,
        args: &[ArgAbi<'tcx, Ty<'tcx>>],
    ) {
        let tuple = self.codegen_operand(bx, operand);

        // Handle both by-ref and immediate tuples.
        if let Ref(llval, None, align) = tuple.val {
            let tuple_ptr = PlaceRef::new_sized_aligned(llval, tuple.layout, align);
            for i in 0..tuple.layout.fields.count() {
                let field_ptr = tuple_ptr.project_field(bx, i);
                let field = bx.load_operand(field_ptr);
                self.codegen_argument(bx, field, llargs, &args[i]);
            }
        } else if let Ref(_, Some(_), _) = tuple.val {
            bug!("closure arguments must be sized")
        } else {
            // If the tuple is immediate, the elements are as well.
            for i in 0..tuple.layout.fields.count() {
                let op = tuple.extract_field(bx, i);
                self.codegen_argument(bx, op, llargs, &args[i]);
            }
        }
    }

    fn get_caller_location(&mut self, bx: &mut Bx, span: Span) -> OperandRef<'tcx, Bx::Value> {
        self.caller_location.unwrap_or_else(|| {
            let topmost = span.ctxt().outer_expn().expansion_cause().unwrap_or(span);
            let caller = bx.tcx().sess.source_map().lookup_char_pos(topmost.lo());
            let const_loc = bx.tcx().const_caller_location((
                Symbol::intern(&caller.file.name.to_string()),
                caller.line as u32,
                caller.col_display as u32 + 1,
            ));
            OperandRef::from_const(bx, const_loc, bx.tcx().caller_location_ty())
        })
    }

    fn get_personality_slot(&mut self, bx: &mut Bx) -> PlaceRef<'tcx, Bx::Value> {
        let cx = bx.cx();
        if let Some(slot) = self.personality_slot {
            slot
        } else {
            let layout = cx.layout_of(
                cx.tcx().intern_tup(&[cx.tcx().mk_mut_ptr(cx.tcx().types.u8), cx.tcx().types.i32]),
            );
            let slot = PlaceRef::alloca(bx, layout);
            self.personality_slot = Some(slot);
            slot
        }
    }

    /// Returns the landing-pad wrapper around the given basic block.
    ///
    /// No-op in MSVC SEH scheme.
    fn landing_pad_to(&mut self, target_bb: mir::BasicBlock) -> Bx::BasicBlock {
        if let Some(block) = self.landing_pads[target_bb] {
            return block;
        }

        let block = self.blocks[target_bb];
        let landing_pad = self.landing_pad_uncached(block);
        self.landing_pads[target_bb] = Some(landing_pad);
        landing_pad
    }

    fn landing_pad_uncached(&mut self, target_bb: Bx::BasicBlock) -> Bx::BasicBlock {
        if base::wants_msvc_seh(self.cx.sess()) {
            span_bug!(self.mir.span, "landing pad was not inserted?")
        }

        let mut bx = self.new_block("cleanup");

        let llpersonality = self.cx.eh_personality();
        let llretty = self.landing_pad_type();
        let lp = bx.landing_pad(llretty, llpersonality, 1);
        bx.set_cleanup(lp);

        let slot = self.get_personality_slot(&mut bx);
        slot.storage_live(&mut bx);
        Pair(bx.extract_value(lp, 0), bx.extract_value(lp, 1)).store(&mut bx, slot);

        bx.br(target_bb);
        bx.llbb()
    }

    fn landing_pad_type(&self) -> Bx::Type {
        let cx = self.cx;
        cx.type_struct(&[cx.type_i8p(), cx.type_i32()], false)
    }

    fn unreachable_block(&mut self) -> Bx::BasicBlock {
        self.unreachable_block.unwrap_or_else(|| {
            let mut bx = self.new_block("unreachable");
            bx.unreachable();
            self.unreachable_block = Some(bx.llbb());
            bx.llbb()
        })
    }

    pub fn new_block(&self, name: &str) -> Bx {
        Bx::new_block(self.cx, self.llfn, name)
    }

    pub fn build_block(&self, bb: mir::BasicBlock) -> Bx {
        let mut bx = Bx::with_cx(self.cx);
        bx.position_at_end(self.blocks[bb]);
        bx
    }

    fn make_return_dest(
        &mut self,
        bx: &mut Bx,
        dest: mir::Place<'tcx>,
        fn_ret: &ArgAbi<'tcx, Ty<'tcx>>,
        llargs: &mut Vec<Bx::Value>,
        is_intrinsic: bool,
    ) -> ReturnDest<'tcx, Bx::Value> {
        // If the return is ignored, we can just return a do-nothing `ReturnDest`.
        if fn_ret.is_ignore() {
            return ReturnDest::Nothing;
        }
        let dest = if let Some(index) = dest.as_local() {
            match self.locals[index] {
                LocalRef::Place(dest) => dest,
                LocalRef::UnsizedPlace(_) => bug!("return type must be sized"),
                LocalRef::Operand(None) => {
                    // Handle temporary places, specifically `Operand` ones, as
                    // they don't have `alloca`s.
                    return if fn_ret.is_indirect() {
                        // Odd, but possible, case, we have an operand temporary,
                        // but the calling convention has an indirect return.
                        let tmp = PlaceRef::alloca(bx, fn_ret.layout);
                        tmp.storage_live(bx);
                        llargs.push(tmp.llval);
                        ReturnDest::IndirectOperand(tmp, index)
                    } else if is_intrinsic {
                        // Currently, intrinsics always need a location to store
                        // the result, so we create a temporary `alloca` for the
                        // result.
                        let tmp = PlaceRef::alloca(bx, fn_ret.layout);
                        tmp.storage_live(bx);
                        ReturnDest::IndirectOperand(tmp, index)
                    } else {
                        ReturnDest::DirectOperand(index)
                    };
                }
                LocalRef::Operand(Some(_)) => {
                    bug!("place local already assigned to");
                }
            }
        } else {
            self.codegen_place(
                bx,
                mir::PlaceRef { local: dest.local, projection: &dest.projection },
            )
        };
        if fn_ret.is_indirect() {
            if dest.align < dest.layout.align.abi {
                // Currently, MIR code generation does not create calls
                // that store directly to fields of packed structs (in
                // fact, the calls it creates write only to temps).
                //
                // If someone changes that, please update this code path
                // to create a temporary.
                span_bug!(self.mir.span, "can't directly store to unaligned value");
            }
            llargs.push(dest.llval);
            ReturnDest::Nothing
        } else {
            ReturnDest::Store(dest)
        }
    }

    fn codegen_transmute(&mut self, bx: &mut Bx, src: &mir::Operand<'tcx>, dst: mir::Place<'tcx>) {
        if let Some(index) = dst.as_local() {
            match self.locals[index] {
                LocalRef::Place(place) => self.codegen_transmute_into(bx, src, place),
                LocalRef::UnsizedPlace(_) => bug!("transmute must not involve unsized locals"),
                LocalRef::Operand(None) => {
                    let dst_layout = bx.layout_of(self.monomorphized_place_ty(dst.as_ref()));
                    assert!(!dst_layout.ty.has_erasable_regions());
                    let place = PlaceRef::alloca(bx, dst_layout);
                    place.storage_live(bx);
                    self.codegen_transmute_into(bx, src, place);
                    let op = bx.load_operand(place);
                    place.storage_dead(bx);
                    self.locals[index] = LocalRef::Operand(Some(op));
                    self.debug_introduce_local(bx, index);
                }
                LocalRef::Operand(Some(op)) => {
                    assert!(op.layout.is_zst(), "assigning to initialized SSAtemp");
                }
            }
        } else {
            let dst = self.codegen_place(bx, dst.as_ref());
            self.codegen_transmute_into(bx, src, dst);
        }
    }

    fn codegen_transmute_into(
        &mut self,
        bx: &mut Bx,
        src: &mir::Operand<'tcx>,
        dst: PlaceRef<'tcx, Bx::Value>,
    ) {
        let src = self.codegen_operand(bx, src);
        let llty = bx.backend_type(src.layout);
        let cast_ptr = bx.pointercast(dst.llval, bx.type_ptr_to(llty));
        let align = src.layout.align.abi.min(dst.align);
        src.val.store(bx, PlaceRef::new_sized_aligned(cast_ptr, src.layout, align));
    }

    // Stores the return value of a function call into it's final location.
    fn store_return(
        &mut self,
        bx: &mut Bx,
        dest: ReturnDest<'tcx, Bx::Value>,
        ret_abi: &ArgAbi<'tcx, Ty<'tcx>>,
        llval: Bx::Value,
    ) {
        use self::ReturnDest::*;

        match dest {
            Nothing => (),
            Store(dst) => bx.store_arg(&ret_abi, llval, dst),
            IndirectOperand(tmp, index) => {
                let op = bx.load_operand(tmp);
                tmp.storage_dead(bx);
                self.locals[index] = LocalRef::Operand(Some(op));
                self.debug_introduce_local(bx, index);
            }
            DirectOperand(index) => {
                // If there is a cast, we have to store and reload.
                let op = if let PassMode::Cast(_) = ret_abi.mode {
                    let tmp = PlaceRef::alloca(bx, ret_abi.layout);
                    tmp.storage_live(bx);
                    bx.store_arg(&ret_abi, llval, tmp);
                    let op = bx.load_operand(tmp);
                    tmp.storage_dead(bx);
                    op
                } else {
                    OperandRef::from_immediate_or_packed_pair(bx, llval, ret_abi.layout)
                };
                self.locals[index] = LocalRef::Operand(Some(op));
                self.debug_introduce_local(bx, index);
            }
        }
    }
}

enum ReturnDest<'tcx, V> {
    // Do nothing; the return value is indirect or ignored.
    Nothing,
    // Store the return value to the pointer.
    Store(PlaceRef<'tcx, V>),
    // Store an indirect return value to an operand local place.
    IndirectOperand(PlaceRef<'tcx, V>, mir::Local),
    // Store a direct return value to an operand local place.
    DirectOperand(mir::Local),
}<|MERGE_RESOLUTION|>--- conflicted
+++ resolved
@@ -542,11 +542,8 @@
         args: &Vec<mir::Operand<'tcx>>,
         destination: &Option<(mir::Place<'tcx>, mir::BasicBlock)>,
         cleanup: Option<mir::BasicBlock>,
-<<<<<<< HEAD
         bb: mir::BasicBlock,
-=======
         fn_span: Span,
->>>>>>> 51eeabf5
     ) {
         let span = terminator.source_info.span;
         // Create the callee. This is a fn ptr or zero-sized and hence a kind of scalar.
@@ -1105,14 +1102,9 @@
                 set_unimplemented_sir_term!(self, bb, terminator);
             }
 
-<<<<<<< HEAD
-            mir::TerminatorKind::Drop { location, target, unwind } => {
-                self.codegen_drop_terminator(helper, bx, location, target, unwind);
-                set_unimplemented_sir_term!(self, bb, terminator);
-=======
             mir::TerminatorKind::Drop { place, target, unwind } => {
                 self.codegen_drop_terminator(helper, bx, place, target, unwind);
->>>>>>> 51eeabf5
+                set_unimplemented_sir_term!(self, bb, terminator);
             }
 
             mir::TerminatorKind::Assert { ref cond, expected, ref msg, target, cleanup } => {
@@ -1142,11 +1134,8 @@
                     args,
                     destination,
                     cleanup,
-<<<<<<< HEAD
                     bb,
-=======
                     fn_span,
->>>>>>> 51eeabf5
                 );
             }
             mir::TerminatorKind::GeneratorDrop | mir::TerminatorKind::Yield { .. } => {
