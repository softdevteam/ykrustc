use rustc_index::vec::Idx;
use rustc::middle::lang_items;
use rustc::ty::{self, Ty, TypeFoldable, Instance};
use rustc::ty::layout::{self, LayoutOf, HasTyCtxt, FnAbiExt};
use rustc::mir::{self, PlaceBase, Static, StaticKind};
use rustc::mir::interpret::PanicInfo;
use rustc_target::abi::call::{ArgAbi, FnAbi, PassMode};
use rustc_target::spec::abi::Abi;
use crate::base;
use crate::MemFlags;
use crate::common::{self, IntPredicate};
use crate::meth;

use std::ffi::CString;

use crate::traits::*;

use std::borrow::Cow;

use syntax::{source_map::Span, symbol::Symbol};

use super::{FunctionCx, LocalRef};
use super::place::PlaceRef;
use super::operand::OperandRef;
use super::operand::OperandValue::{Pair, Ref, Immediate};

/// Used by `FunctionCx::codegen_terminator` for emitting common patterns
/// e.g., creating a basic block, calling a function, etc.
struct TerminatorCodegenHelper<'a, 'tcx> {
    bb: &'a mir::BasicBlock,
    terminator: &'a mir::Terminator<'tcx>,
    funclet_bb: Option<mir::BasicBlock>,
}

impl<'a, 'tcx> TerminatorCodegenHelper<'a, 'tcx> {
    /// Returns the associated funclet from `FunctionCx::funclets` for the
    /// `funclet_bb` member if it is not `None`.
    fn funclet<'c, 'b, Bx: BuilderMethods<'b, 'tcx>>(
        &self,
        fx: &'c mut FunctionCx<'b, 'tcx, Bx>,
    ) -> Option<&'c Bx::Funclet> {
        match self.funclet_bb {
            Some(funcl) => fx.funclets[funcl].as_ref(),
            None => None,
        }
    }

    fn lltarget<'b, 'c, Bx: BuilderMethods<'b, 'tcx>>(
        &self,
        fx: &'c mut FunctionCx<'b, 'tcx, Bx>,
        target: mir::BasicBlock,
    ) -> (Bx::BasicBlock, bool) {
        let span = self.terminator.source_info.span;
        let lltarget = fx.blocks[target];
        let target_funclet = fx.cleanup_kinds[target].funclet_bb(target);
        match (self.funclet_bb, target_funclet) {
            (None, None) => (lltarget, false),
            (Some(f), Some(t_f)) if f == t_f || !base::wants_msvc_seh(fx.cx.tcx().sess) =>
                (lltarget, false),
            // jump *into* cleanup - need a landing pad if GNU
            (None, Some(_)) => (fx.landing_pad_to(target), false),
            (Some(_), None) => span_bug!(span, "{:?} - jump out of cleanup?", self.terminator),
            (Some(_), Some(_)) => (fx.landing_pad_to(target), true),
        }
    }

    /// Create a basic block.
    fn llblock<'c, 'b, Bx: BuilderMethods<'b, 'tcx>>(
        &self,
        fx: &'c mut FunctionCx<'b, 'tcx, Bx>,
        target: mir::BasicBlock,
    ) -> Bx::BasicBlock {
        let (lltarget, is_cleanupret) = self.lltarget(fx, target);
        if is_cleanupret {
            // MSVC cross-funclet jump - need a trampoline

            debug!("llblock: creating cleanup trampoline for {:?}", target);
            let name = &format!("{:?}_cleanup_trampoline_{:?}", self.bb, target);
            let mut trampoline = fx.new_block(name);
            trampoline.cleanup_ret(self.funclet(fx).unwrap(),
                                   Some(lltarget));
            trampoline.llbb()
        } else {
            lltarget
        }
    }

    fn funclet_br<'c, 'b, Bx: BuilderMethods<'b, 'tcx>>(
        &self,
        fx: &'c mut FunctionCx<'b, 'tcx, Bx>,
        bx: &mut Bx,
        target: mir::BasicBlock,
    ) {
        let (lltarget, is_cleanupret) = self.lltarget(fx, target);
        if is_cleanupret {
            // micro-optimization: generate a `ret` rather than a jump
            // to a trampoline.
            bx.cleanup_ret(self.funclet(fx).unwrap(), Some(lltarget));
        } else {
            bx.br(lltarget);
        }
    }

    /// Call `fn_ptr` of `fn_abi` with the arguments `llargs`, the optional
    /// return destination `destination` and the cleanup function `cleanup`.
    fn do_call<'c, 'b, Bx: BuilderMethods<'b, 'tcx>>(
        &self,
        fx: &'c mut FunctionCx<'b, 'tcx, Bx>,
        bx: &mut Bx,
        fn_abi: FnAbi<'tcx, Ty<'tcx>>,
        fn_ptr: Bx::Value,
        llargs: &[Bx::Value],
        destination: Option<(ReturnDest<'tcx, Bx::Value>, mir::BasicBlock)>,
        cleanup: Option<mir::BasicBlock>,
    ) {
        if let Some(cleanup) = cleanup {
            let ret_bx = if let Some((_, target)) = destination {
                fx.blocks[target]
            } else {
                fx.unreachable_block()
            };
            let invokeret = bx.invoke(fn_ptr,
                                      &llargs,
                                      ret_bx,
                                      self.llblock(fx, cleanup),
                                      self.funclet(fx));
            bx.apply_attrs_callsite(&fn_abi, invokeret);

            if let Some((ret_dest, target)) = destination {
                let mut ret_bx = fx.build_block(target);
                fx.set_debug_loc(&mut ret_bx, self.terminator.source_info);
                fx.store_return(&mut ret_bx, ret_dest, &fn_abi.ret, invokeret);
            }
        } else {
            let llret = bx.call(fn_ptr, &llargs, self.funclet(fx));
            bx.apply_attrs_callsite(&fn_abi, llret);
            if fx.mir[*self.bb].is_cleanup {
                // Cleanup is always the cold path. Don't inline
                // drop glue. Also, when there is a deeply-nested
                // struct, there are "symmetry" issues that cause
                // exponential inlining - see issue #41696.
                bx.do_not_inline(llret);
            }

            if let Some((ret_dest, target)) = destination {
<<<<<<< HEAD
                // Generate YK debug label to match hardware traces with blocks in the MIR.
                if bx.cx().tcx().sess.opts.cg.tracer.sir_labels() && bx.cx().has_debug() {
                    let did = fx.instance.def.def_id();
                    let crate_hash = bx.cx().tcx().crate_hash(did.krate).as_u64();
                    let lbl_name = CString::new(format!("__YK_RET_{}_{}_{}", crate_hash,
                                                did.index.as_u32(), self.bb.index())).unwrap();
                    let di_sp = fx.fn_metadata(self.terminator.source_info.span);
                    bx.add_yk_block_label_at_end(*di_sp, lbl_name);
                }

                fx.store_return(bx, ret_dest, &fn_ty.ret, llret);
=======
                fx.store_return(bx, ret_dest, &fn_abi.ret, llret);
>>>>>>> 61a551b4
                self.funclet_br(fx, bx, target);
            } else {
                bx.unreachable();
            }
        }
    }

    // Generate sideeffect intrinsic if jumping to any of the targets can form
    // a loop.
    fn maybe_sideeffect<'b, 'tcx2: 'b, Bx: BuilderMethods<'b, 'tcx2>>(
        &self,
        mir: &'b mir::Body<'tcx>,
        bx: &mut Bx,
        targets: &[mir::BasicBlock],
    ) {
        if bx.tcx().sess.opts.debugging_opts.insert_sideeffect {
            if targets.iter().any(|target| {
                *target <= *self.bb
                    && target
                        .start_location()
                        .is_predecessor_of(self.bb.start_location(), mir)
            }) {
                bx.sideeffect();
            }
        }
    }
}

/// Codegen implementations for some terminator variants.
impl<'a, 'tcx, Bx: BuilderMethods<'a, 'tcx>> FunctionCx<'a, 'tcx, Bx> {
    /// Generates code for a `Resume` terminator.
    fn codegen_resume_terminator<'b>(
        &mut self,
        helper: TerminatorCodegenHelper<'b, 'tcx>,
        mut bx: Bx,
    ) {
        if let Some(funclet) = helper.funclet(self) {
            bx.cleanup_ret(funclet, None);
        } else {
            let slot = self.get_personality_slot(&mut bx);
            let lp0 = slot.project_field(&mut bx, 0);
            let lp0 = bx.load_operand(lp0).immediate();
            let lp1 = slot.project_field(&mut bx, 1);
            let lp1 = bx.load_operand(lp1).immediate();
            slot.storage_dead(&mut bx);

            if !bx.sess().target.target.options.custom_unwind_resume {
                let mut lp = bx.const_undef(self.landing_pad_type());
                lp = bx.insert_value(lp, lp0, 0);
                lp = bx.insert_value(lp, lp1, 1);
                bx.resume(lp);
            } else {
                bx.call(bx.eh_unwind_resume(), &[lp0],
                        helper.funclet(self));
                bx.unreachable();
            }
        }
    }

    fn codegen_switchint_terminator<'b>(
        &mut self,
        helper: TerminatorCodegenHelper<'b, 'tcx>,
        mut bx: Bx,
        discr: &mir::Operand<'tcx>,
        switch_ty: Ty<'tcx>,
        values: &Cow<'tcx, [u128]>,
        targets: &Vec<mir::BasicBlock>,
    ) {
        let discr = self.codegen_operand(&mut bx, &discr);
        if targets.len() == 2 {
            // If there are two targets, emit br instead of switch
            let lltrue = helper.llblock(self, targets[0]);
            let llfalse = helper.llblock(self, targets[1]);
            if switch_ty == bx.tcx().types.bool {
                helper.maybe_sideeffect(self.mir, &mut bx, targets.as_slice());
                // Don't generate trivial icmps when switching on bool
                if let [0] = values[..] {
                    bx.cond_br(discr.immediate(), llfalse, lltrue);
                } else {
                    assert_eq!(&values[..], &[1]);
                    bx.cond_br(discr.immediate(), lltrue, llfalse);
                }
            } else {
                let switch_llty = bx.immediate_backend_type(
                    bx.layout_of(switch_ty)
                );
                let llval = bx.const_uint_big(switch_llty, values[0]);
                let cmp = bx.icmp(IntPredicate::IntEQ, discr.immediate(), llval);
                helper.maybe_sideeffect(self.mir, &mut bx, targets.as_slice());
                bx.cond_br(cmp, lltrue, llfalse);
            }
        } else {
            helper.maybe_sideeffect(self.mir, &mut bx, targets.as_slice());
            let (otherwise, targets) = targets.split_last().unwrap();
            bx.switch(
                discr.immediate(),
                helper.llblock(self, *otherwise),
                values.iter().zip(targets).map(|(&value, target)| {
                    (value, helper.llblock(self, *target))
                })
            );
        }
    }

    fn codegen_return_terminator(&mut self, mut bx: Bx) {
        // Call `va_end` if this is the definition of a C-variadic function.
        if self.fn_abi.c_variadic {
            // The `VaList` "spoofed" argument is just after all the real arguments.
            let va_list_arg_idx = self.fn_abi.args.len();
            match self.locals[mir::Local::new(1 + va_list_arg_idx)] {
                LocalRef::Place(va_list) => {
                    bx.va_end(va_list.llval);
                }
                _ => bug!("C-variadic function must have a `VaList` place"),
            }
        }
        if self.fn_abi.ret.layout.abi.is_uninhabited() {
            // Functions with uninhabited return values are marked `noreturn`,
            // so we should make sure that we never actually do.
            bx.abort();
            bx.unreachable();
            return;
        }
        let llval = match self.fn_abi.ret.mode {
            PassMode::Ignore | PassMode::Indirect(..) => {
                bx.ret_void();
                return;
            }

            PassMode::Direct(_) | PassMode::Pair(..) => {
                let op =
                    self.codegen_consume(&mut bx, &mir::Place::return_place().as_ref());
                if let Ref(llval, _, align) = op.val {
                    bx.load(llval, align)
                } else {
                    op.immediate_or_packed_pair(&mut bx)
                }
            }

            PassMode::Cast(cast_ty) => {
                let op = match self.locals[mir::RETURN_PLACE] {
                    LocalRef::Operand(Some(op)) => op,
                    LocalRef::Operand(None) => bug!("use of return before def"),
                    LocalRef::Place(cg_place) => {
                        OperandRef {
                            val: Ref(cg_place.llval, None, cg_place.align),
                            layout: cg_place.layout
                        }
                    }
                    LocalRef::UnsizedPlace(_) => bug!("return type must be sized"),
                };
                let llslot = match op.val {
                    Immediate(_) | Pair(..) => {
                        let scratch =
                            PlaceRef::alloca(&mut bx, self.fn_abi.ret.layout);
                        op.val.store(&mut bx, scratch);
                        scratch.llval
                    }
                    Ref(llval, _, align) => {
                        assert_eq!(align, op.layout.align.abi,
                                   "return place is unaligned!");
                        llval
                    }
                };
                let addr = bx.pointercast(llslot, bx.type_ptr_to(
                    bx.cast_backend_type(&cast_ty)
                ));
                bx.load(addr, self.fn_abi.ret.layout.align.abi)
            }
        };
        bx.ret(llval);
    }


    fn codegen_drop_terminator<'b>(
        &mut self,
        helper: TerminatorCodegenHelper<'b, 'tcx>,
        mut bx: Bx,
        location: &mir::Place<'tcx>,
        target: mir::BasicBlock,
        unwind: Option<mir::BasicBlock>,
    ) {
        let ty = location.ty(self.mir, bx.tcx()).ty;
        let ty = self.monomorphize(&ty);
        let drop_fn = Instance::resolve_drop_in_place(bx.tcx(), ty);

        if let ty::InstanceDef::DropGlue(_, None) = drop_fn.def {
            // we don't actually need to drop anything.
            helper.maybe_sideeffect(self.mir, &mut bx, &[target]);
            helper.funclet_br(self, &mut bx, target);
            return
        }

        let place = self.codegen_place(&mut bx, &location.as_ref());
        let (args1, args2);
        let mut args = if let Some(llextra) = place.llextra {
            args2 = [place.llval, llextra];
            &args2[..]
        } else {
            args1 = [place.llval];
            &args1[..]
        };
        let (drop_fn, fn_abi) = match ty.kind {
            ty::Dynamic(..) => {
                let sig = drop_fn.fn_sig(self.cx.tcx());
                let sig = self.cx.tcx().normalize_erasing_late_bound_regions(
                    ty::ParamEnv::reveal_all(),
                    &sig,
                );
                let fn_abi = FnAbi::new_vtable(&bx, sig, &[]);
                let vtable = args[1];
                args = &args[..1];
                (meth::DESTRUCTOR.get_fn(&mut bx, vtable, &fn_abi), fn_abi)
            }
            _ => {
                (bx.get_fn_addr(drop_fn),
                 FnAbi::of_instance(&bx, drop_fn))
            }
        };
        helper.maybe_sideeffect(self.mir, &mut bx, &[target]);
        helper.do_call(self, &mut bx, fn_abi, drop_fn, args,
                       Some((ReturnDest::Nothing, target)),
                       unwind);
    }

    fn codegen_assert_terminator<'b>(
        &mut self,
        helper: TerminatorCodegenHelper<'b, 'tcx>,
        mut bx: Bx,
        terminator: &mir::Terminator<'tcx>,
        cond: &mir::Operand<'tcx>,
        expected: bool,
        msg: &mir::AssertMessage<'tcx>,
        target: mir::BasicBlock,
        cleanup: Option<mir::BasicBlock>,
    ) {
        let span = terminator.source_info.span;
        let cond = self.codegen_operand(&mut bx, cond).immediate();
        let mut const_cond = bx.const_to_opt_u128(cond, false).map(|c| c == 1);

        // This case can currently arise only from functions marked
        // with #[rustc_inherit_overflow_checks] and inlined from
        // another crate (mostly core::num generic/#[inline] fns),
        // while the current crate doesn't use overflow checks.
        // NOTE: Unlike binops, negation doesn't have its own
        // checked operation, just a comparison with the minimum
        // value, so we have to check for the assert message.
        if !bx.check_overflow() {
            if let PanicInfo::OverflowNeg = *msg {
                const_cond = Some(expected);
            }
        }

        // Don't codegen the panic block if success if known.
        if const_cond == Some(expected) {
            helper.maybe_sideeffect(self.mir, &mut bx, &[target]);
            helper.funclet_br(self, &mut bx, target);
            return;
        }

        // Pass the condition through llvm.expect for branch hinting.
        let cond = bx.expect(cond, expected);

        // Create the failure block and the conditional branch to it.
        let lltarget = helper.llblock(self, target);
        let panic_block = self.new_block("panic");
        helper.maybe_sideeffect(self.mir, &mut bx, &[target]);
        if expected {
            bx.cond_br(cond, lltarget, panic_block.llbb());
        } else {
            bx.cond_br(cond, panic_block.llbb(), lltarget);
        }

        // After this point, bx is the block for the call to panic.
        bx = panic_block;
        self.set_debug_loc(&mut bx, terminator.source_info);

        // Get the location information.
        let location = self.get_caller_location(&mut bx, span).immediate();

        // Put together the arguments to the panic entry point.
        let (lang_item, args) = match msg {
            PanicInfo::BoundsCheck { ref len, ref index } => {
                let len = self.codegen_operand(&mut bx, len).immediate();
                let index = self.codegen_operand(&mut bx, index).immediate();
                (lang_items::PanicBoundsCheckFnLangItem, vec![location, index, len])
            }
            _ => {
                let msg_str = Symbol::intern(msg.description());
                let msg = bx.const_str(msg_str);
                (lang_items::PanicFnLangItem, vec![msg.0, msg.1, location])
            }
        };

        // Obtain the panic entry point.
        let def_id = common::langcall(bx.tcx(), Some(span), "", lang_item);
        let instance = ty::Instance::mono(bx.tcx(), def_id);
        let fn_abi = FnAbi::of_instance(&bx, instance);
        let llfn = bx.get_fn_addr(instance);

        // Codegen the actual panic invoke/call.
        helper.do_call(self, &mut bx, fn_abi, llfn, &args, None, cleanup);
    }

    fn codegen_call_terminator<'b>(
        &mut self,
        helper: TerminatorCodegenHelper<'b, 'tcx>,
        mut bx: Bx,
        terminator: &mir::Terminator<'tcx>,
        func: &mir::Operand<'tcx>,
        args: &Vec<mir::Operand<'tcx>>,
        destination: &Option<(mir::Place<'tcx>, mir::BasicBlock)>,
        cleanup: Option<mir::BasicBlock>,
    ) {
        let span = terminator.source_info.span;
        // Create the callee. This is a fn ptr or zero-sized and hence a kind of scalar.
        let callee = self.codegen_operand(&mut bx, func);

        let (instance, mut llfn) = match callee.layout.ty.kind {
            ty::FnDef(def_id, substs) => {
                (Some(ty::Instance::resolve(bx.tcx(),
                                            ty::ParamEnv::reveal_all(),
                                            def_id,
                                            substs).unwrap()),
                 None)
            }
            ty::FnPtr(_) => {
                (None, Some(callee.immediate()))
            }
            _ => bug!("{} is not callable", callee.layout.ty),
        };
        let def = instance.map(|i| i.def);
        let sig = callee.layout.ty.fn_sig(bx.tcx());
        let sig = bx.tcx().normalize_erasing_late_bound_regions(
            ty::ParamEnv::reveal_all(),
            &sig,
        );
        let abi = sig.abi;

        // Handle intrinsics old codegen wants Expr's for, ourselves.
        let intrinsic = match def {
            Some(ty::InstanceDef::Intrinsic(def_id)) =>
                Some(bx.tcx().item_name(def_id).as_str()),
            _ => None
        };
        let intrinsic = intrinsic.as_ref().map(|s| &s[..]);

        if intrinsic == Some("transmute") {
            if let Some(destination_ref) = destination.as_ref() {
                let &(ref dest, target) = destination_ref;
                self.codegen_transmute(&mut bx, &args[0], dest);
                helper.maybe_sideeffect(self.mir, &mut bx, &[target]);
                helper.funclet_br(self, &mut bx, target);
            } else {
                // If we are trying to transmute to an uninhabited type,
                // it is likely there is no allotted destination. In fact,
                // transmuting to an uninhabited type is UB, which means
                // we can do what we like. Here, we declare that transmuting
                // into an uninhabited type is impossible, so anything following
                // it must be unreachable.
                assert_eq!(bx.layout_of(sig.output()).abi, layout::Abi::Uninhabited);
                bx.unreachable();
            }
            return;
        }

        let extra_args = &args[sig.inputs().len()..];
        let extra_args = extra_args.iter().map(|op_arg| {
            let op_ty = op_arg.ty(self.mir, bx.tcx());
            self.monomorphize(&op_ty)
        }).collect::<Vec<_>>();

        let fn_abi = match def {
            Some(ty::InstanceDef::Virtual(..)) => {
                FnAbi::new_vtable(&bx, sig, &extra_args)
            }
            Some(ty::InstanceDef::DropGlue(_, None)) => {
                // Empty drop glue; a no-op.
                let &(_, target) = destination.as_ref().unwrap();
                helper.maybe_sideeffect(self.mir, &mut bx, &[target]);
                helper.funclet_br(self, &mut bx, target);
                return;
            }
            _ => FnAbi::new(&bx, sig, &extra_args)
        };

        // Emit a panic or a no-op for `panic_if_uninhabited`.
        if intrinsic == Some("panic_if_uninhabited") {
            let ty = instance.unwrap().substs.type_at(0);
            let layout = bx.layout_of(ty);
            if layout.abi.is_uninhabited() {
                let msg_str = format!("Attempted to instantiate uninhabited type {}", ty);
                let msg = bx.const_str(Symbol::intern(&msg_str));
                let location = self.get_caller_location(&mut bx, span).immediate();

                // Obtain the panic entry point.
                let def_id =
                    common::langcall(bx.tcx(), Some(span), "", lang_items::PanicFnLangItem);
                let instance = ty::Instance::mono(bx.tcx(), def_id);
                let fn_abi = FnAbi::of_instance(&bx, instance);
                let llfn = bx.get_fn_addr(instance);

                if let Some((_, target)) = destination.as_ref() {
                    helper.maybe_sideeffect(self.mir, &mut bx, &[*target]);
                }
                // Codegen the actual panic invoke/call.
                helper.do_call(
                    self,
                    &mut bx,
                    fn_abi,
                    llfn,
                    &[msg.0, msg.1, location],
                    destination.as_ref().map(|(_, bb)| (ReturnDest::Nothing, *bb)),
                    cleanup,
                );
            } else {
                // a NOP
                let target = destination.as_ref().unwrap().1;
                helper.maybe_sideeffect(self.mir, &mut bx, &[target]);
                helper.funclet_br(self, &mut bx, target);
            }
            return;
        }

        // The arguments we'll be passing. Plus one to account for outptr, if used.
        let arg_count = fn_abi.args.len() + fn_abi.ret.is_indirect() as usize;
        let mut llargs = Vec::with_capacity(arg_count);

        // Prepare the return value destination
        let ret_dest = if let Some((ref dest, _)) = *destination {
            let is_intrinsic = intrinsic.is_some();
            self.make_return_dest(&mut bx, dest, &fn_abi.ret, &mut llargs,
                                  is_intrinsic)
        } else {
            ReturnDest::Nothing
        };

        if intrinsic == Some("caller_location") {
            if let Some((_, target)) = destination.as_ref() {
                let location = self.get_caller_location(&mut bx, span);

                if let ReturnDest::IndirectOperand(tmp, _) = ret_dest {
                    location.val.store(&mut bx, tmp);
                }
                self.store_return(&mut bx, ret_dest, &fn_abi.ret, location.immediate());

                helper.maybe_sideeffect(self.mir, &mut bx, &[*target]);
                helper.funclet_br(self, &mut bx, *target);
            }
            return;
        }

        if intrinsic.is_some() && intrinsic != Some("drop_in_place") {
            let dest = match ret_dest {
                _ if fn_abi.ret.is_indirect() => llargs[0],
                ReturnDest::Nothing =>
                    bx.const_undef(bx.type_ptr_to(bx.arg_memory_ty(&fn_abi.ret))),
                ReturnDest::IndirectOperand(dst, _) | ReturnDest::Store(dst) =>
                    dst.llval,
                ReturnDest::DirectOperand(_) =>
                    bug!("Cannot use direct operand with an intrinsic call"),
            };

            let args: Vec<_> = args.iter().enumerate().map(|(i, arg)| {
                // The indices passed to simd_shuffle* in the
                // third argument must be constant. This is
                // checked by const-qualification, which also
                // promotes any complex rvalues to constants.
                if i == 2 && intrinsic.unwrap().starts_with("simd_shuffle") {
                    match arg {
                        // The shuffle array argument is usually not an explicit constant,
                        // but specified directly in the code. This means it gets promoted
                        // and we can then extract the value by evaluating the promoted.
                        mir::Operand::Copy(place) | mir::Operand::Move(place) => {
                            if let mir::PlaceRef {
                                base:
                                    &PlaceBase::Static(box Static {
                                        kind: StaticKind::Promoted(promoted, _),
                                        ty,
                                        def_id: _,
                                    }),
                                projection: &[],
                            } = place.as_ref()
                            {
                                let param_env = ty::ParamEnv::reveal_all();
                                let cid = mir::interpret::GlobalId {
                                    instance: self.instance,
                                    promoted: Some(promoted),
                                };
                                let c = bx.tcx().const_eval(param_env.and(cid));
                                let (llval, ty) = self.simd_shuffle_indices(
                                    &bx,
                                    terminator.source_info.span,
                                    ty,
                                    c,
                                );
                                return OperandRef {
                                    val: Immediate(llval),
                                    layout: bx.layout_of(ty),
                                };
                            } else {
                                span_bug!(span, "shuffle indices must be constant");
                            }
                        }

                        mir::Operand::Constant(constant) => {
                            let c = self.eval_mir_constant(constant);
                            let (llval, ty) = self.simd_shuffle_indices(
                                &bx,
                                constant.span,
                                constant.literal.ty,
                                c,
                            );
                            return OperandRef {
                                val: Immediate(llval),
                                layout: bx.layout_of(ty)
                            };
                        }
                    }
                }

                self.codegen_operand(&mut bx, arg)
            }).collect();


            bx.codegen_intrinsic_call(*instance.as_ref().unwrap(), &fn_abi, &args, dest,
                                      terminator.source_info.span);

            if let ReturnDest::IndirectOperand(dst, _) = ret_dest {
                self.store_return(&mut bx, ret_dest, &fn_abi.ret, dst.llval);
            }

            if let Some((_, target)) = *destination {
                helper.maybe_sideeffect(self.mir, &mut bx, &[target]);
                helper.funclet_br(self, &mut bx, target);
            } else {
                bx.unreachable();
            }

            return;
        }

        // Split the rust-call tupled arguments off.
        let (first_args, untuple) = if abi == Abi::RustCall && !args.is_empty() {
            let (tup, args) = args.split_last().unwrap();
            (args, Some(tup))
        } else {
            (&args[..], None)
        };

        'make_args: for (i, arg) in first_args.iter().enumerate() {
            let mut op = self.codegen_operand(&mut bx, arg);

            if let (0, Some(ty::InstanceDef::Virtual(_, idx))) = (i, def) {
                if let Pair(..) = op.val {
                    // In the case of Rc<Self>, we need to explicitly pass a
                    // *mut RcBox<Self> with a Scalar (not ScalarPair) ABI. This is a hack
                    // that is understood elsewhere in the compiler as a method on
                    // `dyn Trait`.
                    // To get a `*mut RcBox<Self>`, we just keep unwrapping newtypes until
                    // we get a value of a built-in pointer type
                    'descend_newtypes: while !op.layout.ty.is_unsafe_ptr()
                                    && !op.layout.ty.is_region_ptr()
                    {
                        'iter_fields: for i in 0..op.layout.fields.count() {
                            let field = op.extract_field(&mut bx, i);
                            if !field.layout.is_zst() {
                                // we found the one non-zero-sized field that is allowed
                                // now find *its* non-zero-sized field, or stop if it's a
                                // pointer
                                op = field;
                                continue 'descend_newtypes
                            }
                        }

                        span_bug!(span, "receiver has no non-zero-sized fields {:?}", op);
                    }

                    // now that we have `*dyn Trait` or `&dyn Trait`, split it up into its
                    // data pointer and vtable. Look up the method in the vtable, and pass
                    // the data pointer as the first argument
                    match op.val {
                        Pair(data_ptr, meta) => {
                            llfn = Some(meth::VirtualIndex::from_index(idx)
                                .get_fn(&mut bx, meta, &fn_abi));
                            llargs.push(data_ptr);
                            continue 'make_args
                        }
                        other => bug!("expected a Pair, got {:?}", other),
                    }
                } else if let Ref(data_ptr, Some(meta), _) = op.val {
                    // by-value dynamic dispatch
                    llfn = Some(meth::VirtualIndex::from_index(idx)
                        .get_fn(&mut bx, meta, &fn_abi));
                    llargs.push(data_ptr);
                    continue;
                } else {
                    span_bug!(span, "can't codegen a virtual call on {:?}", op);
                }
            }

            // The callee needs to own the argument memory if we pass it
            // by-ref, so make a local copy of non-immediate constants.
            match (arg, op.val) {
                (&mir::Operand::Copy(_), Ref(_, None, _)) |
                (&mir::Operand::Constant(_), Ref(_, None, _)) => {
                    let tmp = PlaceRef::alloca(&mut bx, op.layout);
                    op.val.store(&mut bx, tmp);
                    op.val = Ref(tmp.llval, None, tmp.align);
                }
                _ => {}
            }

            self.codegen_argument(&mut bx, op, &mut llargs, &fn_abi.args[i]);
        }
        if let Some(tup) = untuple {
            self.codegen_arguments_untupled(&mut bx, tup, &mut llargs,
                &fn_abi.args[first_args.len()..])
        }

        let fn_ptr = match (llfn, instance) {
            (Some(llfn), _) => llfn,
            (None, Some(instance)) => bx.get_fn_addr(instance),
            _ => span_bug!(span, "no llfn for call"),
        };

        if let Some((_, target)) = destination.as_ref() {
            helper.maybe_sideeffect(self.mir, &mut bx, &[*target]);
        }
        helper.do_call(self, &mut bx, fn_abi, fn_ptr, &llargs,
                       destination.as_ref().map(|&(_, target)| (ret_dest, target)),
                       cleanup);
    }
}

impl<'a, 'tcx, Bx: BuilderMethods<'a, 'tcx>> FunctionCx<'a, 'tcx, Bx> {
    pub fn codegen_block(
        &mut self,
        bb: mir::BasicBlock,
    ) {
        let mut bx = self.build_block(bb);
        let data = &self.mir[bb];

        debug!("codegen_block({:?}={:?})", bb, data);

        if bx.cx().tcx().sess.opts.cg.tracer.sir_labels() && bx.cx().has_debug() {
            let did = self.instance.def.def_id();
            let crate_hash = bx.cx().tcx().crate_hash(did.krate).as_u64();
            let lbl_name = CString::new(format!("__YK_BLK_{}_{}_{}", crate_hash,
                                        did.index.as_u32(), bb.index())).unwrap();
            let di_sp = self.fn_metadata(data.terminator().source_info.span);
            bx.add_yk_block_label_at_end(*di_sp, lbl_name);
        }

        for statement in &data.statements {
            bx = self.codegen_statement(bx, statement);
        }

        self.codegen_terminator(bx, bb, data.terminator());
    }

    fn codegen_terminator(
        &mut self,
        mut bx: Bx,
        bb: mir::BasicBlock,
        terminator: &mir::Terminator<'tcx>
    ) {
        debug!("codegen_terminator: {:?}", terminator);

        // Create the cleanup bundle, if needed.
        let funclet_bb = self.cleanup_kinds[bb].funclet_bb(bb);
        let helper = TerminatorCodegenHelper {
            bb: &bb, terminator, funclet_bb
        };

        self.set_debug_loc(&mut bx, terminator.source_info);
        match terminator.kind {
            mir::TerminatorKind::Resume => {
                self.codegen_resume_terminator(helper, bx)
            }

            mir::TerminatorKind::Abort => {
                bx.abort();
                bx.unreachable();
            }

            mir::TerminatorKind::Goto { target } => {
                helper.maybe_sideeffect(self.mir, &mut bx, &[target]);
                helper.funclet_br(self, &mut bx, target);
            }

            mir::TerminatorKind::SwitchInt {
                ref discr, switch_ty, ref values, ref targets
            } => {
                self.codegen_switchint_terminator(helper, bx, discr, switch_ty,
                                                  values, targets);
            }

            mir::TerminatorKind::Return => {
                self.codegen_return_terminator(bx);
            }

            mir::TerminatorKind::Unreachable => {
                bx.unreachable();
            }

            mir::TerminatorKind::Drop { ref location, target, unwind } => {
                self.codegen_drop_terminator(helper, bx, location, target, unwind);
            }

            mir::TerminatorKind::Assert { ref cond, expected, ref msg, target, cleanup } => {
                self.codegen_assert_terminator(helper, bx, terminator, cond,
                                               expected, msg, target, cleanup);
            }

            mir::TerminatorKind::DropAndReplace { .. } => {
                bug!("undesugared DropAndReplace in codegen: {:?}", terminator);
            }

            mir::TerminatorKind::Call {
                ref func,
                ref args,
                ref destination,
                cleanup,
                from_hir_call: _
            } => {
                self.codegen_call_terminator(helper, bx, terminator, func,
                                             args, destination, cleanup);
            }
            mir::TerminatorKind::GeneratorDrop |
            mir::TerminatorKind::Yield { .. } => bug!("generator ops in codegen"),
            mir::TerminatorKind::FalseEdges { .. } |
            mir::TerminatorKind::FalseUnwind { .. } => bug!("borrowck false edges in codegen"),
        }
    }

    fn codegen_argument(
        &mut self,
        bx: &mut Bx,
        op: OperandRef<'tcx, Bx::Value>,
        llargs: &mut Vec<Bx::Value>,
        arg: &ArgAbi<'tcx, Ty<'tcx>>
    ) {
        // Fill padding with undef value, where applicable.
        if let Some(ty) = arg.pad {
            llargs.push(bx.const_undef(bx.reg_backend_type(&ty)))
        }

        if arg.is_ignore() {
            return;
        }

        if let PassMode::Pair(..) = arg.mode {
            match op.val {
                Pair(a, b) => {
                    llargs.push(a);
                    llargs.push(b);
                    return;
                }
                _ => bug!("codegen_argument: {:?} invalid for pair argument", op)
            }
        } else if arg.is_unsized_indirect() {
            match op.val {
                Ref(a, Some(b), _) => {
                    llargs.push(a);
                    llargs.push(b);
                    return;
                }
                _ => bug!("codegen_argument: {:?} invalid for unsized indirect argument", op)
            }
        }

        // Force by-ref if we have to load through a cast pointer.
        let (mut llval, align, by_ref) = match op.val {
            Immediate(_) | Pair(..) => {
                match arg.mode {
                    PassMode::Indirect(..) | PassMode::Cast(_) => {
                        let scratch = PlaceRef::alloca(bx, arg.layout);
                        op.val.store(bx, scratch);
                        (scratch.llval, scratch.align, true)
                    }
                    _ => {
                        (op.immediate_or_packed_pair(bx), arg.layout.align.abi, false)
                    }
                }
            }
            Ref(llval, _, align) => {
                if arg.is_indirect() && align < arg.layout.align.abi {
                    // `foo(packed.large_field)`. We can't pass the (unaligned) field directly. I
                    // think that ATM (Rust 1.16) we only pass temporaries, but we shouldn't
                    // have scary latent bugs around.

                    let scratch = PlaceRef::alloca(bx, arg.layout);
                    base::memcpy_ty(bx, scratch.llval, scratch.align, llval, align,
                                    op.layout, MemFlags::empty());
                    (scratch.llval, scratch.align, true)
                } else {
                    (llval, align, true)
                }
            }
        };

        if by_ref && !arg.is_indirect() {
            // Have to load the argument, maybe while casting it.
            if let PassMode::Cast(ty) = arg.mode {
                let addr = bx.pointercast(llval, bx.type_ptr_to(
                    bx.cast_backend_type(&ty))
                );
                llval = bx.load(addr, align.min(arg.layout.align.abi));
            } else {
                // We can't use `PlaceRef::load` here because the argument
                // may have a type we don't treat as immediate, but the ABI
                // used for this call is passing it by-value. In that case,
                // the load would just produce `OperandValue::Ref` instead
                // of the `OperandValue::Immediate` we need for the call.
                llval = bx.load(llval, align);
                if let layout::Abi::Scalar(ref scalar) = arg.layout.abi {
                    if scalar.is_bool() {
                        bx.range_metadata(llval, 0..2);
                    }
                }
                // We store bools as `i8` so we need to truncate to `i1`.
                llval = base::to_immediate(bx, llval, arg.layout);
            }
        }

        llargs.push(llval);
    }

    fn codegen_arguments_untupled(
        &mut self,
        bx: &mut Bx,
        operand: &mir::Operand<'tcx>,
        llargs: &mut Vec<Bx::Value>,
        args: &[ArgAbi<'tcx, Ty<'tcx>>]
    ) {
        let tuple = self.codegen_operand(bx, operand);

        // Handle both by-ref and immediate tuples.
        if let Ref(llval, None, align) = tuple.val {
            let tuple_ptr = PlaceRef::new_sized_aligned(llval, tuple.layout, align);
            for i in 0..tuple.layout.fields.count() {
                let field_ptr = tuple_ptr.project_field(bx, i);
                let field = bx.load_operand(field_ptr);
                self.codegen_argument(bx, field, llargs, &args[i]);
            }
        } else if let Ref(_, Some(_), _) = tuple.val {
            bug!("closure arguments must be sized")
        } else {
            // If the tuple is immediate, the elements are as well.
            for i in 0..tuple.layout.fields.count() {
                let op = tuple.extract_field(bx, i);
                self.codegen_argument(bx, op, llargs, &args[i]);
            }
        }
    }

    fn get_caller_location(
        &mut self,
        bx: &mut Bx,
        span: Span,
    ) -> OperandRef<'tcx, Bx::Value> {
        let topmost = span.ctxt().outer_expn().expansion_cause().unwrap_or(span);
        let caller = bx.tcx().sess.source_map().lookup_char_pos(topmost.lo());
        let const_loc = bx.tcx().const_caller_location((
            Symbol::intern(&caller.file.name.to_string()),
            caller.line as u32,
            caller.col_display as u32 + 1,
        ));
        OperandRef::from_const(bx, const_loc)
    }

    fn get_personality_slot(
        &mut self,
        bx: &mut Bx
    ) -> PlaceRef<'tcx, Bx::Value> {
        let cx = bx.cx();
        if let Some(slot) = self.personality_slot {
            slot
        } else {
            let layout = cx.layout_of(cx.tcx().intern_tup(&[
                cx.tcx().mk_mut_ptr(cx.tcx().types.u8),
                cx.tcx().types.i32
            ]));
            let slot = PlaceRef::alloca(bx, layout);
            self.personality_slot = Some(slot);
            slot
        }
    }

    /// Returns the landing-pad wrapper around the given basic block.
    ///
    /// No-op in MSVC SEH scheme.
    fn landing_pad_to(
        &mut self,
        target_bb: mir::BasicBlock
    ) -> Bx::BasicBlock {
        if let Some(block) = self.landing_pads[target_bb] {
            return block;
        }

        let block = self.blocks[target_bb];
        let landing_pad = self.landing_pad_uncached(block);
        self.landing_pads[target_bb] = Some(landing_pad);
        landing_pad
    }

    fn landing_pad_uncached(
        &mut self,
        target_bb: Bx::BasicBlock
    ) -> Bx::BasicBlock {
        if base::wants_msvc_seh(self.cx.sess()) {
            span_bug!(self.mir.span, "landing pad was not inserted?")
        }

        let mut bx = self.new_block("cleanup");

        let llpersonality = self.cx.eh_personality();
        let llretty = self.landing_pad_type();
        let lp = bx.landing_pad(llretty, llpersonality, 1);
        bx.set_cleanup(lp);

        let slot = self.get_personality_slot(&mut bx);
        slot.storage_live(&mut bx);
        Pair(bx.extract_value(lp, 0), bx.extract_value(lp, 1)).store(&mut bx, slot);

        bx.br(target_bb);
        bx.llbb()
    }

    fn landing_pad_type(&self) -> Bx::Type {
        let cx = self.cx;
        cx.type_struct(&[cx.type_i8p(), cx.type_i32()], false)
    }

    fn unreachable_block(
        &mut self
    ) -> Bx::BasicBlock {
        self.unreachable_block.unwrap_or_else(|| {
            let mut bx = self.new_block("unreachable");
            bx.unreachable();
            self.unreachable_block = Some(bx.llbb());
            bx.llbb()
        })
    }

    pub fn new_block(&self, name: &str) -> Bx {
        Bx::new_block(self.cx, self.llfn, name)
    }

    pub fn build_block(
        &self,
        bb: mir::BasicBlock
    ) -> Bx {
        let mut bx = Bx::with_cx(self.cx);
        bx.position_at_end(self.blocks[bb]);
        bx
    }

    fn make_return_dest(
        &mut self,
        bx: &mut Bx,
        dest: &mir::Place<'tcx>,
        fn_ret: &ArgAbi<'tcx, Ty<'tcx>>,
        llargs: &mut Vec<Bx::Value>, is_intrinsic: bool
    ) -> ReturnDest<'tcx, Bx::Value> {
        // If the return is ignored, we can just return a do-nothing `ReturnDest`.
        if fn_ret.is_ignore() {
            return ReturnDest::Nothing;
        }
        let dest = if let Some(index) = dest.as_local() {
            match self.locals[index] {
                LocalRef::Place(dest) => dest,
                LocalRef::UnsizedPlace(_) => bug!("return type must be sized"),
                LocalRef::Operand(None) => {
                    // Handle temporary places, specifically `Operand` ones, as
                    // they don't have `alloca`s.
                    return if fn_ret.is_indirect() {
                        // Odd, but possible, case, we have an operand temporary,
                        // but the calling convention has an indirect return.
                        let tmp = PlaceRef::alloca(bx, fn_ret.layout);
                        tmp.storage_live(bx);
                        llargs.push(tmp.llval);
                        ReturnDest::IndirectOperand(tmp, index)
                    } else if is_intrinsic {
                        // Currently, intrinsics always need a location to store
                        // the result, so we create a temporary `alloca` for the
                        // result.
                        let tmp = PlaceRef::alloca(bx, fn_ret.layout);
                        tmp.storage_live(bx);
                        ReturnDest::IndirectOperand(tmp, index)
                    } else {
                        ReturnDest::DirectOperand(index)
                    };
                }
                LocalRef::Operand(Some(_)) => {
                    bug!("place local already assigned to");
                }
            }
        } else {
            self.codegen_place(bx, &mir::PlaceRef {
                base: &dest.base,
                projection: &dest.projection,
            })
        };
        if fn_ret.is_indirect() {
            if dest.align < dest.layout.align.abi {
                // Currently, MIR code generation does not create calls
                // that store directly to fields of packed structs (in
                // fact, the calls it creates write only to temps).
                //
                // If someone changes that, please update this code path
                // to create a temporary.
                span_bug!(self.mir.span, "can't directly store to unaligned value");
            }
            llargs.push(dest.llval);
            ReturnDest::Nothing
        } else {
            ReturnDest::Store(dest)
        }
    }

    fn codegen_transmute(
        &mut self,
        bx: &mut Bx,
        src: &mir::Operand<'tcx>,
        dst: &mir::Place<'tcx>
    ) {
        if let Some(index) = dst.as_local() {
            match self.locals[index] {
                LocalRef::Place(place) => self.codegen_transmute_into(bx, src, place),
                LocalRef::UnsizedPlace(_) => bug!("transmute must not involve unsized locals"),
                LocalRef::Operand(None) => {
                    let dst_layout = bx.layout_of(self.monomorphized_place_ty(&dst.as_ref()));
                    assert!(!dst_layout.ty.has_erasable_regions());
                    let place = PlaceRef::alloca(bx, dst_layout);
                    place.storage_live(bx);
                    self.codegen_transmute_into(bx, src, place);
                    let op = bx.load_operand(place);
                    place.storage_dead(bx);
                    self.locals[index] = LocalRef::Operand(Some(op));
                }
                LocalRef::Operand(Some(op)) => {
                    assert!(op.layout.is_zst(),
                            "assigning to initialized SSAtemp");
                }
            }
        } else {
            let dst = self.codegen_place(bx, &dst.as_ref());
            self.codegen_transmute_into(bx, src, dst);
        }
    }

    fn codegen_transmute_into(
        &mut self,
        bx: &mut Bx,
        src: &mir::Operand<'tcx>,
        dst: PlaceRef<'tcx, Bx::Value>
    ) {
        let src = self.codegen_operand(bx, src);
        let llty = bx.backend_type(src.layout);
        let cast_ptr = bx.pointercast(dst.llval, bx.type_ptr_to(llty));
        let align = src.layout.align.abi.min(dst.align);
        src.val.store(bx, PlaceRef::new_sized_aligned(cast_ptr, src.layout, align));
    }


    // Stores the return value of a function call into it's final location.
    fn store_return(
        &mut self,
        bx: &mut Bx,
        dest: ReturnDest<'tcx, Bx::Value>,
        ret_abi: &ArgAbi<'tcx, Ty<'tcx>>,
        llval: Bx::Value
    ) {
        use self::ReturnDest::*;

        match dest {
            Nothing => (),
            Store(dst) => bx.store_arg(&ret_abi, llval, dst),
            IndirectOperand(tmp, index) => {
                let op = bx.load_operand(tmp);
                tmp.storage_dead(bx);
                self.locals[index] = LocalRef::Operand(Some(op));
            }
            DirectOperand(index) => {
                // If there is a cast, we have to store and reload.
                let op = if let PassMode::Cast(_) = ret_abi.mode {
                    let tmp = PlaceRef::alloca(bx, ret_abi.layout);
                    tmp.storage_live(bx);
                    bx.store_arg(&ret_abi, llval, tmp);
                    let op = bx.load_operand(tmp);
                    tmp.storage_dead(bx);
                    op
                } else {
                    OperandRef::from_immediate_or_packed_pair(bx, llval, ret_abi.layout)
                };
                self.locals[index] = LocalRef::Operand(Some(op));
            }
        }
    }
}

enum ReturnDest<'tcx, V> {
    // Do nothing; the return value is indirect or ignored.
    Nothing,
    // Store the return value to the pointer.
    Store(PlaceRef<'tcx, V>),
    // Store an indirect return value to an operand local place.
    IndirectOperand(PlaceRef<'tcx, V>, mir::Local),
    // Store a direct return value to an operand local place.
    DirectOperand(mir::Local)
}<|MERGE_RESOLUTION|>--- conflicted
+++ resolved
@@ -143,21 +143,17 @@
             }
 
             if let Some((ret_dest, target)) = destination {
-<<<<<<< HEAD
                 // Generate YK debug label to match hardware traces with blocks in the MIR.
                 if bx.cx().tcx().sess.opts.cg.tracer.sir_labels() && bx.cx().has_debug() {
                     let did = fx.instance.def.def_id();
                     let crate_hash = bx.cx().tcx().crate_hash(did.krate).as_u64();
                     let lbl_name = CString::new(format!("__YK_RET_{}_{}_{}", crate_hash,
                                                 did.index.as_u32(), self.bb.index())).unwrap();
-                    let di_sp = fx.fn_metadata(self.terminator.source_info.span);
-                    bx.add_yk_block_label_at_end(*di_sp, lbl_name);
-                }
-
-                fx.store_return(bx, ret_dest, &fn_ty.ret, llret);
-=======
+                    let di_sp = fx.fn_metadata(self.terminator.source_info);
+                    bx.add_yk_block_label_at_end(di_sp, lbl_name);
+                }
+
                 fx.store_return(bx, ret_dest, &fn_abi.ret, llret);
->>>>>>> 61a551b4
                 self.funclet_br(fx, bx, target);
             } else {
                 bx.unreachable();
@@ -808,8 +804,8 @@
             let crate_hash = bx.cx().tcx().crate_hash(did.krate).as_u64();
             let lbl_name = CString::new(format!("__YK_BLK_{}_{}_{}", crate_hash,
                                         did.index.as_u32(), bb.index())).unwrap();
-            let di_sp = self.fn_metadata(data.terminator().source_info.span);
-            bx.add_yk_block_label_at_end(*di_sp, lbl_name);
+            let di_sp = self.fn_metadata(data.terminator().source_info);
+            bx.add_yk_block_label_at_end(di_sp, lbl_name);
         }
 
         for statement in &data.statements {
