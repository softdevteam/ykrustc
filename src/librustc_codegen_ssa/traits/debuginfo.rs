--- conflicted
+++ resolved
@@ -29,11 +29,7 @@
         defining_crate: CrateNum,
     ) -> Self::DIScope;
     fn debuginfo_finalize(&self);
-<<<<<<< HEAD
-    fn debuginfo_upvar_ops_sequence(&self, byte_offset_of_var_in_env: u64) -> [i64; 4];
     fn has_debug(&self) -> bool;
-=======
->>>>>>> 61a551b4
 }
 
 pub trait DebugInfoBuilderMethods<'tcx>: BackendTypes {
