//! Codegen the completed AST to the LLVM IR.
//!
//! Some functions here, such as `codegen_block` and `codegen_expr`, return a value --
//! the result of the codegen to LLVM -- while others, such as `codegen_fn`
//! and `mono_item`, are called only for the side effect of adding a
//! particular definition to the LLVM IR output we're producing.
//!
//! Hopefully useful general knowledge about codegen:
//!
//! * There's no way to find out the `Ty` type of a `Value`. Doing so
//!   would be "trying to get the eggs out of an omelette" (credit:
//!   pcwalton). You can, instead, find out its `llvm::Type` by calling `val_ty`,
//!   but one `llvm::Type` corresponds to many `Ty`s; for instance, `tup(int, int,
//!   int)` and `rec(x=int, y=int, z=int)` will have the same `llvm::Type`.

use crate::back::write::{
    start_async_codegen, submit_codegened_module_to_llvm, submit_post_lto_module_to_llvm,
    submit_pre_lto_module_to_llvm, OngoingCodegen,
};
use crate::common::{IntPredicate, RealPredicate, TypeKind};
use crate::meth;
use crate::mir;
use crate::mir::operand::OperandValue;
use crate::mir::place::PlaceRef;
use crate::traits::*;
use crate::{CachedModuleCodegen, CrateInfo, MemFlags, ModuleCodegen, ModuleKind};

use rustc::middle::codegen_fn_attrs::CodegenFnAttrs;
use rustc::middle::cstore::EncodedMetadata;
use rustc::middle::cstore::{self, LinkagePreference};
use rustc::middle::lang_items::StartFnLangItem;
use rustc::middle::weak_lang_items;
<<<<<<< HEAD
use rustc::mir::mono::{CodegenUnitNameBuilder, CodegenUnit, MonoItem};
use rustc::ty::{self, Ty, TyCtxt, Instance};
use rustc::ty::layout::{self, Align, TyLayout, LayoutOf, VariantIdx, HasTyCtxt};
use rustc::ty::query::Providers;
use rustc::middle::cstore::{self, LinkagePreference};
use rustc::util::common::{time, print_time_passes_entry, set_time_depth, time_depth};
use rustc::session::config::{self, EntryFnType, Lto, OutputType};
=======
use rustc::mir::mono::{CodegenUnit, CodegenUnitNameBuilder, MonoItem};
use rustc::session::config::{self, EntryFnType, Lto};
>>>>>>> b6690a8c
use rustc::session::Session;
use rustc::ty::layout::{self, Align, HasTyCtxt, LayoutOf, TyLayout, VariantIdx};
use rustc::ty::layout::{FAT_PTR_ADDR, FAT_PTR_EXTRA};
use rustc::ty::query::Providers;
use rustc::ty::{self, Instance, Ty, TyCtxt};
use rustc_attr as attr;
use rustc_codegen_utils::{check_for_rustc_errors_attr, symbol_names_test};
use rustc_data_structures::fx::FxHashMap;
use rustc_data_structures::profiling::print_time_passes_entry;
use rustc_data_structures::sync::{par_iter, Lock, ParallelIterator};
use rustc_hir as hir;
use rustc_hir::def_id::{DefId, LOCAL_CRATE};
use rustc_index::vec::Idx;
use rustc_session::cgu_reuse_tracker::CguReuse;
use rustc_span::Span;

use std::cmp;
use std::ops::{Deref, DerefMut};
use std::time::{Duration, Instant};

pub fn bin_op_to_icmp_predicate(op: hir::BinOpKind, signed: bool) -> IntPredicate {
    match op {
        hir::BinOpKind::Eq => IntPredicate::IntEQ,
        hir::BinOpKind::Ne => IntPredicate::IntNE,
        hir::BinOpKind::Lt => {
            if signed {
                IntPredicate::IntSLT
            } else {
                IntPredicate::IntULT
            }
        }
        hir::BinOpKind::Le => {
            if signed {
                IntPredicate::IntSLE
            } else {
                IntPredicate::IntULE
            }
        }
        hir::BinOpKind::Gt => {
            if signed {
                IntPredicate::IntSGT
            } else {
                IntPredicate::IntUGT
            }
        }
        hir::BinOpKind::Ge => {
            if signed {
                IntPredicate::IntSGE
            } else {
                IntPredicate::IntUGE
            }
        }
        op => bug!(
            "comparison_op_to_icmp_predicate: expected comparison operator, \
             found {:?}",
            op
        ),
    }
}

pub fn bin_op_to_fcmp_predicate(op: hir::BinOpKind) -> RealPredicate {
    match op {
        hir::BinOpKind::Eq => RealPredicate::RealOEQ,
        hir::BinOpKind::Ne => RealPredicate::RealUNE,
        hir::BinOpKind::Lt => RealPredicate::RealOLT,
        hir::BinOpKind::Le => RealPredicate::RealOLE,
        hir::BinOpKind::Gt => RealPredicate::RealOGT,
        hir::BinOpKind::Ge => RealPredicate::RealOGE,
        op => {
            bug!(
                "comparison_op_to_fcmp_predicate: expected comparison operator, \
                 found {:?}",
                op
            );
        }
    }
}

pub fn compare_simd_types<'a, 'tcx, Bx: BuilderMethods<'a, 'tcx>>(
    bx: &mut Bx,
    lhs: Bx::Value,
    rhs: Bx::Value,
    t: Ty<'tcx>,
    ret_ty: Bx::Type,
    op: hir::BinOpKind,
) -> Bx::Value {
    let signed = match t.kind {
        ty::Float(_) => {
            let cmp = bin_op_to_fcmp_predicate(op);
            let cmp = bx.fcmp(cmp, lhs, rhs);
            return bx.sext(cmp, ret_ty);
        }
        ty::Uint(_) => false,
        ty::Int(_) => true,
        _ => bug!("compare_simd_types: invalid SIMD type"),
    };

    let cmp = bin_op_to_icmp_predicate(op, signed);
    let cmp = bx.icmp(cmp, lhs, rhs);
    // LLVM outputs an `< size x i1 >`, so we need to perform a sign extension
    // to get the correctly sized type. This will compile to a single instruction
    // once the IR is converted to assembly if the SIMD instruction is supported
    // by the target architecture.
    bx.sext(cmp, ret_ty)
}

/// Retrieves the information we are losing (making dynamic) in an unsizing
/// adjustment.
///
/// The `old_info` argument is a bit odd. It is intended for use in an upcast,
/// where the new vtable for an object will be derived from the old one.
pub fn unsized_info<'tcx, Cx: CodegenMethods<'tcx>>(
    cx: &Cx,
    source: Ty<'tcx>,
    target: Ty<'tcx>,
    old_info: Option<Cx::Value>,
) -> Cx::Value {
    let (source, target) =
        cx.tcx().struct_lockstep_tails_erasing_lifetimes(source, target, cx.param_env());
    match (&source.kind, &target.kind) {
        (&ty::Array(_, len), &ty::Slice(_)) => {
            cx.const_usize(len.eval_usize(cx.tcx(), ty::ParamEnv::reveal_all()))
        }
        (&ty::Dynamic(..), &ty::Dynamic(..)) => {
            // For now, upcasts are limited to changes in marker
            // traits, and hence never actually require an actual
            // change to the vtable.
            old_info.expect("unsized_info: missing old info for trait upcast")
        }
        (_, &ty::Dynamic(ref data, ..)) => {
            let vtable_ptr = cx.layout_of(cx.tcx().mk_mut_ptr(target)).field(cx, FAT_PTR_EXTRA);
            cx.const_ptrcast(
                meth::get_vtable(cx, source, data.principal()),
                cx.backend_type(vtable_ptr),
            )
        }
        _ => bug!("unsized_info: invalid unsizing {:?} -> {:?}", source, target),
    }
}

/// Coerces `src` to `dst_ty`. `src_ty` must be a thin pointer.
pub fn unsize_thin_ptr<'a, 'tcx, Bx: BuilderMethods<'a, 'tcx>>(
    bx: &mut Bx,
    src: Bx::Value,
    src_ty: Ty<'tcx>,
    dst_ty: Ty<'tcx>,
) -> (Bx::Value, Bx::Value) {
    debug!("unsize_thin_ptr: {:?} => {:?}", src_ty, dst_ty);
    match (&src_ty.kind, &dst_ty.kind) {
        (&ty::Ref(_, a, _), &ty::Ref(_, b, _))
        | (&ty::Ref(_, a, _), &ty::RawPtr(ty::TypeAndMut { ty: b, .. }))
        | (&ty::RawPtr(ty::TypeAndMut { ty: a, .. }), &ty::RawPtr(ty::TypeAndMut { ty: b, .. })) => {
            assert!(bx.cx().type_is_sized(a));
            let ptr_ty = bx.cx().type_ptr_to(bx.cx().backend_type(bx.cx().layout_of(b)));
            (bx.pointercast(src, ptr_ty), unsized_info(bx.cx(), a, b, None))
        }
        (&ty::Adt(def_a, _), &ty::Adt(def_b, _)) => {
            assert_eq!(def_a, def_b);

            let src_layout = bx.cx().layout_of(src_ty);
            let dst_layout = bx.cx().layout_of(dst_ty);
            let mut result = None;
            for i in 0..src_layout.fields.count() {
                let src_f = src_layout.field(bx.cx(), i);
                assert_eq!(src_layout.fields.offset(i).bytes(), 0);
                assert_eq!(dst_layout.fields.offset(i).bytes(), 0);
                if src_f.is_zst() {
                    continue;
                }
                assert_eq!(src_layout.size, src_f.size);

                let dst_f = dst_layout.field(bx.cx(), i);
                assert_ne!(src_f.ty, dst_f.ty);
                assert_eq!(result, None);
                result = Some(unsize_thin_ptr(bx, src, src_f.ty, dst_f.ty));
            }
            let (lldata, llextra) = result.unwrap();
            // HACK(eddyb) have to bitcast pointers until LLVM removes pointee types.
            // FIXME(eddyb) move these out of this `match` arm, so they're always
            // applied, uniformly, no matter the source/destination types.
            (
                bx.bitcast(lldata, bx.cx().scalar_pair_element_backend_type(dst_layout, 0, true)),
                bx.bitcast(llextra, bx.cx().scalar_pair_element_backend_type(dst_layout, 1, true)),
            )
        }
        _ => bug!("unsize_thin_ptr: called on bad types"),
    }
}

/// Coerces `src`, which is a reference to a value of type `src_ty`,
/// to a value of type `dst_ty`, and stores the result in `dst`.
pub fn coerce_unsized_into<'a, 'tcx, Bx: BuilderMethods<'a, 'tcx>>(
    bx: &mut Bx,
    src: PlaceRef<'tcx, Bx::Value>,
    dst: PlaceRef<'tcx, Bx::Value>,
) {
    let src_ty = src.layout.ty;
    let dst_ty = dst.layout.ty;
    match (&src_ty.kind, &dst_ty.kind) {
        (&ty::Ref(..), &ty::Ref(..))
        | (&ty::Ref(..), &ty::RawPtr(..))
        | (&ty::RawPtr(..), &ty::RawPtr(..)) => {
            let (base, info) = match bx.load_operand(src).val {
                OperandValue::Pair(base, info) => {
                    // fat-ptr to fat-ptr unsize preserves the vtable
                    // i.e., &'a fmt::Debug+Send => &'a fmt::Debug
                    // So we need to pointercast the base to ensure
                    // the types match up.
                    // FIXME(eddyb) use `scalar_pair_element_backend_type` here,
                    // like `unsize_thin_ptr` does.
                    let thin_ptr = dst.layout.field(bx.cx(), FAT_PTR_ADDR);
                    (bx.pointercast(base, bx.cx().backend_type(thin_ptr)), info)
                }
                OperandValue::Immediate(base) => unsize_thin_ptr(bx, base, src_ty, dst_ty),
                OperandValue::Ref(..) => bug!(),
            };
            OperandValue::Pair(base, info).store(bx, dst);
        }

        (&ty::Adt(def_a, _), &ty::Adt(def_b, _)) => {
            assert_eq!(def_a, def_b);

            for i in 0..def_a.variants[VariantIdx::new(0)].fields.len() {
                let src_f = src.project_field(bx, i);
                let dst_f = dst.project_field(bx, i);

                if dst_f.layout.is_zst() {
                    continue;
                }

                if src_f.layout.ty == dst_f.layout.ty {
                    memcpy_ty(
                        bx,
                        dst_f.llval,
                        dst_f.align,
                        src_f.llval,
                        src_f.align,
                        src_f.layout,
                        MemFlags::empty(),
                    );
                } else {
                    coerce_unsized_into(bx, src_f, dst_f);
                }
            }
        }
        _ => bug!("coerce_unsized_into: invalid coercion {:?} -> {:?}", src_ty, dst_ty,),
    }
}

pub fn cast_shift_expr_rhs<'a, 'tcx, Bx: BuilderMethods<'a, 'tcx>>(
    bx: &mut Bx,
    op: hir::BinOpKind,
    lhs: Bx::Value,
    rhs: Bx::Value,
) -> Bx::Value {
    cast_shift_rhs(bx, op, lhs, rhs)
}

fn cast_shift_rhs<'a, 'tcx, Bx: BuilderMethods<'a, 'tcx>>(
    bx: &mut Bx,
    op: hir::BinOpKind,
    lhs: Bx::Value,
    rhs: Bx::Value,
) -> Bx::Value {
    // Shifts may have any size int on the rhs
    if op.is_shift() {
        let mut rhs_llty = bx.cx().val_ty(rhs);
        let mut lhs_llty = bx.cx().val_ty(lhs);
        if bx.cx().type_kind(rhs_llty) == TypeKind::Vector {
            rhs_llty = bx.cx().element_type(rhs_llty)
        }
        if bx.cx().type_kind(lhs_llty) == TypeKind::Vector {
            lhs_llty = bx.cx().element_type(lhs_llty)
        }
        let rhs_sz = bx.cx().int_width(rhs_llty);
        let lhs_sz = bx.cx().int_width(lhs_llty);
        if lhs_sz < rhs_sz {
            bx.trunc(rhs, lhs_llty)
        } else if lhs_sz > rhs_sz {
            // FIXME (#1877: If in the future shifting by negative
            // values is no longer undefined then this is wrong.
            bx.zext(rhs, lhs_llty)
        } else {
            rhs
        }
    } else {
        rhs
    }
}

/// Returns `true` if this session's target will use SEH-based unwinding.
///
/// This is only true for MSVC targets, and even then the 64-bit MSVC target
/// currently uses SEH-ish unwinding with DWARF info tables to the side (same as
/// 64-bit MinGW) instead of "full SEH".
pub fn wants_msvc_seh(sess: &Session) -> bool {
    sess.target.target.options.is_like_msvc
}

pub fn from_immediate<'a, 'tcx, Bx: BuilderMethods<'a, 'tcx>>(
    bx: &mut Bx,
    val: Bx::Value,
) -> Bx::Value {
    if bx.cx().val_ty(val) == bx.cx().type_i1() { bx.zext(val, bx.cx().type_i8()) } else { val }
}

pub fn to_immediate<'a, 'tcx, Bx: BuilderMethods<'a, 'tcx>>(
    bx: &mut Bx,
    val: Bx::Value,
    layout: layout::TyLayout<'_>,
) -> Bx::Value {
    if let layout::Abi::Scalar(ref scalar) = layout.abi {
        return to_immediate_scalar(bx, val, scalar);
    }
    val
}

pub fn to_immediate_scalar<'a, 'tcx, Bx: BuilderMethods<'a, 'tcx>>(
    bx: &mut Bx,
    val: Bx::Value,
    scalar: &layout::Scalar,
) -> Bx::Value {
    if scalar.is_bool() {
        return bx.trunc(val, bx.cx().type_i1());
    }
    val
}

pub fn memcpy_ty<'a, 'tcx, Bx: BuilderMethods<'a, 'tcx>>(
    bx: &mut Bx,
    dst: Bx::Value,
    dst_align: Align,
    src: Bx::Value,
    src_align: Align,
    layout: TyLayout<'tcx>,
    flags: MemFlags,
) {
    let size = layout.size.bytes();
    if size == 0 {
        return;
    }

    bx.memcpy(dst, dst_align, src, src_align, bx.cx().const_usize(size), flags);
}

pub fn codegen_instance<'a, 'tcx: 'a, Bx: BuilderMethods<'a, 'tcx>>(
    cx: &'a Bx::CodegenCx,
    instance: Instance<'tcx>,
) {
    // this is an info! to allow collecting monomorphization statistics
    // and to allow finding the last function before LLVM aborts from
    // release builds.
    info!("codegen_instance({})", instance);

    mir::codegen_mir::<Bx>(cx, instance);
}

/// Creates the `main` function which will initialize the rust runtime and call
/// users main function.
pub fn maybe_create_entry_wrapper<'a, 'tcx, Bx: BuilderMethods<'a, 'tcx>>(
    cx: &'a Bx::CodegenCx,
) -> Option<Bx::Function> {
    let (main_def_id, span) = match cx.tcx().entry_fn(LOCAL_CRATE) {
        Some((def_id, _)) => (def_id, cx.tcx().def_span(def_id)),
        None => return None,
    };

    let instance = Instance::mono(cx.tcx(), main_def_id);

    if !cx.codegen_unit().contains_item(&MonoItem::Fn(instance)) {
        // We want to create the wrapper in the same codegen unit as Rust's main
        // function.
        return None;
    }

    let main_llfn = cx.get_fn_addr(instance);

    return cx.tcx().entry_fn(LOCAL_CRATE).map(|(_, et)| {
        let use_start_lang_item = EntryFnType::Start != et;
        create_entry_fn::<Bx>(cx, span, main_llfn, main_def_id, use_start_lang_item)
    });

    fn create_entry_fn<'a, 'tcx, Bx: BuilderMethods<'a, 'tcx>>(
        cx: &'a Bx::CodegenCx,
        sp: Span,
        rust_main: Bx::Value,
        rust_main_def_id: DefId,
        use_start_lang_item: bool,
    ) -> Bx::Function {
        // The entry function is either `int main(void)` or `int main(int argc, char **argv)`,
        // depending on whether the target needs `argc` and `argv` to be passed in.
        let llfty = if cx.sess().target.target.options.main_needs_argc_argv {
            cx.type_func(&[cx.type_int(), cx.type_ptr_to(cx.type_i8p())], cx.type_int())
        } else {
            cx.type_func(&[], cx.type_int())
        };

        let main_ret_ty = cx.tcx().fn_sig(rust_main_def_id).output();
        // Given that `main()` has no arguments,
        // then its return type cannot have
        // late-bound regions, since late-bound
        // regions must appear in the argument
        // listing.
        let main_ret_ty = cx.tcx().erase_regions(&main_ret_ty.no_bound_vars().unwrap());

        if cx.get_defined_value("main").is_some() {
            // FIXME: We should be smart and show a better diagnostic here.
            cx.sess()
                .struct_span_err(sp, "entry symbol `main` defined multiple times")
                .help("did you use `#[no_mangle]` on `fn main`? Use `#[start]` instead")
                .emit();
            cx.sess().abort_if_errors();
            bug!();
        }
        let llfn = cx.declare_cfn("main", llfty);

        // `main` should respect same config for frame pointer elimination as rest of code
        cx.set_frame_pointer_elimination(llfn);
        cx.apply_target_cpu_attr(llfn);

        let mut bx = Bx::new_block(&cx, llfn, "top");

        bx.insert_reference_to_gdb_debug_scripts_section_global();

        let (arg_argc, arg_argv) = get_argc_argv(cx, &mut bx);

        let (start_fn, args) = if use_start_lang_item {
            let start_def_id = cx.tcx().require_lang_item(StartFnLangItem, None);
            let start_fn = cx.get_fn_addr(
                ty::Instance::resolve(
                    cx.tcx(),
                    ty::ParamEnv::reveal_all(),
                    start_def_id,
                    cx.tcx().intern_substs(&[main_ret_ty.into()]),
                )
                .unwrap(),
            );
            (
                start_fn,
                vec![bx.pointercast(rust_main, cx.type_ptr_to(cx.type_i8p())), arg_argc, arg_argv],
            )
        } else {
            debug!("using user-defined start fn");
            (rust_main, vec![arg_argc, arg_argv])
        };

        let result = bx.call(start_fn, &args, None);
        let cast = bx.intcast(result, cx.type_int(), true);
        bx.ret(cast);

        llfn
    }
}

/// Obtain the `argc` and `argv` values to pass to the rust start function.
fn get_argc_argv<'a, 'tcx, Bx: BuilderMethods<'a, 'tcx>>(
    cx: &'a Bx::CodegenCx,
    bx: &mut Bx,
) -> (Bx::Value, Bx::Value) {
    if cx.sess().target.target.options.main_needs_argc_argv {
        // Params from native `main()` used as args for rust start function
        let param_argc = bx.get_param(0);
        let param_argv = bx.get_param(1);
        let arg_argc = bx.intcast(param_argc, cx.type_isize(), true);
        let arg_argv = param_argv;
        (arg_argc, arg_argv)
    } else {
        // The Rust start function doesn't need `argc` and `argv`, so just pass zeros.
        let arg_argc = bx.const_int(cx.type_int(), 0);
        let arg_argv = bx.const_null(cx.type_ptr_to(cx.type_i8p()));
        (arg_argc, arg_argv)
    }
}

pub const CODEGEN_WORKER_ID: usize = ::std::usize::MAX;

pub fn codegen_crate<B: ExtraBackendMethods>(
    backend: B,
    tcx: TyCtxt<'tcx>,
    metadata: EncodedMetadata,
    need_metadata_module: bool,
) -> OngoingCodegen<B> {
    check_for_rustc_errors_attr(tcx);

    // Skip crate items and just output metadata in -Z no-codegen mode.
    if tcx.sess.opts.debugging_opts.no_codegen || !tcx.sess.opts.output_types.should_codegen() {
        let ongoing_codegen = start_async_codegen(backend, tcx, metadata, 1);

        ongoing_codegen.codegen_finished(tcx);

        finalize_tcx(tcx);

        ongoing_codegen.check_for_errors(tcx.sess);

        return ongoing_codegen;
    }

    let cgu_name_builder = &mut CodegenUnitNameBuilder::new(tcx);

    // Run the monomorphization collector and partition the collected items into
    // codegen units.
    let codegen_units = tcx.collect_and_partition_mono_items(LOCAL_CRATE).1;
    let codegen_units = (*codegen_units).clone();

    // Force all codegen_unit queries so they are already either red or green
    // when compile_codegen_unit accesses them. We are not able to re-execute
    // the codegen_unit query from just the DepNode, so an unknown color would
    // lead to having to re-execute compile_codegen_unit, possibly
    // unnecessarily.
    if tcx.dep_graph.is_fully_enabled() {
        for cgu in &codegen_units {
            tcx.codegen_unit(cgu.name());
        }
    }

    let ongoing_codegen = start_async_codegen(backend.clone(), tcx, metadata, codegen_units.len());
    let ongoing_codegen = AbortCodegenOnDrop::<B>(Some(ongoing_codegen));

    // Codegen an allocator shim, if necessary.
    //
    // If the crate doesn't have an `allocator_kind` set then there's definitely
    // no shim to generate. Otherwise we also check our dependency graph for all
    // our output crate types. If anything there looks like its a `Dynamic`
    // linkage, then it's already got an allocator shim and we'll be using that
    // one instead. If nothing exists then it's our job to generate the
    // allocator!
    let any_dynamic_crate = tcx.dependency_formats(LOCAL_CRATE).iter().any(|(_, list)| {
        use rustc::middle::dependency_format::Linkage;
        list.iter().any(|&linkage| linkage == Linkage::Dynamic)
    });
    let allocator_module = if any_dynamic_crate {
        None
    } else if let Some(kind) = tcx.allocator_kind() {
        let llmod_id =
            cgu_name_builder.build_cgu_name(LOCAL_CRATE, &["crate"], Some("allocator")).to_string();
        let mut modules = backend.new_metadata(tcx, &llmod_id);
        tcx.sess
            .time("write_allocator_module", || backend.codegen_allocator(tcx, &mut modules, kind));

        Some(ModuleCodegen { name: llmod_id, module_llvm: modules, kind: ModuleKind::Allocator })
    } else {
        None
    };

    if let Some(allocator_module) = allocator_module {
        ongoing_codegen.submit_pre_codegened_module_to_llvm(tcx, allocator_module);
    }

    if need_metadata_module {
        // Codegen the encoded metadata.
        let metadata_cgu_name =
            cgu_name_builder.build_cgu_name(LOCAL_CRATE, &["crate"], Some("metadata")).to_string();
        let mut metadata_llvm_module = backend.new_metadata(tcx, &metadata_cgu_name);
        tcx.sess.time("write_compressed_metadata", || {
            backend.write_compressed_metadata(
                tcx,
                &ongoing_codegen.metadata,
                &mut metadata_llvm_module,
            );
        });

        let metadata_module = ModuleCodegen {
            name: metadata_cgu_name,
            module_llvm: metadata_llvm_module,
            kind: ModuleKind::Metadata,
        };
        ongoing_codegen.submit_pre_codegened_module_to_llvm(tcx, metadata_module);
    }

    // We sort the codegen units by size. This way we can schedule work for LLVM
    // a bit more efficiently.
    let codegen_units = {
        let mut codegen_units = codegen_units;
        codegen_units.sort_by_cached_key(|cgu| cmp::Reverse(cgu.size_estimate()));
        codegen_units
    };

    let total_codegen_time = Lock::new(Duration::new(0, 0));

    // The non-parallel compiler can only translate codegen units to LLVM IR
    // on a single thread, leading to a staircase effect where the N LLVM
    // threads have to wait on the single codegen threads to generate work
    // for them. The parallel compiler does not have this restriction, so
    // we can pre-load the LLVM queue in parallel before handing off
    // coordination to the OnGoingCodegen scheduler.
    //
    // This likely is a temporary measure. Once we don't have to support the
    // non-parallel compiler anymore, we can compile CGUs end-to-end in
    // parallel and get rid of the complicated scheduling logic.
    let pre_compile_cgus = |cgu_reuse: &[CguReuse]| {
        if cfg!(parallel_compiler) {
            tcx.sess.time("compile_first_CGU_batch", || {
                // Try to find one CGU to compile per thread.
                let cgus: Vec<_> = cgu_reuse
                    .iter()
                    .enumerate()
                    .filter(|&(_, reuse)| reuse == &CguReuse::No)
                    .take(tcx.sess.threads())
                    .collect();

                // Compile the found CGUs in parallel.
                par_iter(cgus)
                    .map(|(i, _)| {
                        let start_time = Instant::now();
                        let module = backend.compile_codegen_unit(tcx, codegen_units[i].name());
                        let mut time = total_codegen_time.lock();
                        *time += start_time.elapsed();
                        (i, module)
                    })
                    .collect()
            })
        } else {
            FxHashMap::default()
        }
    };

    let mut cgu_reuse = Vec::new();
    let mut pre_compiled_cgus: Option<FxHashMap<usize, _>> = None;

    for (i, cgu) in codegen_units.iter().enumerate() {
        ongoing_codegen.wait_for_signal_to_codegen_item();
        ongoing_codegen.check_for_errors(tcx.sess);

        // Do some setup work in the first iteration
        if pre_compiled_cgus.is_none() {
            // Calculate the CGU reuse
            cgu_reuse = tcx.sess.time("find_cgu_reuse", || {
                codegen_units.iter().map(|cgu| determine_cgu_reuse(tcx, &cgu)).collect()
            });
            // Pre compile some CGUs
            pre_compiled_cgus = Some(pre_compile_cgus(&cgu_reuse));
        }

        let cgu_reuse = cgu_reuse[i];
        tcx.sess.cgu_reuse_tracker.set_actual_reuse(&cgu.name().as_str(), cgu_reuse);

        match cgu_reuse {
            CguReuse::No => {
                let (module, cost) =
                    if let Some(cgu) = pre_compiled_cgus.as_mut().unwrap().remove(&i) {
                        cgu
                    } else {
                        let start_time = Instant::now();
                        let module = backend.compile_codegen_unit(tcx, cgu.name());
                        let mut time = total_codegen_time.lock();
                        *time += start_time.elapsed();
                        module
                    };
                submit_codegened_module_to_llvm(
                    &backend,
                    &ongoing_codegen.coordinator_send,
                    module,
                    cost,
                );
                false
            }
            CguReuse::PreLto => {
                submit_pre_lto_module_to_llvm(
                    &backend,
                    tcx,
                    &ongoing_codegen.coordinator_send,
                    CachedModuleCodegen {
                        name: cgu.name().to_string(),
                        source: cgu.work_product(tcx),
                    },
                );
                true
            }
            CguReuse::PostLto => {
                submit_post_lto_module_to_llvm(
                    &backend,
                    &ongoing_codegen.coordinator_send,
                    CachedModuleCodegen {
                        name: cgu.name().to_string(),
                        source: cgu.work_product(tcx),
                    },
                );
                true
            }
        };
    }

    // If we generated Sir and we are not dumping it textually, then encode it into an LLVM module
    // for later linkage.
    if !tcx.sess.opts.output_types.contains_key(&OutputType::YkSir) &&
        !tcx.finished_sir_cxs.borrow().is_empty()
    {
        let sir_cgu_name = cgu_name_builder.build_cgu_name(LOCAL_CRATE,
            &["crate"],
            Some("yksir")).to_string();
        let mut sir_module = backend.new_metadata(tcx, &sir_cgu_name);
        time(tcx.sess, "write SIR", || {
            backend.write_sir(tcx, &mut sir_module);
        });
        let sir_mod_cg = ModuleCodegen {
            name: sir_cgu_name,
            module_llvm: sir_module,
            kind: ModuleKind::YkSir,
        };
        ongoing_codegen.submit_pre_codegened_module_to_llvm(tcx, sir_mod_cg);
    }

    ongoing_codegen.codegen_finished(tcx);

    // Since the main thread is sometimes blocked during codegen, we keep track
    // -Ztime-passes output manually.
    print_time_passes_entry(
        tcx.sess.time_passes(),
        "codegen_to_LLVM_IR",
        total_codegen_time.into_inner(),
    );

    ::rustc_incremental::assert_module_sources::assert_module_sources(tcx);

    symbol_names_test::report_symbol_names(tcx);

    ongoing_codegen.check_for_errors(tcx.sess);

    finalize_tcx(tcx);

    ongoing_codegen.into_inner()
}

/// A curious wrapper structure whose only purpose is to call `codegen_aborted`
/// when it's dropped abnormally.
///
/// In the process of working on rust-lang/rust#55238 a mysterious segfault was
/// stumbled upon. The segfault was never reproduced locally, but it was
/// suspected to be related to the fact that codegen worker threads were
/// sticking around by the time the main thread was exiting, causing issues.
///
/// This structure is an attempt to fix that issue where the `codegen_aborted`
/// message will block until all workers have finished. This should ensure that
/// even if the main codegen thread panics we'll wait for pending work to
/// complete before returning from the main thread, hopefully avoiding
/// segfaults.
///
/// If you see this comment in the code, then it means that this workaround
/// worked! We may yet one day track down the mysterious cause of that
/// segfault...
struct AbortCodegenOnDrop<B: ExtraBackendMethods>(Option<OngoingCodegen<B>>);

impl<B: ExtraBackendMethods> AbortCodegenOnDrop<B> {
    fn into_inner(mut self) -> OngoingCodegen<B> {
        self.0.take().unwrap()
    }
}

impl<B: ExtraBackendMethods> Deref for AbortCodegenOnDrop<B> {
    type Target = OngoingCodegen<B>;

    fn deref(&self) -> &OngoingCodegen<B> {
        self.0.as_ref().unwrap()
    }
}

impl<B: ExtraBackendMethods> DerefMut for AbortCodegenOnDrop<B> {
    fn deref_mut(&mut self) -> &mut OngoingCodegen<B> {
        self.0.as_mut().unwrap()
    }
}

impl<B: ExtraBackendMethods> Drop for AbortCodegenOnDrop<B> {
    fn drop(&mut self) {
        if let Some(codegen) = self.0.take() {
            codegen.codegen_aborted();
        }
    }
}

fn finalize_tcx(tcx: TyCtxt<'_>) {
    tcx.sess.time("assert_dep_graph", || ::rustc_incremental::assert_dep_graph(tcx));
    tcx.sess.time("serialize_dep_graph", || ::rustc_incremental::save_dep_graph(tcx));

    // We assume that no queries are run past here. If there are new queries
    // after this point, they'll show up as "<unknown>" in self-profiling data.
    {
        let _prof_timer = tcx.prof.generic_activity("self_profile_alloc_query_strings");
        tcx.alloc_self_profile_query_strings();
    }
}

impl CrateInfo {
    pub fn new(tcx: TyCtxt<'_>) -> CrateInfo {
        let mut info = CrateInfo {
            panic_runtime: None,
            compiler_builtins: None,
            profiler_runtime: None,
            is_no_builtins: Default::default(),
            native_libraries: Default::default(),
            used_libraries: tcx.native_libraries(LOCAL_CRATE),
            link_args: tcx.link_args(LOCAL_CRATE),
            crate_name: Default::default(),
            used_crates_dynamic: cstore::used_crates(tcx, LinkagePreference::RequireDynamic),
            used_crates_static: cstore::used_crates(tcx, LinkagePreference::RequireStatic),
            used_crate_source: Default::default(),
            lang_item_to_crate: Default::default(),
            missing_lang_items: Default::default(),
            dependency_formats: tcx.dependency_formats(LOCAL_CRATE),
        };
        let lang_items = tcx.lang_items();

        let crates = tcx.crates();

        let n_crates = crates.len();
        info.native_libraries.reserve(n_crates);
        info.crate_name.reserve(n_crates);
        info.used_crate_source.reserve(n_crates);
        info.missing_lang_items.reserve(n_crates);

        for &cnum in crates.iter() {
            info.native_libraries.insert(cnum, tcx.native_libraries(cnum));
            info.crate_name.insert(cnum, tcx.crate_name(cnum).to_string());
            info.used_crate_source.insert(cnum, tcx.used_crate_source(cnum));
            if tcx.is_panic_runtime(cnum) {
                info.panic_runtime = Some(cnum);
            }
            if tcx.is_compiler_builtins(cnum) {
                info.compiler_builtins = Some(cnum);
            }
            if tcx.is_profiler_runtime(cnum) {
                info.profiler_runtime = Some(cnum);
            }
            if tcx.is_no_builtins(cnum) {
                info.is_no_builtins.insert(cnum);
            }
            let missing = tcx.missing_lang_items(cnum);
            for &item in missing.iter() {
                if let Ok(id) = lang_items.require(item) {
                    info.lang_item_to_crate.insert(item, id.krate);
                }
            }

            // No need to look for lang items that are whitelisted and don't
            // actually need to exist.
            let missing = missing
                .iter()
                .cloned()
                .filter(|&l| !weak_lang_items::whitelisted(tcx, l))
                .collect();
            info.missing_lang_items.insert(cnum, missing);
        }

        return info;
    }
}

pub fn provide_both(providers: &mut Providers<'_>) {
    providers.backend_optimization_level = |tcx, cratenum| {
        let for_speed = match tcx.sess.opts.optimize {
            // If globally no optimisation is done, #[optimize] has no effect.
            //
            // This is done because if we ended up "upgrading" to `-O2` here, we’d populate the
            // pass manager and it is likely that some module-wide passes (such as inliner or
            // cross-function constant propagation) would ignore the `optnone` annotation we put
            // on the functions, thus necessarily involving these functions into optimisations.
            config::OptLevel::No => return config::OptLevel::No,
            // If globally optimise-speed is already specified, just use that level.
            config::OptLevel::Less => return config::OptLevel::Less,
            config::OptLevel::Default => return config::OptLevel::Default,
            config::OptLevel::Aggressive => return config::OptLevel::Aggressive,
            // If globally optimize-for-size has been requested, use -O2 instead (if optimize(size)
            // are present).
            config::OptLevel::Size => config::OptLevel::Default,
            config::OptLevel::SizeMin => config::OptLevel::Default,
        };

        let (defids, _) = tcx.collect_and_partition_mono_items(cratenum);
        for id in &*defids {
            let CodegenFnAttrs { optimize, .. } = tcx.codegen_fn_attrs(*id);
            match optimize {
                attr::OptimizeAttr::None => continue,
                attr::OptimizeAttr::Size => continue,
                attr::OptimizeAttr::Speed => {
                    return for_speed;
                }
            }
        }
        return tcx.sess.opts.optimize;
    };

    providers.dllimport_foreign_items = |tcx, krate| {
        let module_map = tcx.foreign_modules(krate);
        let module_map =
            module_map.iter().map(|lib| (lib.def_id, lib)).collect::<FxHashMap<_, _>>();

        let dllimports = tcx
            .native_libraries(krate)
            .iter()
            .filter(|lib| {
                if lib.kind != cstore::NativeLibraryKind::NativeUnknown {
                    return false;
                }
                let cfg = match lib.cfg {
                    Some(ref cfg) => cfg,
                    None => return true,
                };
                attr::cfg_matches(cfg, &tcx.sess.parse_sess, None)
            })
            .filter_map(|lib| lib.foreign_module)
            .map(|id| &module_map[&id])
            .flat_map(|module| module.foreign_items.iter().cloned())
            .collect();
        tcx.arena.alloc(dllimports)
    };

    providers.is_dllimport_foreign_item =
        |tcx, def_id| tcx.dllimport_foreign_items(def_id.krate).contains(&def_id);
}

fn determine_cgu_reuse<'tcx>(tcx: TyCtxt<'tcx>, cgu: &CodegenUnit<'tcx>) -> CguReuse {
    if !tcx.dep_graph.is_fully_enabled() {
        return CguReuse::No;
    }

    let work_product_id = &cgu.work_product_id();
    if tcx.dep_graph.previous_work_product(work_product_id).is_none() {
        // We don't have anything cached for this CGU. This can happen
        // if the CGU did not exist in the previous session.
        return CguReuse::No;
    }

    // Try to mark the CGU as green. If it we can do so, it means that nothing
    // affecting the LLVM module has changed and we can re-use a cached version.
    // If we compile with any kind of LTO, this means we can re-use the bitcode
    // of the Pre-LTO stage (possibly also the Post-LTO version but we'll only
    // know that later). If we are not doing LTO, there is only one optimized
    // version of each module, so we re-use that.
    let dep_node = cgu.codegen_dep_node(tcx);
    assert!(
        !tcx.dep_graph.dep_node_exists(&dep_node),
        "CompileCodegenUnit dep-node for CGU `{}` already exists before marking.",
        cgu.name()
    );

    if tcx.dep_graph.try_mark_green(tcx, &dep_node).is_some() {
        // We can re-use either the pre- or the post-thinlto state
        if tcx.sess.lto() != Lto::No { CguReuse::PreLto } else { CguReuse::PostLto }
    } else {
        CguReuse::No
    }
}<|MERGE_RESOLUTION|>--- conflicted
+++ resolved
@@ -30,18 +30,8 @@
 use rustc::middle::cstore::{self, LinkagePreference};
 use rustc::middle::lang_items::StartFnLangItem;
 use rustc::middle::weak_lang_items;
-<<<<<<< HEAD
-use rustc::mir::mono::{CodegenUnitNameBuilder, CodegenUnit, MonoItem};
-use rustc::ty::{self, Ty, TyCtxt, Instance};
-use rustc::ty::layout::{self, Align, TyLayout, LayoutOf, VariantIdx, HasTyCtxt};
-use rustc::ty::query::Providers;
-use rustc::middle::cstore::{self, LinkagePreference};
-use rustc::util::common::{time, print_time_passes_entry, set_time_depth, time_depth};
+use rustc::mir::mono::{CodegenUnit, CodegenUnitNameBuilder, MonoItem};
 use rustc::session::config::{self, EntryFnType, Lto, OutputType};
-=======
-use rustc::mir::mono::{CodegenUnit, CodegenUnitNameBuilder, MonoItem};
-use rustc::session::config::{self, EntryFnType, Lto};
->>>>>>> b6690a8c
 use rustc::session::Session;
 use rustc::ty::layout::{self, Align, HasTyCtxt, LayoutOf, TyLayout, VariantIdx};
 use rustc::ty::layout::{FAT_PTR_ADDR, FAT_PTR_EXTRA};
@@ -726,21 +716,17 @@
 
     // If we generated Sir and we are not dumping it textually, then encode it into an LLVM module
     // for later linkage.
-    if !tcx.sess.opts.output_types.contains_key(&OutputType::YkSir) &&
-        !tcx.finished_sir_cxs.borrow().is_empty()
+    if !tcx.sess.opts.output_types.contains_key(&OutputType::YkSir)
+        && !tcx.finished_sir_cxs.borrow().is_empty()
     {
-        let sir_cgu_name = cgu_name_builder.build_cgu_name(LOCAL_CRATE,
-            &["crate"],
-            Some("yksir")).to_string();
+        let sir_cgu_name =
+            cgu_name_builder.build_cgu_name(LOCAL_CRATE, &["crate"], Some("yksir")).to_string();
         let mut sir_module = backend.new_metadata(tcx, &sir_cgu_name);
-        time(tcx.sess, "write SIR", || {
+        tcx.sess.time("write SIR", || {
             backend.write_sir(tcx, &mut sir_module);
         });
-        let sir_mod_cg = ModuleCodegen {
-            name: sir_cgu_name,
-            module_llvm: sir_module,
-            kind: ModuleKind::YkSir,
-        };
+        let sir_mod_cg =
+            ModuleCodegen { name: sir_cgu_name, module_llvm: sir_module, kind: ModuleKind::YkSir };
         ongoing_codegen.submit_pre_codegened_module_to_llvm(tcx, sir_mod_cg);
     }
 
