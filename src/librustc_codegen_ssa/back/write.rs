use super::command::Command;
use super::link::{self, get_linker, remove};
use super::linker::LinkerInfo;
use super::lto::{self, SerializedModule};
use super::symbol_export::symbol_name_for_instance_in_crate;

use crate::{
    CachedModuleCodegen, CodegenResults, CompiledModule, CrateInfo, ModuleCodegen, ModuleKind,
    RLIB_BYTECODE_EXTENSION,
};

use crate::traits::*;
use jobserver::{Acquired, Client};
use rustc::dep_graph::{WorkProduct, WorkProductFileKind, WorkProductId};
use rustc::middle::cstore::EncodedMetadata;
use rustc::middle::exported_symbols::SymbolExportLevel;
use rustc::session::config::{
    self, Lto, OutputFilenames, OutputType, Passes, Sanitizer, SwitchWithOptPath,
};
use rustc::session::Session;
use rustc::ty::TyCtxt;
use rustc_data_structures::fx::FxHashMap;
use rustc_data_structures::profiling::SelfProfilerRef;
use rustc_data_structures::profiling::TimingGuard;
use rustc_data_structures::profiling::VerboseTimingGuard;
use rustc_data_structures::svh::Svh;
use rustc_data_structures::sync::Lrc;
use rustc_errors::emitter::Emitter;
use rustc_errors::{DiagnosticId, FatalError, Handler, Level};
use rustc_fs_util::link_or_copy;
use rustc_hir::def_id::{CrateNum, LOCAL_CRATE};
use rustc_incremental::{
    copy_cgu_workproducts_to_incr_comp_cache_dir, in_incr_comp_dir, in_incr_comp_dir_sess,
};
use rustc_session::cgu_reuse_tracker::CguReuseTracker;
use rustc_span::hygiene::ExpnId;
use rustc_span::source_map::SourceMap;
use rustc_span::symbol::{sym, Symbol};
use rustc_target::spec::MergeFunctions;
use syntax::attr;

use std::any::Any;
use std::fs;
use std::io;
use std::mem;
use std::path::{Path, PathBuf};
use std::str;
use std::sync::mpsc::{channel, Receiver, Sender};
use std::sync::Arc;
use std::thread;

const PRE_LTO_BC_EXT: &str = "pre-lto.bc";

/// Module-specific configuration for `optimize_and_codegen`.
pub struct ModuleConfig {
    /// Names of additional optimization passes to run.
    pub passes: Vec<String>,
    /// Some(level) to optimize at a certain level, or None to run
    /// absolutely no optimizations (used for the metadata module).
    pub opt_level: Option<config::OptLevel>,

    /// Some(level) to optimize binary size, or None to not affect program size.
    pub opt_size: Option<config::OptLevel>,

    pub pgo_gen: SwitchWithOptPath,
    pub pgo_use: Option<PathBuf>,

    pub sanitizer: Option<Sanitizer>,
    pub sanitizer_recover: Vec<Sanitizer>,
    pub sanitizer_memory_track_origins: usize,

    // Flags indicating which outputs to produce.
    pub emit_pre_lto_bc: bool,
    pub emit_no_opt_bc: bool,
    pub emit_bc: bool,
    pub emit_bc_compressed: bool,
    pub emit_lto_bc: bool,
    pub emit_ir: bool,
    pub emit_asm: bool,
    pub emit_obj: bool,
    // Miscellaneous flags.  These are mostly copied from command-line
    // options.
    pub verify_llvm_ir: bool,
    pub no_prepopulate_passes: bool,
    pub no_builtins: bool,
    pub time_module: bool,
    pub vectorize_loop: bool,
    pub vectorize_slp: bool,
    pub merge_functions: bool,
    pub inline_threshold: Option<usize>,
    // Instead of creating an object file by doing LLVM codegen, just
    // make the object file bitcode. Provides easy compatibility with
    // emscripten's ecc compiler, when used as the linker.
    pub obj_is_bitcode: bool,
    pub no_integrated_as: bool,
    pub embed_bitcode: bool,
    pub embed_bitcode_marker: bool,
}

impl ModuleConfig {
    fn new(passes: Vec<String>) -> ModuleConfig {
        ModuleConfig {
            passes,
            opt_level: None,
            opt_size: None,

            pgo_gen: SwitchWithOptPath::Disabled,
            pgo_use: None,

            sanitizer: None,
            sanitizer_recover: Default::default(),
            sanitizer_memory_track_origins: 0,

            emit_no_opt_bc: false,
            emit_pre_lto_bc: false,
            emit_bc: false,
            emit_bc_compressed: false,
            emit_lto_bc: false,
            emit_ir: false,
            emit_asm: false,
            emit_obj: false,
            obj_is_bitcode: false,
            embed_bitcode: false,
            embed_bitcode_marker: false,
            no_integrated_as: false,

            verify_llvm_ir: false,
            no_prepopulate_passes: false,
            no_builtins: false,
            time_module: true,
            vectorize_loop: false,
            vectorize_slp: false,
            merge_functions: false,
            inline_threshold: None,
        }
    }

    fn set_flags(&mut self, sess: &Session, no_builtins: bool) {
        self.verify_llvm_ir = sess.verify_llvm_ir();
        self.no_prepopulate_passes = sess.opts.cg.no_prepopulate_passes;
        self.no_builtins = no_builtins || sess.target.target.options.no_builtins;
        self.inline_threshold = sess.opts.cg.inline_threshold;
        self.obj_is_bitcode =
            sess.target.target.options.obj_is_bitcode || sess.opts.cg.linker_plugin_lto.enabled();
        let embed_bitcode =
            sess.target.target.options.embed_bitcode || sess.opts.debugging_opts.embed_bitcode;
        if embed_bitcode {
            match sess.opts.optimize {
                config::OptLevel::No | config::OptLevel::Less => {
                    self.embed_bitcode_marker = embed_bitcode;
                }
                _ => self.embed_bitcode = embed_bitcode,
            }
        }

        // Copy what clang does by turning on loop vectorization at O2 and
        // slp vectorization at O3. Otherwise configure other optimization aspects
        // of this pass manager builder.
        self.vectorize_loop = !sess.opts.cg.no_vectorize_loops
            && (sess.opts.optimize == config::OptLevel::Default
                || sess.opts.optimize == config::OptLevel::Aggressive);

        self.vectorize_slp =
            !sess.opts.cg.no_vectorize_slp && sess.opts.optimize == config::OptLevel::Aggressive;

        // Some targets (namely, NVPTX) interact badly with the MergeFunctions
        // pass. This is because MergeFunctions can generate new function calls
        // which may interfere with the target calling convention; e.g. for the
        // NVPTX target, PTX kernels should not call other PTX kernels.
        // MergeFunctions can also be configured to generate aliases instead,
        // but aliases are not supported by some backends (again, NVPTX).
        // Therefore, allow targets to opt out of the MergeFunctions pass,
        // but otherwise keep the pass enabled (at O2 and O3) since it can be
        // useful for reducing code size.
        self.merge_functions = match sess
            .opts
            .debugging_opts
            .merge_functions
            .unwrap_or(sess.target.target.options.merge_functions)
        {
            MergeFunctions::Disabled => false,
            MergeFunctions::Trampolines | MergeFunctions::Aliases => {
                sess.opts.optimize == config::OptLevel::Default
                    || sess.opts.optimize == config::OptLevel::Aggressive
            }
        };
    }

    pub fn bitcode_needed(&self) -> bool {
        self.emit_bc || self.obj_is_bitcode || self.emit_bc_compressed || self.embed_bitcode
    }
}

/// Assembler name and command used by codegen when no_integrated_as is enabled
pub struct AssemblerCommand {
    name: PathBuf,
    cmd: Command,
}

// HACK(eddyb) work around `#[derive]` producing wrong bounds for `Clone`.
pub struct TargetMachineFactory<B: WriteBackendMethods>(
    pub Arc<dyn Fn() -> Result<B::TargetMachine, String> + Send + Sync>,
);

impl<B: WriteBackendMethods> Clone for TargetMachineFactory<B> {
    fn clone(&self) -> Self {
        TargetMachineFactory(self.0.clone())
    }
}

pub type ExportedSymbols = FxHashMap<CrateNum, Arc<Vec<(String, SymbolExportLevel)>>>;

/// Additional resources used by optimize_and_codegen (not module specific)
#[derive(Clone)]
pub struct CodegenContext<B: WriteBackendMethods> {
    // Resources needed when running LTO
    pub backend: B,
    pub prof: SelfProfilerRef,
    pub lto: Lto,
    pub no_landing_pads: bool,
    pub save_temps: bool,
    pub fewer_names: bool,
    pub exported_symbols: Option<Arc<ExportedSymbols>>,
    pub opts: Arc<config::Options>,
    pub crate_types: Vec<config::CrateType>,
    pub each_linked_rlib_for_lto: Vec<(CrateNum, PathBuf)>,
    pub output_filenames: Arc<OutputFilenames>,
    pub regular_module_config: Arc<ModuleConfig>,
    pub metadata_module_config: Arc<ModuleConfig>,
    pub allocator_module_config: Arc<ModuleConfig>,
    pub sir_module_config: Arc<ModuleConfig>,
    pub tm_factory: TargetMachineFactory<B>,
    pub msvc_imps_needed: bool,
    pub target_pointer_width: String,
    pub target_arch: String,
    pub debuginfo: config::DebugInfo,

    // Number of cgus excluding the allocator/metadata modules
    pub total_cgus: usize,
    // Handler to use for diagnostics produced during codegen.
    pub diag_emitter: SharedEmitter,
    // LLVM optimizations for which we want to print remarks.
    pub remark: Passes,
    // Worker thread number
    pub worker: usize,
    // The incremental compilation session directory, or None if we are not
    // compiling incrementally
    pub incr_comp_session_dir: Option<PathBuf>,
    // Used to update CGU re-use information during the thinlto phase.
    pub cgu_reuse_tracker: CguReuseTracker,
    // Channel back to the main control thread to send messages to
    pub coordinator_send: Sender<Box<dyn Any + Send>>,
    // The assembler command if no_integrated_as option is enabled, None otherwise
    pub assembler_cmd: Option<Arc<AssemblerCommand>>,
}

impl<B: WriteBackendMethods> CodegenContext<B> {
    pub fn create_diag_handler(&self) -> Handler {
        Handler::with_emitter(true, None, Box::new(self.diag_emitter.clone()))
    }

    pub fn config(&self, kind: ModuleKind) -> &ModuleConfig {
        match kind {
            ModuleKind::Regular => &self.regular_module_config,
            ModuleKind::Metadata => &self.metadata_module_config,
            ModuleKind::Allocator => &self.allocator_module_config,
            ModuleKind::YkSir => &self.sir_module_config,
        }
    }
}

fn generate_lto_work<B: ExtraBackendMethods>(
    cgcx: &CodegenContext<B>,
    needs_fat_lto: Vec<FatLTOInput<B>>,
    needs_thin_lto: Vec<(String, B::ThinBuffer)>,
    import_only_modules: Vec<(SerializedModule<B::ModuleBuffer>, WorkProduct)>,
) -> Vec<(WorkItem<B>, u64)> {
    let _prof_timer = cgcx.prof.generic_activity("codegen_generate_lto_work");

    let (lto_modules, copy_jobs) = if !needs_fat_lto.is_empty() {
        assert!(needs_thin_lto.is_empty());
        let lto_module =
            B::run_fat_lto(cgcx, needs_fat_lto, import_only_modules).unwrap_or_else(|e| e.raise());
        (vec![lto_module], vec![])
    } else {
        assert!(needs_fat_lto.is_empty());
        B::run_thin_lto(cgcx, needs_thin_lto, import_only_modules).unwrap_or_else(|e| e.raise())
    };

    let result = lto_modules
        .into_iter()
        .map(|module| {
            let cost = module.cost();
            (WorkItem::LTO(module), cost)
        })
        .chain(copy_jobs.into_iter().map(|wp| {
            (
                WorkItem::CopyPostLtoArtifacts(CachedModuleCodegen {
                    name: wp.cgu_name.clone(),
                    source: wp,
                }),
                0,
            )
        }))
        .collect();

    result
}

pub struct CompiledModules {
    pub modules: Vec<CompiledModule>,
    pub metadata_module: Option<CompiledModule>,
    pub allocator_module: Option<CompiledModule>,
    pub sir_module: Option<CompiledModule>,
}

fn need_crate_bitcode_for_rlib(sess: &Session) -> bool {
    sess.crate_types.borrow().contains(&config::CrateType::Rlib)
        && sess.opts.output_types.contains_key(&OutputType::Exe)
}

fn need_pre_lto_bitcode_for_incr_comp(sess: &Session) -> bool {
    if sess.opts.incremental.is_none() {
        return false;
    }

    match sess.lto() {
        Lto::No => false,
        Lto::Fat | Lto::Thin | Lto::ThinLocal => true,
    }
}

pub fn start_async_codegen<B: ExtraBackendMethods>(
    backend: B,
    tcx: TyCtxt<'_>,
    metadata: EncodedMetadata,
    total_cgus: usize,
) -> OngoingCodegen<B> {
    let (coordinator_send, coordinator_receive) = channel();
    let sess = tcx.sess;

    let crate_name = tcx.crate_name(LOCAL_CRATE);
    let crate_hash = tcx.crate_hash(LOCAL_CRATE);
    let no_builtins = attr::contains_name(&tcx.hir().krate().attrs, sym::no_builtins);
    let subsystem =
        attr::first_attr_value_str_by_name(&tcx.hir().krate().attrs, sym::windows_subsystem);
    let windows_subsystem = subsystem.map(|subsystem| {
        if subsystem != sym::windows && subsystem != sym::console {
            tcx.sess.fatal(&format!(
                "invalid windows subsystem `{}`, only \
                                     `windows` and `console` are allowed",
                subsystem
            ));
        }
        subsystem.to_string()
    });

    let linker_info = LinkerInfo::new(tcx);
    let crate_info = CrateInfo::new(tcx);

    // Figure out what we actually need to build.
    let mut modules_config = ModuleConfig::new(sess.opts.cg.passes.clone());
    let mut metadata_config = ModuleConfig::new(vec![]);
    let mut allocator_config = ModuleConfig::new(vec![]);
    let mut sir_config = ModuleConfig::new(vec![]);

    if sess.opts.debugging_opts.profile {
        modules_config.passes.push("insert-gcov-profiling".to_owned())
    }

    modules_config.pgo_gen = sess.opts.cg.profile_generate.clone();
    modules_config.pgo_use = sess.opts.cg.profile_use.clone();
    modules_config.sanitizer = sess.opts.debugging_opts.sanitizer.clone();
    modules_config.sanitizer_recover = sess.opts.debugging_opts.sanitizer_recover.clone();
    modules_config.sanitizer_memory_track_origins =
        sess.opts.debugging_opts.sanitizer_memory_track_origins;
    modules_config.opt_level = Some(sess.opts.optimize);
    modules_config.opt_size = Some(sess.opts.optimize);

    // Save all versions of the bytecode if we're saving our temporaries.
    if sess.opts.cg.save_temps {
        modules_config.emit_no_opt_bc = true;
        modules_config.emit_pre_lto_bc = true;
        modules_config.emit_bc = true;
        modules_config.emit_lto_bc = true;
        metadata_config.emit_bc = true;
        allocator_config.emit_bc = true;
        sir_config.emit_bc = true;
    }

    // Emit compressed bitcode files for the crate if we're emitting an rlib.
    // Whenever an rlib is created, the bitcode is inserted into the archive in
    // order to allow LTO against it.
    if need_crate_bitcode_for_rlib(sess) {
        modules_config.emit_bc_compressed = true;
        allocator_config.emit_bc_compressed = true;
    }

    modules_config.emit_pre_lto_bc = need_pre_lto_bitcode_for_incr_comp(sess);

    modules_config.no_integrated_as =
        tcx.sess.opts.cg.no_integrated_as || tcx.sess.target.target.options.no_integrated_as;

    for output_type in sess.opts.output_types.keys() {
        match *output_type {
<<<<<<< HEAD
            OutputType::YkSir => {},
            OutputType::Bitcode => { modules_config.emit_bc = true; }
            OutputType::LlvmAssembly => { modules_config.emit_ir = true; }
=======
            OutputType::Bitcode => {
                modules_config.emit_bc = true;
            }
            OutputType::LlvmAssembly => {
                modules_config.emit_ir = true;
            }
>>>>>>> b6690a8c
            OutputType::Assembly => {
                modules_config.emit_asm = true;
                // If we're not using the LLVM assembler, this function
                // could be invoked specially with output_type_assembly, so
                // in this case we still want the metadata object file.
                if !sess.opts.output_types.contains_key(&OutputType::Assembly) {
                    metadata_config.emit_obj = true;
                    allocator_config.emit_obj = true;
                    sir_config.emit_obj = true;
                }
            }
<<<<<<< HEAD
            OutputType::Object => { modules_config.emit_obj = true; },
            OutputType::Metadata => { metadata_config.emit_obj = true; }
=======
            OutputType::Object => {
                modules_config.emit_obj = true;
            }
            OutputType::Metadata => {
                metadata_config.emit_obj = true;
            }
>>>>>>> b6690a8c
            OutputType::Exe => {
                modules_config.emit_obj = true;
                metadata_config.emit_obj = true;
                allocator_config.emit_obj = true;
<<<<<<< HEAD
                sir_config.emit_obj = true;
            },
=======
            }
>>>>>>> b6690a8c
            OutputType::Mir => {}
            OutputType::DepInfo => {}
        }
    }

    modules_config.set_flags(sess, no_builtins);
    metadata_config.set_flags(sess, no_builtins);
    allocator_config.set_flags(sess, no_builtins);
    sir_config.set_flags(sess, no_builtins);

    // Exclude metadata and allocator modules from time_passes output, since
    // they throw off the "LLVM passes" measurement.
<<<<<<< HEAD
    metadata_config.time_passes = false;
    allocator_config.time_passes = false;
    sir_config.time_passes = false;
=======
    metadata_config.time_module = false;
    allocator_config.time_module = false;
>>>>>>> b6690a8c

    let (shared_emitter, shared_emitter_main) = SharedEmitter::new();
    let (codegen_worker_send, codegen_worker_receive) = channel();

<<<<<<< HEAD
    let coordinator_thread = start_executing_work(backend.clone(),
                                                  tcx,
                                                  &crate_info,
                                                  shared_emitter,
                                                  codegen_worker_send,
                                                  coordinator_receive,
                                                  total_cgus,
                                                  sess.jobserver.clone(),
                                                  Arc::new(modules_config),
                                                  Arc::new(metadata_config),
                                                  Arc::new(allocator_config),
                                                  Arc::new(sir_config),
                                                  coordinator_send.clone());
=======
    let coordinator_thread = start_executing_work(
        backend.clone(),
        tcx,
        &crate_info,
        shared_emitter,
        codegen_worker_send,
        coordinator_receive,
        total_cgus,
        sess.jobserver.clone(),
        Arc::new(modules_config),
        Arc::new(metadata_config),
        Arc::new(allocator_config),
        coordinator_send.clone(),
    );
>>>>>>> b6690a8c

    OngoingCodegen {
        backend,
        crate_name,
        crate_hash,
        metadata,
        windows_subsystem,
        linker_info,
        crate_info,

        coordinator_send,
        codegen_worker_receive,
        shared_emitter_main,
        future: coordinator_thread,
        output_filenames: tcx.output_filenames(LOCAL_CRATE),
    }
}

fn copy_all_cgu_workproducts_to_incr_comp_cache_dir(
    sess: &Session,
    compiled_modules: &CompiledModules,
) -> FxHashMap<WorkProductId, WorkProduct> {
    let mut work_products = FxHashMap::default();

    if sess.opts.incremental.is_none() {
        return work_products;
    }

    let _timer = sess.timer("incr_comp_copy_cgu_workproducts");

    for module in compiled_modules.modules.iter().filter(|m| m.kind == ModuleKind::Regular) {
        let mut files = vec![];

        if let Some(ref path) = module.object {
            files.push((WorkProductFileKind::Object, path.clone()));
        }
        if let Some(ref path) = module.bytecode {
            files.push((WorkProductFileKind::Bytecode, path.clone()));
        }
        if let Some(ref path) = module.bytecode_compressed {
            files.push((WorkProductFileKind::BytecodeCompressed, path.clone()));
        }

        if let Some((id, product)) =
            copy_cgu_workproducts_to_incr_comp_cache_dir(sess, &module.name, &files)
        {
            work_products.insert(id, product);
        }
    }

    work_products
}

fn produce_final_output_artifacts(
    sess: &Session,
    compiled_modules: &CompiledModules,
    crate_output: &OutputFilenames,
) {
    let mut user_wants_bitcode = false;
    let mut user_wants_objects = false;

    // Produce final compile outputs.
    let copy_gracefully = |from: &Path, to: &Path| {
        if let Err(e) = fs::copy(from, to) {
            sess.err(&format!("could not copy {:?} to {:?}: {}", from, to, e));
        }
    };

    let copy_if_one_unit = |output_type: OutputType, keep_numbered: bool| {
        if compiled_modules.modules.len() == 1 {
            // 1) Only one codegen unit.  In this case it's no difficulty
            //    to copy `foo.0.x` to `foo.x`.
            let module_name = Some(&compiled_modules.modules[0].name[..]);
            let path = crate_output.temp_path(output_type, module_name);
            copy_gracefully(&path, &crate_output.path(output_type));
            if !sess.opts.cg.save_temps && !keep_numbered {
                // The user just wants `foo.x`, not `foo.#module-name#.x`.
                remove(sess, &path);
            }
        } else {
            let ext = crate_output
                .temp_path(output_type, None)
                .extension()
                .unwrap()
                .to_str()
                .unwrap()
                .to_owned();

            if crate_output.outputs.contains_key(&output_type) {
                // 2) Multiple codegen units, with `--emit foo=some_name`.  We have
                //    no good solution for this case, so warn the user.
                sess.warn(&format!(
                    "ignoring emit path because multiple .{} files \
                                    were produced",
                    ext
                ));
            } else if crate_output.single_output_file.is_some() {
                // 3) Multiple codegen units, with `-o some_name`.  We have
                //    no good solution for this case, so warn the user.
                sess.warn(&format!(
                    "ignoring -o because multiple .{} files \
                                    were produced",
                    ext
                ));
            } else {
                // 4) Multiple codegen units, but no explicit name.  We
                //    just leave the `foo.0.x` files in place.
                // (We don't have to do any work in this case.)
            }
        }
    };

    // Flag to indicate whether the user explicitly requested bitcode.
    // Otherwise, we produced it only as a temporary output, and will need
    // to get rid of it.
    for output_type in crate_output.outputs.keys() {
        match *output_type {
            OutputType::Bitcode => {
                user_wants_bitcode = true;
                // Copy to .bc, but always keep the .0.bc.  There is a later
                // check to figure out if we should delete .0.bc files, or keep
                // them for making an rlib.
                copy_if_one_unit(OutputType::Bitcode, true);
            }
            OutputType::LlvmAssembly => {
                copy_if_one_unit(OutputType::LlvmAssembly, false);
            }
            OutputType::Assembly => {
                copy_if_one_unit(OutputType::Assembly, false);
            }
            OutputType::Object => {
                user_wants_objects = true;
                copy_if_one_unit(OutputType::Object, true);
            }
<<<<<<< HEAD
            OutputType::YkSir |
            OutputType::Mir |
            OutputType::Metadata |
            OutputType::Exe |
            OutputType::DepInfo => {}
=======
            OutputType::Mir | OutputType::Metadata | OutputType::Exe | OutputType::DepInfo => {}
>>>>>>> b6690a8c
        }
    }

    // Clean up unwanted temporary files.

    // We create the following files by default:
    //  - #crate#.#module-name#.bc
    //  - #crate#.#module-name#.o
    //  - #crate#.crate.metadata.bc
    //  - #crate#.crate.metadata.o
    //  - #crate#.o (linked from crate.##.o)
    //  - #crate#.bc (copied from crate.##.bc)
    // We may create additional files if requested by the user (through
    // `-C save-temps` or `--emit=` flags).

    if !sess.opts.cg.save_temps {
        // Remove the temporary .#module-name#.o objects.  If the user didn't
        // explicitly request bitcode (with --emit=bc), and the bitcode is not
        // needed for building an rlib, then we must remove .#module-name#.bc as
        // well.

        // Specific rules for keeping .#module-name#.bc:
        //  - If the user requested bitcode (`user_wants_bitcode`), and
        //    codegen_units > 1, then keep it.
        //  - If the user requested bitcode but codegen_units == 1, then we
        //    can toss .#module-name#.bc because we copied it to .bc earlier.
        //  - If we're not building an rlib and the user didn't request
        //    bitcode, then delete .#module-name#.bc.
        // If you change how this works, also update back::link::link_rlib,
        // where .#module-name#.bc files are (maybe) deleted after making an
        // rlib.
        let needs_crate_object = crate_output.outputs.contains_key(&OutputType::Exe);

        let keep_numbered_bitcode = user_wants_bitcode && sess.codegen_units() > 1;

        let keep_numbered_objects =
            needs_crate_object || (user_wants_objects && sess.codegen_units() > 1);

        for module in compiled_modules.modules.iter() {
            if let Some(ref path) = module.object {
                if !keep_numbered_objects {
                    remove(sess, path);
                }
            }

            if let Some(ref path) = module.bytecode {
                if !keep_numbered_bitcode {
                    remove(sess, path);
                }
            }
        }

        if !user_wants_bitcode {
            if let Some(ref metadata_module) = compiled_modules.metadata_module {
                if let Some(ref path) = metadata_module.bytecode {
                    remove(sess, &path);
                }
            }

            if let Some(ref allocator_module) = compiled_modules.allocator_module {
                if let Some(ref path) = allocator_module.bytecode {
                    remove(sess, path);
                }
            }
        }
    }

    // We leave the following files around by default:
    //  - #crate#.o
    //  - #crate#.crate.metadata.o
    //  - #crate#.bc
    // These are used in linking steps and will be cleaned up afterward.
}

pub fn dump_incremental_data(_codegen_results: &CodegenResults) {
    // FIXME(mw): This does not work at the moment because the situation has
    //            become more complicated due to incremental LTO. Now a CGU
    //            can have more than two caching states.
    // println!("[incremental] Re-using {} out of {} modules",
    //           codegen_results.modules.iter().filter(|m| m.pre_existing).count(),
    //           codegen_results.modules.len());
}

pub enum WorkItem<B: WriteBackendMethods> {
    /// Optimize a newly codegened, totally unoptimized module.
    Optimize(ModuleCodegen<B::Module>),
    /// Copy the post-LTO artifacts from the incremental cache to the output
    /// directory.
    CopyPostLtoArtifacts(CachedModuleCodegen),
    /// Performs (Thin)LTO on the given module.
    LTO(lto::LtoModuleCodegen<B>),
}

impl<B: WriteBackendMethods> WorkItem<B> {
    pub fn module_kind(&self) -> ModuleKind {
        match *self {
            WorkItem::Optimize(ref m) => m.kind,
            WorkItem::CopyPostLtoArtifacts(_) | WorkItem::LTO(_) => ModuleKind::Regular,
        }
    }

    fn start_profiling<'a>(&self, cgcx: &'a CodegenContext<B>) -> TimingGuard<'a> {
        match *self {
            WorkItem::Optimize(ref m) => {
                cgcx.prof.generic_activity_with_arg("codegen_module_optimize", &m.name[..])
            }
            WorkItem::CopyPostLtoArtifacts(ref m) => cgcx
                .prof
                .generic_activity_with_arg("codegen_copy_artifacts_from_incr_cache", &m.name[..]),
            WorkItem::LTO(ref m) => {
                cgcx.prof.generic_activity_with_arg("codegen_module_perform_lto", m.name())
            }
        }
    }
}

enum WorkItemResult<B: WriteBackendMethods> {
    Compiled(CompiledModule),
    NeedsFatLTO(FatLTOInput<B>),
    NeedsThinLTO(String, B::ThinBuffer),
}

pub enum FatLTOInput<B: WriteBackendMethods> {
    Serialized { name: String, buffer: B::ModuleBuffer },
    InMemory(ModuleCodegen<B::Module>),
}

fn execute_work_item<B: ExtraBackendMethods>(
    cgcx: &CodegenContext<B>,
    work_item: WorkItem<B>,
) -> Result<WorkItemResult<B>, FatalError> {
    let module_config = cgcx.config(work_item.module_kind());

    match work_item {
        WorkItem::Optimize(module) => execute_optimize_work_item(cgcx, module, module_config),
        WorkItem::CopyPostLtoArtifacts(module) => {
            execute_copy_from_cache_work_item(cgcx, module, module_config)
        }
        WorkItem::LTO(module) => execute_lto_work_item(cgcx, module, module_config),
    }
}

// Actual LTO type we end up chosing based on multiple factors.
enum ComputedLtoType {
    No,
    Thin,
    Fat,
}

fn execute_optimize_work_item<B: ExtraBackendMethods>(
    cgcx: &CodegenContext<B>,
    module: ModuleCodegen<B::Module>,
    module_config: &ModuleConfig,
) -> Result<WorkItemResult<B>, FatalError> {
    let diag_handler = cgcx.create_diag_handler();

    unsafe {
        B::optimize(cgcx, &diag_handler, &module, module_config)?;
    }

    // After we've done the initial round of optimizations we need to
    // decide whether to synchronously codegen this module or ship it
    // back to the coordinator thread for further LTO processing (which
    // has to wait for all the initial modules to be optimized).

    // If the linker does LTO, we don't have to do it. Note that we
    // keep doing full LTO, if it is requested, as not to break the
    // assumption that the output will be a single module.
    let linker_does_lto = cgcx.opts.cg.linker_plugin_lto.enabled();

    // When we're automatically doing ThinLTO for multi-codegen-unit
    // builds we don't actually want to LTO the allocator modules if
    // it shows up. This is due to various linker shenanigans that
    // we'll encounter later.
    let is_allocator = module.kind == ModuleKind::Allocator;

    // We ignore a request for full crate grath LTO if the cate type
    // is only an rlib, as there is no full crate graph to process,
    // that'll happen later.
    //
    // This use case currently comes up primarily for targets that
    // require LTO so the request for LTO is always unconditionally
    // passed down to the backend, but we don't actually want to do
    // anything about it yet until we've got a final product.
    let is_rlib = cgcx.crate_types.len() == 1 && cgcx.crate_types[0] == config::CrateType::Rlib;

    // Metadata modules never participate in LTO regardless of the lto
    // settings.
    let lto_type = if module.kind == ModuleKind::Metadata {
        ComputedLtoType::No
    } else {
        match cgcx.lto {
            Lto::ThinLocal if !linker_does_lto && !is_allocator => ComputedLtoType::Thin,
            Lto::Thin if !linker_does_lto && !is_rlib => ComputedLtoType::Thin,
            Lto::Fat if !is_rlib => ComputedLtoType::Fat,
            _ => ComputedLtoType::No,
        }
    };

    // If we're doing some form of incremental LTO then we need to be sure to
    // save our module to disk first.
    let bitcode = if cgcx.config(module.kind).emit_pre_lto_bc {
        let filename = pre_lto_bitcode_filename(&module.name);
        cgcx.incr_comp_session_dir.as_ref().map(|path| path.join(&filename))
    } else {
        None
    };

    Ok(match lto_type {
        ComputedLtoType::No => {
            let module = unsafe { B::codegen(cgcx, &diag_handler, module, module_config)? };
            WorkItemResult::Compiled(module)
        }
        ComputedLtoType::Thin => {
            let (name, thin_buffer) = B::prepare_thin(module);
            if let Some(path) = bitcode {
                fs::write(&path, thin_buffer.data()).unwrap_or_else(|e| {
                    panic!("Error writing pre-lto-bitcode file `{}`: {}", path.display(), e);
                });
            }
            WorkItemResult::NeedsThinLTO(name, thin_buffer)
        }
        ComputedLtoType::Fat => match bitcode {
            Some(path) => {
                let (name, buffer) = B::serialize_module(module);
                fs::write(&path, buffer.data()).unwrap_or_else(|e| {
                    panic!("Error writing pre-lto-bitcode file `{}`: {}", path.display(), e);
                });
                WorkItemResult::NeedsFatLTO(FatLTOInput::Serialized { name, buffer })
            }
            None => WorkItemResult::NeedsFatLTO(FatLTOInput::InMemory(module)),
        },
    })
}

fn execute_copy_from_cache_work_item<B: ExtraBackendMethods>(
    cgcx: &CodegenContext<B>,
    module: CachedModuleCodegen,
    module_config: &ModuleConfig,
) -> Result<WorkItemResult<B>, FatalError> {
    let incr_comp_session_dir = cgcx.incr_comp_session_dir.as_ref().unwrap();
    let mut object = None;
    let mut bytecode = None;
    let mut bytecode_compressed = None;
    for (kind, saved_file) in &module.source.saved_files {
        let obj_out = match kind {
            WorkProductFileKind::Object => {
                let path = cgcx.output_filenames.temp_path(OutputType::Object, Some(&module.name));
                object = Some(path.clone());
                path
            }
            WorkProductFileKind::Bytecode => {
                let path = cgcx.output_filenames.temp_path(OutputType::Bitcode, Some(&module.name));
                bytecode = Some(path.clone());
                path
            }
            WorkProductFileKind::BytecodeCompressed => {
                let path = cgcx
                    .output_filenames
                    .temp_path(OutputType::Bitcode, Some(&module.name))
                    .with_extension(RLIB_BYTECODE_EXTENSION);
                bytecode_compressed = Some(path.clone());
                path
            }
        };
        let source_file = in_incr_comp_dir(&incr_comp_session_dir, &saved_file);
        debug!(
            "copying pre-existing module `{}` from {:?} to {}",
            module.name,
            source_file,
            obj_out.display()
        );
        if let Err(err) = link_or_copy(&source_file, &obj_out) {
            let diag_handler = cgcx.create_diag_handler();
            diag_handler.err(&format!(
                "unable to copy {} to {}: {}",
                source_file.display(),
                obj_out.display(),
                err
            ));
        }
    }

    assert_eq!(object.is_some(), module_config.emit_obj);
    assert_eq!(bytecode.is_some(), module_config.emit_bc);
    assert_eq!(bytecode_compressed.is_some(), module_config.emit_bc_compressed);

    Ok(WorkItemResult::Compiled(CompiledModule {
        name: module.name,
        kind: ModuleKind::Regular,
        object,
        bytecode,
        bytecode_compressed,
    }))
}

fn execute_lto_work_item<B: ExtraBackendMethods>(
    cgcx: &CodegenContext<B>,
    mut module: lto::LtoModuleCodegen<B>,
    module_config: &ModuleConfig,
) -> Result<WorkItemResult<B>, FatalError> {
    let diag_handler = cgcx.create_diag_handler();

    unsafe {
        let module = module.optimize(cgcx)?;
        let module = B::codegen(cgcx, &diag_handler, module, module_config)?;
        Ok(WorkItemResult::Compiled(module))
    }
}

pub enum Message<B: WriteBackendMethods> {
    Token(io::Result<Acquired>),
    NeedsFatLTO {
        result: FatLTOInput<B>,
        worker_id: usize,
    },
    NeedsThinLTO {
        name: String,
        thin_buffer: B::ThinBuffer,
        worker_id: usize,
    },
    Done {
        result: Result<CompiledModule, Option<WorkerFatalError>>,
        worker_id: usize,
    },
    CodegenDone {
        llvm_work_item: WorkItem<B>,
        cost: u64,
    },
    AddImportOnlyModule {
        module_data: SerializedModule<B::ModuleBuffer>,
        work_product: WorkProduct,
    },
    CodegenComplete,
    CodegenItem,
    CodegenAborted,
}

struct Diagnostic {
    msg: String,
    code: Option<DiagnosticId>,
    lvl: Level,
}

#[derive(PartialEq, Clone, Copy, Debug)]
enum MainThreadWorkerState {
    Idle,
    Codegenning,
    LLVMing,
}

fn start_executing_work<B: ExtraBackendMethods>(
    backend: B,
    tcx: TyCtxt<'_>,
    crate_info: &CrateInfo,
    shared_emitter: SharedEmitter,
    codegen_worker_send: Sender<Message<B>>,
    coordinator_receive: Receiver<Box<dyn Any + Send>>,
    total_cgus: usize,
    jobserver: Client,
    modules_config: Arc<ModuleConfig>,
    metadata_config: Arc<ModuleConfig>,
    allocator_config: Arc<ModuleConfig>,
    sir_config: Arc<ModuleConfig>,
    tx_to_llvm_workers: Sender<Box<dyn Any + Send>>,
) -> thread::JoinHandle<Result<CompiledModules, ()>> {
    let coordinator_send = tx_to_llvm_workers;
    let sess = tcx.sess;

    // Compute the set of symbols we need to retain when doing LTO (if we need to)
    let exported_symbols = {
        let mut exported_symbols = FxHashMap::default();

        let copy_symbols = |cnum| {
            let symbols = tcx
                .exported_symbols(cnum)
                .iter()
                .map(|&(s, lvl)| (symbol_name_for_instance_in_crate(tcx, s, cnum), lvl))
                .collect();
            Arc::new(symbols)
        };

        match sess.lto() {
            Lto::No => None,
            Lto::ThinLocal => {
                exported_symbols.insert(LOCAL_CRATE, copy_symbols(LOCAL_CRATE));
                Some(Arc::new(exported_symbols))
            }
            Lto::Fat | Lto::Thin => {
                exported_symbols.insert(LOCAL_CRATE, copy_symbols(LOCAL_CRATE));
                for &cnum in tcx.crates().iter() {
                    exported_symbols.insert(cnum, copy_symbols(cnum));
                }
                Some(Arc::new(exported_symbols))
            }
        }
    };

    // First up, convert our jobserver into a helper thread so we can use normal
    // mpsc channels to manage our messages and such.
    // After we've requested tokens then we'll, when we can,
    // get tokens on `coordinator_receive` which will
    // get managed in the main loop below.
    let coordinator_send2 = coordinator_send.clone();
    let helper = jobserver
        .into_helper_thread(move |token| {
            drop(coordinator_send2.send(Box::new(Message::Token::<B>(token))));
        })
        .expect("failed to spawn helper thread");

    let mut each_linked_rlib_for_lto = Vec::new();
    drop(link::each_linked_rlib(crate_info, &mut |cnum, path| {
        if link::ignored_for_lto(sess, crate_info, cnum) {
            return;
        }
        each_linked_rlib_for_lto.push((cnum, path.to_path_buf()));
    }));

    let assembler_cmd = if modules_config.no_integrated_as {
        // HACK: currently we use linker (gcc) as our assembler
        let (linker, flavor) = link::linker_and_flavor(sess);

        let (name, mut cmd) = get_linker(sess, &linker, flavor);
        cmd.args(&sess.target.target.options.asm_args);
        Some(Arc::new(AssemblerCommand { name, cmd }))
    } else {
        None
    };

    let ol = if tcx.sess.opts.debugging_opts.no_codegen
        || !tcx.sess.opts.output_types.should_codegen()
    {
        // If we know that we won’t be doing codegen, create target machines without optimisation.
        config::OptLevel::No
    } else {
        tcx.backend_optimization_level(LOCAL_CRATE)
    };
    let cgcx = CodegenContext::<B> {
        backend: backend.clone(),
        crate_types: sess.crate_types.borrow().clone(),
        each_linked_rlib_for_lto,
        lto: sess.lto(),
        no_landing_pads: sess.no_landing_pads(),
        fewer_names: sess.fewer_names(),
        save_temps: sess.opts.cg.save_temps,
        opts: Arc::new(sess.opts.clone()),
        prof: sess.prof.clone(),
        exported_symbols,
        remark: sess.opts.cg.remark.clone(),
        worker: 0,
        incr_comp_session_dir: sess.incr_comp_session_dir_opt().map(|r| r.clone()),
        cgu_reuse_tracker: sess.cgu_reuse_tracker.clone(),
        coordinator_send,
        diag_emitter: shared_emitter.clone(),
        output_filenames: tcx.output_filenames(LOCAL_CRATE),
        regular_module_config: modules_config,
        metadata_module_config: metadata_config,
        sir_module_config: sir_config,
        allocator_module_config: allocator_config,
        tm_factory: TargetMachineFactory(backend.target_machine_factory(tcx.sess, ol, false)),
        total_cgus,
        msvc_imps_needed: msvc_imps_needed(tcx),
        target_pointer_width: tcx.sess.target.target.target_pointer_width.clone(),
        target_arch: tcx.sess.target.target.arch.clone(),
        debuginfo: tcx.sess.opts.debuginfo,
        assembler_cmd,
    };

    // This is the "main loop" of parallel work happening for parallel codegen.
    // It's here that we manage parallelism, schedule work, and work with
    // messages coming from clients.
    //
    // There are a few environmental pre-conditions that shape how the system
    // is set up:
    //
    // - Error reporting only can happen on the main thread because that's the
    //   only place where we have access to the compiler `Session`.
    // - LLVM work can be done on any thread.
    // - Codegen can only happen on the main thread.
    // - Each thread doing substantial work most be in possession of a `Token`
    //   from the `Jobserver`.
    // - The compiler process always holds one `Token`. Any additional `Tokens`
    //   have to be requested from the `Jobserver`.
    //
    // Error Reporting
    // ===============
    // The error reporting restriction is handled separately from the rest: We
    // set up a `SharedEmitter` the holds an open channel to the main thread.
    // When an error occurs on any thread, the shared emitter will send the
    // error message to the receiver main thread (`SharedEmitterMain`). The
    // main thread will periodically query this error message queue and emit
    // any error messages it has received. It might even abort compilation if
    // has received a fatal error. In this case we rely on all other threads
    // being torn down automatically with the main thread.
    // Since the main thread will often be busy doing codegen work, error
    // reporting will be somewhat delayed, since the message queue can only be
    // checked in between to work packages.
    //
    // Work Processing Infrastructure
    // ==============================
    // The work processing infrastructure knows three major actors:
    //
    // - the coordinator thread,
    // - the main thread, and
    // - LLVM worker threads
    //
    // The coordinator thread is running a message loop. It instructs the main
    // thread about what work to do when, and it will spawn off LLVM worker
    // threads as open LLVM WorkItems become available.
    //
    // The job of the main thread is to codegen CGUs into LLVM work package
    // (since the main thread is the only thread that can do this). The main
    // thread will block until it receives a message from the coordinator, upon
    // which it will codegen one CGU, send it to the coordinator and block
    // again. This way the coordinator can control what the main thread is
    // doing.
    //
    // The coordinator keeps a queue of LLVM WorkItems, and when a `Token` is
    // available, it will spawn off a new LLVM worker thread and let it process
    // that a WorkItem. When a LLVM worker thread is done with its WorkItem,
    // it will just shut down, which also frees all resources associated with
    // the given LLVM module, and sends a message to the coordinator that the
    // has been completed.
    //
    // Work Scheduling
    // ===============
    // The scheduler's goal is to minimize the time it takes to complete all
    // work there is, however, we also want to keep memory consumption low
    // if possible. These two goals are at odds with each other: If memory
    // consumption were not an issue, we could just let the main thread produce
    // LLVM WorkItems at full speed, assuring maximal utilization of
    // Tokens/LLVM worker threads. However, since codegen usual is faster
    // than LLVM processing, the queue of LLVM WorkItems would fill up and each
    // WorkItem potentially holds on to a substantial amount of memory.
    //
    // So the actual goal is to always produce just enough LLVM WorkItems as
    // not to starve our LLVM worker threads. That means, once we have enough
    // WorkItems in our queue, we can block the main thread, so it does not
    // produce more until we need them.
    //
    // Doing LLVM Work on the Main Thread
    // ----------------------------------
    // Since the main thread owns the compiler processes implicit `Token`, it is
    // wasteful to keep it blocked without doing any work. Therefore, what we do
    // in this case is: We spawn off an additional LLVM worker thread that helps
    // reduce the queue. The work it is doing corresponds to the implicit
    // `Token`. The coordinator will mark the main thread as being busy with
    // LLVM work. (The actual work happens on another OS thread but we just care
    // about `Tokens`, not actual threads).
    //
    // When any LLVM worker thread finishes while the main thread is marked as
    // "busy with LLVM work", we can do a little switcheroo: We give the Token
    // of the just finished thread to the LLVM worker thread that is working on
    // behalf of the main thread's implicit Token, thus freeing up the main
    // thread again. The coordinator can then again decide what the main thread
    // should do. This allows the coordinator to make decisions at more points
    // in time.
    //
    // Striking a Balance between Throughput and Memory Consumption
    // ------------------------------------------------------------
    // Since our two goals, (1) use as many Tokens as possible and (2) keep
    // memory consumption as low as possible, are in conflict with each other,
    // we have to find a trade off between them. Right now, the goal is to keep
    // all workers busy, which means that no worker should find the queue empty
    // when it is ready to start.
    // How do we do achieve this? Good question :) We actually never know how
    // many `Tokens` are potentially available so it's hard to say how much to
    // fill up the queue before switching the main thread to LLVM work. Also we
    // currently don't have a means to estimate how long a running LLVM worker
    // will still be busy with it's current WorkItem. However, we know the
    // maximal count of available Tokens that makes sense (=the number of CPU
    // cores), so we can take a conservative guess. The heuristic we use here
    // is implemented in the `queue_full_enough()` function.
    //
    // Some Background on Jobservers
    // -----------------------------
    // It's worth also touching on the management of parallelism here. We don't
    // want to just spawn a thread per work item because while that's optimal
    // parallelism it may overload a system with too many threads or violate our
    // configuration for the maximum amount of cpu to use for this process. To
    // manage this we use the `jobserver` crate.
    //
    // Job servers are an artifact of GNU make and are used to manage
    // parallelism between processes. A jobserver is a glorified IPC semaphore
    // basically. Whenever we want to run some work we acquire the semaphore,
    // and whenever we're done with that work we release the semaphore. In this
    // manner we can ensure that the maximum number of parallel workers is
    // capped at any one point in time.
    //
    // LTO and the coordinator thread
    // ------------------------------
    //
    // The final job the coordinator thread is responsible for is managing LTO
    // and how that works. When LTO is requested what we'll to is collect all
    // optimized LLVM modules into a local vector on the coordinator. Once all
    // modules have been codegened and optimized we hand this to the `lto`
    // module for further optimization. The `lto` module will return back a list
    // of more modules to work on, which the coordinator will continue to spawn
    // work for.
    //
    // Each LLVM module is automatically sent back to the coordinator for LTO if
    // necessary. There's already optimizations in place to avoid sending work
    // back to the coordinator if LTO isn't requested.
    return thread::spawn(move || {
        let max_workers = ::num_cpus::get();
        let mut worker_id_counter = 0;
        let mut free_worker_ids = Vec::new();
        let mut get_worker_id = |free_worker_ids: &mut Vec<usize>| {
            if let Some(id) = free_worker_ids.pop() {
                id
            } else {
                let id = worker_id_counter;
                worker_id_counter += 1;
                id
            }
        };

        // This is where we collect codegen units that have gone all the way
        // through codegen and LLVM.
        let mut compiled_modules = vec![];
        let mut compiled_metadata_module = None;
        let mut compiled_allocator_module = None;
        let mut compiled_sir_module = None;
        let mut needs_fat_lto = Vec::new();
        let mut needs_thin_lto = Vec::new();
        let mut lto_import_only_modules = Vec::new();
        let mut started_lto = false;
        let mut codegen_aborted = false;

        // This flag tracks whether all items have gone through codegens
        let mut codegen_done = false;

        // This is the queue of LLVM work items that still need processing.
        let mut work_items = Vec::<(WorkItem<B>, u64)>::new();

        // This are the Jobserver Tokens we currently hold. Does not include
        // the implicit Token the compiler process owns no matter what.
        let mut tokens = Vec::new();

        let mut main_thread_worker_state = MainThreadWorkerState::Idle;
        let mut running = 0;

        let prof = &cgcx.prof;
        let mut llvm_start_time: Option<VerboseTimingGuard<'_>> = None;

        // Run the message loop while there's still anything that needs message
        // processing. Note that as soon as codegen is aborted we simply want to
        // wait for all existing work to finish, so many of the conditions here
        // only apply if codegen hasn't been aborted as they represent pending
        // work to be done.
        while !codegen_done
            || running > 0
            || (!codegen_aborted
                && (work_items.len() > 0
                    || needs_fat_lto.len() > 0
                    || needs_thin_lto.len() > 0
                    || lto_import_only_modules.len() > 0
                    || main_thread_worker_state != MainThreadWorkerState::Idle))
        {
            // While there are still CGUs to be codegened, the coordinator has
            // to decide how to utilize the compiler processes implicit Token:
            // For codegenning more CGU or for running them through LLVM.
            if !codegen_done {
                if main_thread_worker_state == MainThreadWorkerState::Idle {
                    if !queue_full_enough(work_items.len(), running, max_workers) {
                        // The queue is not full enough, codegen more items:
                        if let Err(_) = codegen_worker_send.send(Message::CodegenItem) {
                            panic!("Could not send Message::CodegenItem to main thread")
                        }
                        main_thread_worker_state = MainThreadWorkerState::Codegenning;
                    } else {
                        // The queue is full enough to not let the worker
                        // threads starve. Use the implicit Token to do some
                        // LLVM work too.
                        let (item, _) =
                            work_items.pop().expect("queue empty - queue_full_enough() broken?");
                        let cgcx = CodegenContext {
                            worker: get_worker_id(&mut free_worker_ids),
                            ..cgcx.clone()
                        };
                        maybe_start_llvm_timer(
                            prof,
                            cgcx.config(item.module_kind()),
                            &mut llvm_start_time,
                        );
                        main_thread_worker_state = MainThreadWorkerState::LLVMing;
                        spawn_work(cgcx, item);
                    }
                }
            } else if codegen_aborted {
                // don't queue up any more work if codegen was aborted, we're
                // just waiting for our existing children to finish
            } else {
                // If we've finished everything related to normal codegen
                // then it must be the case that we've got some LTO work to do.
                // Perform the serial work here of figuring out what we're
                // going to LTO and then push a bunch of work items onto our
                // queue to do LTO
                if work_items.len() == 0
                    && running == 0
                    && main_thread_worker_state == MainThreadWorkerState::Idle
                {
                    assert!(!started_lto);
                    started_lto = true;

                    let needs_fat_lto = mem::take(&mut needs_fat_lto);
                    let needs_thin_lto = mem::take(&mut needs_thin_lto);
                    let import_only_modules = mem::take(&mut lto_import_only_modules);

                    for (work, cost) in
                        generate_lto_work(&cgcx, needs_fat_lto, needs_thin_lto, import_only_modules)
                    {
                        let insertion_index = work_items
                            .binary_search_by_key(&cost, |&(_, cost)| cost)
                            .unwrap_or_else(|e| e);
                        work_items.insert(insertion_index, (work, cost));
                        if !cgcx.opts.debugging_opts.no_parallel_llvm {
                            helper.request_token();
                        }
                    }
                }

                // In this branch, we know that everything has been codegened,
                // so it's just a matter of determining whether the implicit
                // Token is free to use for LLVM work.
                match main_thread_worker_state {
                    MainThreadWorkerState::Idle => {
                        if let Some((item, _)) = work_items.pop() {
                            let cgcx = CodegenContext {
                                worker: get_worker_id(&mut free_worker_ids),
                                ..cgcx.clone()
                            };
                            maybe_start_llvm_timer(
                                prof,
                                cgcx.config(item.module_kind()),
                                &mut llvm_start_time,
                            );
                            main_thread_worker_state = MainThreadWorkerState::LLVMing;
                            spawn_work(cgcx, item);
                        } else {
                            // There is no unstarted work, so let the main thread
                            // take over for a running worker. Otherwise the
                            // implicit token would just go to waste.
                            // We reduce the `running` counter by one. The
                            // `tokens.truncate()` below will take care of
                            // giving the Token back.
                            debug_assert!(running > 0);
                            running -= 1;
                            main_thread_worker_state = MainThreadWorkerState::LLVMing;
                        }
                    }
                    MainThreadWorkerState::Codegenning => bug!(
                        "codegen worker should not be codegenning after \
                              codegen was already completed"
                    ),
                    MainThreadWorkerState::LLVMing => {
                        // Already making good use of that token
                    }
                }
            }

            // Spin up what work we can, only doing this while we've got available
            // parallelism slots and work left to spawn.
            while !codegen_aborted && work_items.len() > 0 && running < tokens.len() {
                let (item, _) = work_items.pop().unwrap();

                maybe_start_llvm_timer(prof, cgcx.config(item.module_kind()), &mut llvm_start_time);

                let cgcx =
                    CodegenContext { worker: get_worker_id(&mut free_worker_ids), ..cgcx.clone() };

                spawn_work(cgcx, item);
                running += 1;
            }

            // Relinquish accidentally acquired extra tokens
            tokens.truncate(running);

            // If a thread exits successfully then we drop a token associated
            // with that worker and update our `running` count. We may later
            // re-acquire a token to continue running more work. We may also not
            // actually drop a token here if the worker was running with an
            // "ephemeral token"
            let mut free_worker = |worker_id| {
                if main_thread_worker_state == MainThreadWorkerState::LLVMing {
                    main_thread_worker_state = MainThreadWorkerState::Idle;
                } else {
                    running -= 1;
                }

                free_worker_ids.push(worker_id);
            };

            let msg = coordinator_receive.recv().unwrap();
            match *msg.downcast::<Message<B>>().ok().unwrap() {
                // Save the token locally and the next turn of the loop will use
                // this to spawn a new unit of work, or it may get dropped
                // immediately if we have no more work to spawn.
                Message::Token(token) => {
                    match token {
                        Ok(token) => {
                            tokens.push(token);

                            if main_thread_worker_state == MainThreadWorkerState::LLVMing {
                                // If the main thread token is used for LLVM work
                                // at the moment, we turn that thread into a regular
                                // LLVM worker thread, so the main thread is free
                                // to react to codegen demand.
                                main_thread_worker_state = MainThreadWorkerState::Idle;
                                running += 1;
                            }
                        }
                        Err(e) => {
                            let msg = &format!("failed to acquire jobserver token: {}", e);
                            shared_emitter.fatal(msg);
                            // Exit the coordinator thread
                            panic!("{}", msg)
                        }
                    }
                }

                Message::CodegenDone { llvm_work_item, cost } => {
                    // We keep the queue sorted by estimated processing cost,
                    // so that more expensive items are processed earlier. This
                    // is good for throughput as it gives the main thread more
                    // time to fill up the queue and it avoids scheduling
                    // expensive items to the end.
                    // Note, however, that this is not ideal for memory
                    // consumption, as LLVM module sizes are not evenly
                    // distributed.
                    let insertion_index = work_items.binary_search_by_key(&cost, |&(_, cost)| cost);
                    let insertion_index = match insertion_index {
                        Ok(idx) | Err(idx) => idx,
                    };
                    work_items.insert(insertion_index, (llvm_work_item, cost));

                    if !cgcx.opts.debugging_opts.no_parallel_llvm {
                        helper.request_token();
                    }
                    assert!(!codegen_aborted);
                    assert_eq!(main_thread_worker_state, MainThreadWorkerState::Codegenning);
                    main_thread_worker_state = MainThreadWorkerState::Idle;
                }

                Message::CodegenComplete => {
                    codegen_done = true;
                    assert!(!codegen_aborted);
                    assert_eq!(main_thread_worker_state, MainThreadWorkerState::Codegenning);
                    main_thread_worker_state = MainThreadWorkerState::Idle;
                }

                // If codegen is aborted that means translation was aborted due
                // to some normal-ish compiler error. In this situation we want
                // to exit as soon as possible, but we want to make sure all
                // existing work has finished. Flag codegen as being done, and
                // then conditions above will ensure no more work is spawned but
                // we'll keep executing this loop until `running` hits 0.
                Message::CodegenAborted => {
                    assert!(!codegen_aborted);
                    codegen_done = true;
                    codegen_aborted = true;
                    assert_eq!(main_thread_worker_state, MainThreadWorkerState::Codegenning);
                }
                Message::Done { result: Ok(compiled_module), worker_id } => {
                    free_worker(worker_id);
                    match compiled_module.kind {
                        ModuleKind::Regular => {
                            compiled_modules.push(compiled_module);
                        }
                        ModuleKind::Metadata => {
                            assert!(compiled_metadata_module.is_none());
                            compiled_metadata_module = Some(compiled_module);
                        }
                        ModuleKind::Allocator => {
                            assert!(compiled_allocator_module.is_none());
                            compiled_allocator_module = Some(compiled_module);
                        }
                        ModuleKind::YkSir => {
                            assert!(compiled_sir_module.is_none());
                            compiled_sir_module = Some(compiled_module);
                        },
                    }
                }
                Message::NeedsFatLTO { result, worker_id } => {
                    assert!(!started_lto);
                    free_worker(worker_id);
                    needs_fat_lto.push(result);
                }
                Message::NeedsThinLTO { name, thin_buffer, worker_id } => {
                    assert!(!started_lto);
                    free_worker(worker_id);
                    needs_thin_lto.push((name, thin_buffer));
                }
                Message::AddImportOnlyModule { module_data, work_product } => {
                    assert!(!started_lto);
                    assert!(!codegen_done);
                    assert_eq!(main_thread_worker_state, MainThreadWorkerState::Codegenning);
                    lto_import_only_modules.push((module_data, work_product));
                    main_thread_worker_state = MainThreadWorkerState::Idle;
                }
                // If the thread failed that means it panicked, so we abort immediately.
                Message::Done { result: Err(None), worker_id: _ } => {
                    bug!("worker thread panicked");
                }
                Message::Done { result: Err(Some(WorkerFatalError)), worker_id: _ } => {
                    return Err(());
                }
                Message::CodegenItem => bug!("the coordinator should not receive codegen requests"),
            }
        }

        // Drop to print timings
        drop(llvm_start_time);

        // Regardless of what order these modules completed in, report them to
        // the backend in the same order every time to ensure that we're handing
        // out deterministic results.
        compiled_modules.sort_by(|a, b| a.name.cmp(&b.name));

        Ok(CompiledModules {
            modules: compiled_modules,
            metadata_module: compiled_metadata_module,
            allocator_module: compiled_allocator_module,
            sir_module: compiled_sir_module,
        })
    });

    // A heuristic that determines if we have enough LLVM WorkItems in the
    // queue so that the main thread can do LLVM work instead of codegen
    fn queue_full_enough(
        items_in_queue: usize,
        workers_running: usize,
        max_workers: usize,
    ) -> bool {
        // Tune me, plz.
        items_in_queue > 0 && items_in_queue >= max_workers.saturating_sub(workers_running / 2)
    }

    fn maybe_start_llvm_timer<'a>(
        prof: &'a SelfProfilerRef,
        config: &ModuleConfig,
        llvm_start_time: &mut Option<VerboseTimingGuard<'a>>,
    ) {
        if config.time_module && llvm_start_time.is_none() {
            *llvm_start_time = Some(prof.extra_verbose_generic_activity("LLVM_passes", "crate"));
        }
    }
}

pub const CODEGEN_WORKER_ID: usize = ::std::usize::MAX;

/// `FatalError` is explicitly not `Send`.
#[must_use]
pub struct WorkerFatalError;

fn spawn_work<B: ExtraBackendMethods>(cgcx: CodegenContext<B>, work: WorkItem<B>) {
    thread::spawn(move || {
        // Set up a destructor which will fire off a message that we're done as
        // we exit.
        struct Bomb<B: ExtraBackendMethods> {
            coordinator_send: Sender<Box<dyn Any + Send>>,
            result: Option<Result<WorkItemResult<B>, FatalError>>,
            worker_id: usize,
        }
        impl<B: ExtraBackendMethods> Drop for Bomb<B> {
            fn drop(&mut self) {
                let worker_id = self.worker_id;
                let msg = match self.result.take() {
                    Some(Ok(WorkItemResult::Compiled(m))) => {
                        Message::Done::<B> { result: Ok(m), worker_id }
                    }
                    Some(Ok(WorkItemResult::NeedsFatLTO(m))) => {
                        Message::NeedsFatLTO::<B> { result: m, worker_id }
                    }
                    Some(Ok(WorkItemResult::NeedsThinLTO(name, thin_buffer))) => {
                        Message::NeedsThinLTO::<B> { name, thin_buffer, worker_id }
                    }
                    Some(Err(FatalError)) => {
                        Message::Done::<B> { result: Err(Some(WorkerFatalError)), worker_id }
                    }
                    None => Message::Done::<B> { result: Err(None), worker_id },
                };
                drop(self.coordinator_send.send(Box::new(msg)));
            }
        }

        let mut bomb = Bomb::<B> {
            coordinator_send: cgcx.coordinator_send.clone(),
            result: None,
            worker_id: cgcx.worker,
        };

        // Execute the work itself, and if it finishes successfully then flag
        // ourselves as a success as well.
        //
        // Note that we ignore any `FatalError` coming out of `execute_work_item`,
        // as a diagnostic was already sent off to the main thread - just
        // surface that there was an error in this worker.
        bomb.result = {
            let _prof_timer = work.start_profiling(&cgcx);
            Some(execute_work_item(&cgcx, work))
        };
    });
}

pub fn run_assembler<B: ExtraBackendMethods>(
    cgcx: &CodegenContext<B>,
    handler: &Handler,
    assembly: &Path,
    object: &Path,
) {
    let assembler = cgcx.assembler_cmd.as_ref().expect("cgcx.assembler_cmd is missing?");

    let pname = &assembler.name;
    let mut cmd = assembler.cmd.clone();
    cmd.arg("-c").arg("-o").arg(object).arg(assembly);
    debug!("{:?}", cmd);

    match cmd.output() {
        Ok(prog) => {
            if !prog.status.success() {
                let mut note = prog.stderr.clone();
                note.extend_from_slice(&prog.stdout);

                handler
                    .struct_err(&format!(
                        "linking with `{}` failed: {}",
                        pname.display(),
                        prog.status
                    ))
                    .note(&format!("{:?}", &cmd))
                    .note(str::from_utf8(&note[..]).unwrap())
                    .emit();
                handler.abort_if_errors();
            }
        }
        Err(e) => {
            handler.err(&format!("could not exec the linker `{}`: {}", pname.display(), e));
            handler.abort_if_errors();
        }
    }
}

enum SharedEmitterMessage {
    Diagnostic(Diagnostic),
    InlineAsmError(u32, String),
    AbortIfErrors,
    Fatal(String),
}

#[derive(Clone)]
pub struct SharedEmitter {
    sender: Sender<SharedEmitterMessage>,
}

pub struct SharedEmitterMain {
    receiver: Receiver<SharedEmitterMessage>,
}

impl SharedEmitter {
    pub fn new() -> (SharedEmitter, SharedEmitterMain) {
        let (sender, receiver) = channel();

        (SharedEmitter { sender }, SharedEmitterMain { receiver })
    }

    pub fn inline_asm_error(&self, cookie: u32, msg: String) {
        drop(self.sender.send(SharedEmitterMessage::InlineAsmError(cookie, msg)));
    }

    pub fn fatal(&self, msg: &str) {
        drop(self.sender.send(SharedEmitterMessage::Fatal(msg.to_string())));
    }
}

impl Emitter for SharedEmitter {
    fn emit_diagnostic(&mut self, diag: &rustc_errors::Diagnostic) {
        drop(self.sender.send(SharedEmitterMessage::Diagnostic(Diagnostic {
            msg: diag.message(),
            code: diag.code.clone(),
            lvl: diag.level,
        })));
        for child in &diag.children {
            drop(self.sender.send(SharedEmitterMessage::Diagnostic(Diagnostic {
                msg: child.message(),
                code: None,
                lvl: child.level,
            })));
        }
        drop(self.sender.send(SharedEmitterMessage::AbortIfErrors));
    }
    fn source_map(&self) -> Option<&Lrc<SourceMap>> {
        None
    }
}

impl SharedEmitterMain {
    pub fn check(&self, sess: &Session, blocking: bool) {
        loop {
            let message = if blocking {
                match self.receiver.recv() {
                    Ok(message) => Ok(message),
                    Err(_) => Err(()),
                }
            } else {
                match self.receiver.try_recv() {
                    Ok(message) => Ok(message),
                    Err(_) => Err(()),
                }
            };

            match message {
                Ok(SharedEmitterMessage::Diagnostic(diag)) => {
                    let handler = sess.diagnostic();
                    let mut d = rustc_errors::Diagnostic::new(diag.lvl, &diag.msg);
                    if let Some(code) = diag.code {
                        d.code(code);
                    }
                    handler.emit_diagnostic(&d);
                }
                Ok(SharedEmitterMessage::InlineAsmError(cookie, msg)) => {
                    sess.span_err(ExpnId::from_u32(cookie).expn_data().call_site, &msg)
                }
                Ok(SharedEmitterMessage::AbortIfErrors) => {
                    sess.abort_if_errors();
                }
                Ok(SharedEmitterMessage::Fatal(msg)) => {
                    sess.fatal(&msg);
                }
                Err(_) => {
                    break;
                }
            }
        }
    }
}

pub struct OngoingCodegen<B: ExtraBackendMethods> {
    pub backend: B,
    pub crate_name: Symbol,
    pub crate_hash: Svh,
    pub metadata: EncodedMetadata,
    pub windows_subsystem: Option<String>,
    pub linker_info: LinkerInfo,
    pub crate_info: CrateInfo,
    pub coordinator_send: Sender<Box<dyn Any + Send>>,
    pub codegen_worker_receive: Receiver<Message<B>>,
    pub shared_emitter_main: SharedEmitterMain,
    pub future: thread::JoinHandle<Result<CompiledModules, ()>>,
    pub output_filenames: Arc<OutputFilenames>,
}

impl<B: ExtraBackendMethods> OngoingCodegen<B> {
    pub fn join(self, sess: &Session) -> (CodegenResults, FxHashMap<WorkProductId, WorkProduct>) {
        let _timer = sess.timer("finish_ongoing_codegen");

        self.shared_emitter_main.check(sess, true);
        let future = self.future;
        let compiled_modules = sess.time("join_worker_thread", || match future.join() {
            Ok(Ok(compiled_modules)) => compiled_modules,
            Ok(Err(())) => {
                sess.abort_if_errors();
                panic!("expected abort due to worker thread errors")
            }
            Err(_) => {
                bug!("panic during codegen/LLVM phase");
            }
        });

        sess.cgu_reuse_tracker.check_expected_reuse(sess.diagnostic());

        sess.abort_if_errors();

        let work_products =
            copy_all_cgu_workproducts_to_incr_comp_cache_dir(sess, &compiled_modules);
        produce_final_output_artifacts(sess, &compiled_modules, &self.output_filenames);

        // FIXME: time_llvm_passes support - does this use a global context or
        // something?
        if sess.codegen_units() == 1 && sess.time_llvm_passes() {
            self.backend.print_pass_timings()
        }

<<<<<<< HEAD
        (CodegenResults {
            crate_name: self.crate_name,
            crate_hash: self.crate_hash,
            metadata: self.metadata,
            windows_subsystem: self.windows_subsystem,
            linker_info: self.linker_info,
            crate_info: self.crate_info,

            modules: compiled_modules.modules,
            allocator_module: compiled_modules.allocator_module,
            metadata_module: compiled_modules.metadata_module,
            sir_module: compiled_modules.sir_module,
        }, work_products)
=======
        (
            CodegenResults {
                crate_name: self.crate_name,
                crate_hash: self.crate_hash,
                metadata: self.metadata,
                windows_subsystem: self.windows_subsystem,
                linker_info: self.linker_info,
                crate_info: self.crate_info,

                modules: compiled_modules.modules,
                allocator_module: compiled_modules.allocator_module,
                metadata_module: compiled_modules.metadata_module,
            },
            work_products,
        )
>>>>>>> b6690a8c
    }

    pub fn submit_pre_codegened_module_to_llvm(
        &self,
        tcx: TyCtxt<'_>,
        module: ModuleCodegen<B::Module>,
    ) {
        self.wait_for_signal_to_codegen_item();
        self.check_for_errors(tcx.sess);

        // These are generally cheap and won't throw off scheduling.
        let cost = 0;
        submit_codegened_module_to_llvm(&self.backend, &self.coordinator_send, module, cost);
    }

    pub fn codegen_finished(&self, tcx: TyCtxt<'_>) {
        self.wait_for_signal_to_codegen_item();
        self.check_for_errors(tcx.sess);
        drop(self.coordinator_send.send(Box::new(Message::CodegenComplete::<B>)));
    }

    /// Consumes this context indicating that codegen was entirely aborted, and
    /// we need to exit as quickly as possible.
    ///
    /// This method blocks the current thread until all worker threads have
    /// finished, and all worker threads should have exited or be real close to
    /// exiting at this point.
    pub fn codegen_aborted(self) {
        // Signal to the coordinator it should spawn no more work and start
        // shutdown.
        drop(self.coordinator_send.send(Box::new(Message::CodegenAborted::<B>)));
        drop(self.future.join());
    }

    pub fn check_for_errors(&self, sess: &Session) {
        self.shared_emitter_main.check(sess, false);
    }

    pub fn wait_for_signal_to_codegen_item(&self) {
        match self.codegen_worker_receive.recv() {
            Ok(Message::CodegenItem) => {
                // Nothing to do
            }
            Ok(_) => panic!("unexpected message"),
            Err(_) => {
                // One of the LLVM threads must have panicked, fall through so
                // error handling can be reached.
            }
        }
    }
}

pub fn submit_codegened_module_to_llvm<B: ExtraBackendMethods>(
    _backend: &B,
    tx_to_llvm_workers: &Sender<Box<dyn Any + Send>>,
    module: ModuleCodegen<B::Module>,
    cost: u64,
) {
    let llvm_work_item = WorkItem::Optimize(module);
    drop(tx_to_llvm_workers.send(Box::new(Message::CodegenDone::<B> { llvm_work_item, cost })));
}

pub fn submit_post_lto_module_to_llvm<B: ExtraBackendMethods>(
    _backend: &B,
    tx_to_llvm_workers: &Sender<Box<dyn Any + Send>>,
    module: CachedModuleCodegen,
) {
    let llvm_work_item = WorkItem::CopyPostLtoArtifacts(module);
    drop(tx_to_llvm_workers.send(Box::new(Message::CodegenDone::<B> { llvm_work_item, cost: 0 })));
}

pub fn submit_pre_lto_module_to_llvm<B: ExtraBackendMethods>(
    _backend: &B,
    tcx: TyCtxt<'_>,
    tx_to_llvm_workers: &Sender<Box<dyn Any + Send>>,
    module: CachedModuleCodegen,
) {
    let filename = pre_lto_bitcode_filename(&module.name);
    let bc_path = in_incr_comp_dir_sess(tcx.sess, &filename);
    let file = fs::File::open(&bc_path)
        .unwrap_or_else(|e| panic!("failed to open bitcode file `{}`: {}", bc_path.display(), e));

    let mmap = unsafe {
        memmap::Mmap::map(&file).unwrap_or_else(|e| {
            panic!("failed to mmap bitcode file `{}`: {}", bc_path.display(), e)
        })
    };
    // Schedule the module to be loaded
    drop(tx_to_llvm_workers.send(Box::new(Message::AddImportOnlyModule::<B> {
        module_data: SerializedModule::FromUncompressedFile(mmap),
        work_product: module.source,
    })));
}

pub fn pre_lto_bitcode_filename(module_name: &str) -> String {
    format!("{}.{}", module_name, PRE_LTO_BC_EXT)
}

fn msvc_imps_needed(tcx: TyCtxt<'_>) -> bool {
    // This should never be true (because it's not supported). If it is true,
    // something is wrong with commandline arg validation.
    assert!(
        !(tcx.sess.opts.cg.linker_plugin_lto.enabled()
            && tcx.sess.target.target.options.is_like_msvc
            && tcx.sess.opts.cg.prefer_dynamic)
    );

    tcx.sess.target.target.options.is_like_msvc &&
        tcx.sess.crate_types.borrow().iter().any(|ct| *ct == config::CrateType::Rlib) &&
    // ThinLTO can't handle this workaround in all cases, so we don't
    // emit the `__imp_` symbols. Instead we make them unnecessary by disallowing
    // dynamic linking when linker plugin LTO is enabled.
    !tcx.sess.opts.cg.linker_plugin_lto.enabled()
}<|MERGE_RESOLUTION|>--- conflicted
+++ resolved
@@ -403,18 +403,13 @@
 
     for output_type in sess.opts.output_types.keys() {
         match *output_type {
-<<<<<<< HEAD
-            OutputType::YkSir => {},
-            OutputType::Bitcode => { modules_config.emit_bc = true; }
-            OutputType::LlvmAssembly => { modules_config.emit_ir = true; }
-=======
+            OutputType::YkSir => {}
             OutputType::Bitcode => {
                 modules_config.emit_bc = true;
             }
             OutputType::LlvmAssembly => {
                 modules_config.emit_ir = true;
             }
->>>>>>> b6690a8c
             OutputType::Assembly => {
                 modules_config.emit_asm = true;
                 // If we're not using the LLVM assembler, this function
@@ -426,27 +421,18 @@
                     sir_config.emit_obj = true;
                 }
             }
-<<<<<<< HEAD
-            OutputType::Object => { modules_config.emit_obj = true; },
-            OutputType::Metadata => { metadata_config.emit_obj = true; }
-=======
             OutputType::Object => {
                 modules_config.emit_obj = true;
             }
             OutputType::Metadata => {
                 metadata_config.emit_obj = true;
             }
->>>>>>> b6690a8c
             OutputType::Exe => {
                 modules_config.emit_obj = true;
                 metadata_config.emit_obj = true;
                 allocator_config.emit_obj = true;
-<<<<<<< HEAD
                 sir_config.emit_obj = true;
-            },
-=======
-            }
->>>>>>> b6690a8c
+            }
             OutputType::Mir => {}
             OutputType::DepInfo => {}
         }
@@ -459,33 +445,13 @@
 
     // Exclude metadata and allocator modules from time_passes output, since
     // they throw off the "LLVM passes" measurement.
-<<<<<<< HEAD
-    metadata_config.time_passes = false;
-    allocator_config.time_passes = false;
-    sir_config.time_passes = false;
-=======
     metadata_config.time_module = false;
     allocator_config.time_module = false;
->>>>>>> b6690a8c
+    sir_config.time_module = false;
 
     let (shared_emitter, shared_emitter_main) = SharedEmitter::new();
     let (codegen_worker_send, codegen_worker_receive) = channel();
 
-<<<<<<< HEAD
-    let coordinator_thread = start_executing_work(backend.clone(),
-                                                  tcx,
-                                                  &crate_info,
-                                                  shared_emitter,
-                                                  codegen_worker_send,
-                                                  coordinator_receive,
-                                                  total_cgus,
-                                                  sess.jobserver.clone(),
-                                                  Arc::new(modules_config),
-                                                  Arc::new(metadata_config),
-                                                  Arc::new(allocator_config),
-                                                  Arc::new(sir_config),
-                                                  coordinator_send.clone());
-=======
     let coordinator_thread = start_executing_work(
         backend.clone(),
         tcx,
@@ -498,9 +464,9 @@
         Arc::new(modules_config),
         Arc::new(metadata_config),
         Arc::new(allocator_config),
+        Arc::new(sir_config),
         coordinator_send.clone(),
     );
->>>>>>> b6690a8c
 
     OngoingCodegen {
         backend,
@@ -635,15 +601,11 @@
                 user_wants_objects = true;
                 copy_if_one_unit(OutputType::Object, true);
             }
-<<<<<<< HEAD
-            OutputType::YkSir |
-            OutputType::Mir |
-            OutputType::Metadata |
-            OutputType::Exe |
-            OutputType::DepInfo => {}
-=======
-            OutputType::Mir | OutputType::Metadata | OutputType::Exe | OutputType::DepInfo => {}
->>>>>>> b6690a8c
+            OutputType::YkSir
+            | OutputType::Mir
+            | OutputType::Metadata
+            | OutputType::Exe
+            | OutputType::DepInfo => {}
         }
     }
 
@@ -1524,7 +1486,7 @@
                         ModuleKind::YkSir => {
                             assert!(compiled_sir_module.is_none());
                             compiled_sir_module = Some(compiled_module);
-                        },
+                        }
                     }
                 }
                 Message::NeedsFatLTO { result, worker_id } => {
@@ -1827,21 +1789,6 @@
             self.backend.print_pass_timings()
         }
 
-<<<<<<< HEAD
-        (CodegenResults {
-            crate_name: self.crate_name,
-            crate_hash: self.crate_hash,
-            metadata: self.metadata,
-            windows_subsystem: self.windows_subsystem,
-            linker_info: self.linker_info,
-            crate_info: self.crate_info,
-
-            modules: compiled_modules.modules,
-            allocator_module: compiled_modules.allocator_module,
-            metadata_module: compiled_modules.metadata_module,
-            sir_module: compiled_modules.sir_module,
-        }, work_products)
-=======
         (
             CodegenResults {
                 crate_name: self.crate_name,
@@ -1854,10 +1801,10 @@
                 modules: compiled_modules.modules,
                 allocator_module: compiled_modules.allocator_module,
                 metadata_module: compiled_modules.metadata_module,
+                sir_module: compiled_modules.sir_module,
             },
             work_products,
         )
->>>>>>> b6690a8c
     }
 
     pub fn submit_pre_codegened_module_to_llvm(
