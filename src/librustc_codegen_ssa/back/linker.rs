--- conflicted
+++ resolved
@@ -129,11 +129,8 @@
     fn group_start(&mut self);
     fn group_end(&mut self);
     fn linker_plugin_lto(&mut self);
-<<<<<<< HEAD
     fn export_dynamic(&mut self);
-=======
     fn add_eh_frame_header(&mut self) {}
->>>>>>> 51eeabf5
     fn finalize(&mut self);
 }
 
@@ -621,10 +618,10 @@
         }
     }
 
-<<<<<<< HEAD
     fn export_dynamic(&mut self) {
         self.linker_arg("--export-dynamic");
-=======
+    }
+
     // Add the `GNU_EH_FRAME` program header which is required to locate unwinding information.
     // Some versions of `gcc` add it implicitly, some (e.g. `musl-gcc`) don't,
     // so we just always add it.
@@ -636,7 +633,6 @@
         {
             self.linker_arg("--eh-frame-hdr");
         }
->>>>>>> 51eeabf5
     }
 }
 
