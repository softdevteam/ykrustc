use super::archive;
use super::command::Command;
use super::symbol_export;

use std::ffi::{OsStr, OsString};
use std::fs::{self, File};
use std::io::prelude::*;
use std::io::{self, BufWriter};
use std::mem;
use std::path::{Path, PathBuf};

use rustc_data_structures::fx::FxHashMap;
use rustc_hir::def_id::{CrateNum, LOCAL_CRATE};
use rustc_middle::middle::dependency_format::Linkage;
use rustc_middle::ty::TyCtxt;
use rustc_serialize::{json, Encoder};
use rustc_session::config::{self, CrateType, DebugInfo, LinkerPluginLto, Lto, OptLevel};
use rustc_session::Session;
use rustc_span::symbol::Symbol;
use rustc_target::spec::{LinkerFlavor, LldFlavor};

/// Disables non-English messages from localized linkers.
/// Such messages may cause issues with text encoding on Windows (#35785)
/// and prevent inspection of linker output in case of errors, which we occasionally do.
/// This should be acceptable because other messages from rustc are in English anyway,
/// and may also be desirable to improve searchability of the linker diagnostics.
pub fn disable_localization(linker: &mut Command) {
    // No harm in setting both env vars simultaneously.
    // Unix-style linkers.
    linker.env("LC_ALL", "C");
    // MSVC's `link.exe`.
    linker.env("VSLANG", "1033");
}

/// For all the linkers we support, and information they might
/// need out of the shared crate context before we get rid of it.
#[derive(RustcEncodable, RustcDecodable)]
pub struct LinkerInfo {
    exports: FxHashMap<CrateType, Vec<String>>,
}

impl LinkerInfo {
    pub fn new(tcx: TyCtxt<'_>) -> LinkerInfo {
        LinkerInfo {
            exports: tcx
                .sess
                .crate_types
                .borrow()
                .iter()
                .map(|&c| (c, exported_symbols(tcx, c)))
                .collect(),
        }
    }

    pub fn to_linker<'a>(
        &'a self,
        cmd: Command,
        sess: &'a Session,
        flavor: LinkerFlavor,
        target_cpu: &'a str,
    ) -> Box<dyn Linker + 'a> {
        match flavor {
            LinkerFlavor::Lld(LldFlavor::Link) | LinkerFlavor::Msvc => {
                Box::new(MsvcLinker { cmd, sess, info: self }) as Box<dyn Linker>
            }
            LinkerFlavor::Em => Box::new(EmLinker { cmd, sess, info: self }) as Box<dyn Linker>,
            LinkerFlavor::Gcc => Box::new(GccLinker {
                cmd,
                sess,
                info: self,
                hinted_static: false,
                is_ld: false,
                target_cpu,
            }) as Box<dyn Linker>,

            LinkerFlavor::Lld(LldFlavor::Ld)
            | LinkerFlavor::Lld(LldFlavor::Ld64)
            | LinkerFlavor::Ld => Box::new(GccLinker {
                cmd,
                sess,
                info: self,
                hinted_static: false,
                is_ld: true,
                target_cpu,
            }) as Box<dyn Linker>,

            LinkerFlavor::Lld(LldFlavor::Wasm) => {
                Box::new(WasmLd::new(cmd, sess, self)) as Box<dyn Linker>
            }

            LinkerFlavor::PtxLinker => Box::new(PtxLinker { cmd, sess }) as Box<dyn Linker>,
        }
    }
}

/// Linker abstraction used by `back::link` to build up the command to invoke a
/// linker.
///
/// This trait is the total list of requirements needed by `back::link` and
/// represents the meaning of each option being passed down. This trait is then
/// used to dispatch on whether a GNU-like linker (generally `ld.exe`) or an
/// MSVC linker (e.g., `link.exe`) is being used.
pub trait Linker {
    fn cmd(&mut self) -> &mut Command;
    fn link_dylib(&mut self, lib: Symbol);
    fn link_rust_dylib(&mut self, lib: Symbol, path: &Path);
    fn link_framework(&mut self, framework: Symbol);
    fn link_staticlib(&mut self, lib: Symbol);
    fn link_rlib(&mut self, lib: &Path);
    fn link_whole_rlib(&mut self, lib: &Path);
    fn link_whole_staticlib(&mut self, lib: Symbol, search_path: &[PathBuf]);
    fn include_path(&mut self, path: &Path);
    fn framework_path(&mut self, path: &Path);
    fn output_filename(&mut self, path: &Path);
    fn add_object(&mut self, path: &Path);
    fn gc_sections(&mut self, keep_metadata: bool);
    fn position_independent_executable(&mut self);
    fn no_position_independent_executable(&mut self);
    fn full_relro(&mut self);
    fn partial_relro(&mut self);
    fn no_relro(&mut self);
    fn optimize(&mut self);
    fn pgo_gen(&mut self);
    fn control_flow_guard(&mut self);
    fn debuginfo(&mut self);
    fn no_default_libraries(&mut self);
    fn build_dylib(&mut self, out_filename: &Path);
    fn build_static_executable(&mut self);
    fn export_symbols(&mut self, tmpdir: &Path, crate_type: CrateType);
    fn subsystem(&mut self, subsystem: &str);
    fn group_start(&mut self);
    fn group_end(&mut self);
    fn linker_plugin_lto(&mut self);
<<<<<<< HEAD
    fn export_dynamic(&mut self);
    // Should have been finalize(self), but we don't support self-by-value on trait objects (yet?).
    fn finalize(&mut self) -> Command;
=======
    fn finalize(&mut self);
}

impl dyn Linker + '_ {
    pub fn arg(&mut self, arg: impl AsRef<OsStr>) {
        self.cmd().arg(arg);
    }

    pub fn args(&mut self, args: impl IntoIterator<Item: AsRef<OsStr>>) {
        self.cmd().args(args);
    }

    pub fn take_cmd(&mut self) -> Command {
        mem::replace(self.cmd(), Command::new(""))
    }
>>>>>>> 63d03779
}

pub struct GccLinker<'a> {
    cmd: Command,
    sess: &'a Session,
    info: &'a LinkerInfo,
    hinted_static: bool, // Keeps track of the current hinting mode.
    // Link as ld
    is_ld: bool,
    target_cpu: &'a str,
}

impl<'a> GccLinker<'a> {
    /// Argument that must be passed *directly* to the linker
    ///
    /// These arguments need to be prepended with `-Wl`, when a GCC-style linker is used.
    fn linker_arg<S>(&mut self, arg: S) -> &mut Self
    where
        S: AsRef<OsStr>,
    {
        if !self.is_ld {
            let mut os = OsString::from("-Wl,");
            os.push(arg.as_ref());
            self.cmd.arg(os);
        } else {
            self.cmd.arg(arg);
        }
        self
    }

    fn takes_hints(&self) -> bool {
        // Really this function only returns true if the underlying linker
        // configured for a compiler is binutils `ld.bfd` and `ld.gold`. We
        // don't really have a foolproof way to detect that, so rule out some
        // platforms where currently this is guaranteed to *not* be the case:
        //
        // * On OSX they have their own linker, not binutils'
        // * For WebAssembly the only functional linker is LLD, which doesn't
        //   support hint flags
        !self.sess.target.target.options.is_like_osx && self.sess.target.target.arch != "wasm32"
    }

    // Some platforms take hints about whether a library is static or dynamic.
    // For those that support this, we ensure we pass the option if the library
    // was flagged "static" (most defaults are dynamic) to ensure that if
    // libfoo.a and libfoo.so both exist that the right one is chosen.
    fn hint_static(&mut self) {
        if !self.takes_hints() {
            return;
        }
        if !self.hinted_static {
            self.linker_arg("-Bstatic");
            self.hinted_static = true;
        }
    }

    fn hint_dynamic(&mut self) {
        if !self.takes_hints() {
            return;
        }
        if self.hinted_static {
            self.linker_arg("-Bdynamic");
            self.hinted_static = false;
        }
    }

    fn push_linker_plugin_lto_args(&mut self, plugin_path: Option<&OsStr>) {
        if let Some(plugin_path) = plugin_path {
            let mut arg = OsString::from("-plugin=");
            arg.push(plugin_path);
            self.linker_arg(&arg);
        }

        let opt_level = match self.sess.opts.optimize {
            config::OptLevel::No => "O0",
            config::OptLevel::Less => "O1",
            config::OptLevel::Default => "O2",
            config::OptLevel::Aggressive => "O3",
            config::OptLevel::Size => "Os",
            config::OptLevel::SizeMin => "Oz",
        };

        self.linker_arg(&format!("-plugin-opt={}", opt_level));
        let target_cpu = self.target_cpu;
        self.linker_arg(&format!("-plugin-opt=mcpu={}", target_cpu));
    }
}

impl<'a> Linker for GccLinker<'a> {
    fn cmd(&mut self) -> &mut Command {
        &mut self.cmd
    }
    fn link_dylib(&mut self, lib: Symbol) {
        self.hint_dynamic();
        self.cmd.arg(format!("-l{}", lib));
    }
    fn link_staticlib(&mut self, lib: Symbol) {
        self.hint_static();
        self.cmd.arg(format!("-l{}", lib));
    }
    fn link_rlib(&mut self, lib: &Path) {
        self.hint_static();
        self.cmd.arg(lib);
    }
    fn include_path(&mut self, path: &Path) {
        self.cmd.arg("-L").arg(path);
    }
    fn framework_path(&mut self, path: &Path) {
        self.cmd.arg("-F").arg(path);
    }
    fn output_filename(&mut self, path: &Path) {
        self.cmd.arg("-o").arg(path);
    }
    fn add_object(&mut self, path: &Path) {
        self.cmd.arg(path);
    }
    fn position_independent_executable(&mut self) {
        self.cmd.arg("-pie");
    }
    fn no_position_independent_executable(&mut self) {
        self.cmd.arg("-no-pie");
    }
    fn full_relro(&mut self) {
        self.linker_arg("-zrelro");
        self.linker_arg("-znow");
    }
    fn partial_relro(&mut self) {
        self.linker_arg("-zrelro");
    }
    fn no_relro(&mut self) {
        self.linker_arg("-znorelro");
    }
    fn build_static_executable(&mut self) {
        self.cmd.arg("-static");
    }

    fn link_rust_dylib(&mut self, lib: Symbol, _path: &Path) {
        self.hint_dynamic();
        self.cmd.arg(format!("-l{}", lib));
    }

    fn link_framework(&mut self, framework: Symbol) {
        self.hint_dynamic();
        self.cmd.arg("-framework").sym_arg(framework);
    }

    // Here we explicitly ask that the entire archive is included into the
    // result artifact. For more details see #15460, but the gist is that
    // the linker will strip away any unused objects in the archive if we
    // don't otherwise explicitly reference them. This can occur for
    // libraries which are just providing bindings, libraries with generic
    // functions, etc.
    fn link_whole_staticlib(&mut self, lib: Symbol, search_path: &[PathBuf]) {
        self.hint_static();
        let target = &self.sess.target.target;
        if !target.options.is_like_osx {
            self.linker_arg("--whole-archive").cmd.arg(format!("-l{}", lib));
            self.linker_arg("--no-whole-archive");
        } else {
            // -force_load is the macOS equivalent of --whole-archive, but it
            // involves passing the full path to the library to link.
            self.linker_arg("-force_load");
            let lib = archive::find_library(lib, search_path, &self.sess);
            self.linker_arg(&lib);
        }
    }

    fn link_whole_rlib(&mut self, lib: &Path) {
        self.hint_static();
        if self.sess.target.target.options.is_like_osx {
            self.linker_arg("-force_load");
            self.linker_arg(&lib);
        } else {
            self.linker_arg("--whole-archive").cmd.arg(lib);
            self.linker_arg("--no-whole-archive");
        }
    }

    fn gc_sections(&mut self, keep_metadata: bool) {
        // The dead_strip option to the linker specifies that functions and data
        // unreachable by the entry point will be removed. This is quite useful
        // with Rust's compilation model of compiling libraries at a time into
        // one object file. For example, this brings hello world from 1.7MB to
        // 458K.
        //
        // Note that this is done for both executables and dynamic libraries. We
        // won't get much benefit from dylibs because LLVM will have already
        // stripped away as much as it could. This has not been seen to impact
        // link times negatively.
        //
        // -dead_strip can't be part of the pre_link_args because it's also used
        // for partial linking when using multiple codegen units (-r).  So we
        // insert it here.
        if self.sess.target.target.options.is_like_osx {
            self.linker_arg("-dead_strip");
        } else if self.sess.target.target.options.is_like_solaris {
            self.linker_arg("-zignore");

        // If we're building a dylib, we don't use --gc-sections because LLVM
        // has already done the best it can do, and we also don't want to
        // eliminate the metadata. If we're building an executable, however,
        // --gc-sections drops the size of hello world from 1.8MB to 597K, a 67%
        // reduction.
        } else if !keep_metadata {
            self.linker_arg("--gc-sections");
        }
    }

    fn optimize(&mut self) {
        if !self.sess.target.target.options.linker_is_gnu {
            return;
        }

        // GNU-style linkers support optimization with -O. GNU ld doesn't
        // need a numeric argument, but other linkers do.
        if self.sess.opts.optimize == config::OptLevel::Default
            || self.sess.opts.optimize == config::OptLevel::Aggressive
        {
            self.linker_arg("-O1");
        }
    }

    fn pgo_gen(&mut self) {
        if !self.sess.target.target.options.linker_is_gnu {
            return;
        }

        // If we're doing PGO generation stuff and on a GNU-like linker, use the
        // "-u" flag to properly pull in the profiler runtime bits.
        //
        // This is because LLVM otherwise won't add the needed initialization
        // for us on Linux (though the extra flag should be harmless if it
        // does).
        //
        // See https://reviews.llvm.org/D14033 and https://reviews.llvm.org/D14030.
        //
        // Though it may be worth to try to revert those changes upstream, since
        // the overhead of the initialization should be minor.
        self.cmd.arg("-u");
        self.cmd.arg("__llvm_profile_runtime");
    }

    fn control_flow_guard(&mut self) {
        self.sess.warn("Windows Control Flow Guard is not supported by this linker.");
    }

    fn debuginfo(&mut self) {
        if let DebugInfo::None = self.sess.opts.debuginfo {
            // If we are building without debuginfo enabled and we were called with
            // `-Zstrip-debuginfo-if-disabled=yes`, tell the linker to strip any debuginfo
            // found when linking to get rid of symbols from libstd.
            if self.sess.opts.debugging_opts.strip_debuginfo_if_disabled {
                self.linker_arg("-S");
            }
        };
    }

    fn no_default_libraries(&mut self) {
        if !self.is_ld {
            self.cmd.arg("-nodefaultlibs");
        }
    }

    fn build_dylib(&mut self, out_filename: &Path) {
        // On mac we need to tell the linker to let this library be rpathed
        if self.sess.target.target.options.is_like_osx {
            self.cmd.arg("-dynamiclib");
            self.linker_arg("-dylib");

            // Note that the `osx_rpath_install_name` option here is a hack
            // purely to support rustbuild right now, we should get a more
            // principled solution at some point to force the compiler to pass
            // the right `-Wl,-install_name` with an `@rpath` in it.
            if self.sess.opts.cg.rpath || self.sess.opts.debugging_opts.osx_rpath_install_name {
                self.linker_arg("-install_name");
                let mut v = OsString::from("@rpath/");
                v.push(out_filename.file_name().unwrap());
                self.linker_arg(&v);
            }
        } else {
            self.cmd.arg("-shared");
            if self.sess.target.target.options.is_like_windows {
                // The output filename already contains `dll_suffix` so
                // the resulting import library will have a name in the
                // form of libfoo.dll.a
                let implib_name =
                    out_filename.file_name().and_then(|file| file.to_str()).map(|file| {
                        format!(
                            "{}{}{}",
                            self.sess.target.target.options.staticlib_prefix,
                            file,
                            self.sess.target.target.options.staticlib_suffix
                        )
                    });
                if let Some(implib_name) = implib_name {
                    let implib = out_filename.parent().map(|dir| dir.join(&implib_name));
                    if let Some(implib) = implib {
                        self.linker_arg(&format!("--out-implib,{}", (*implib).to_str().unwrap()));
                    }
                }
            }
        }
    }

    fn export_symbols(&mut self, tmpdir: &Path, crate_type: CrateType) {
        // Symbol visibility in object files typically takes care of this.
        if crate_type == CrateType::Executable
            && self.sess.target.target.options.override_export_symbols.is_none()
        {
            return;
        }

        // We manually create a list of exported symbols to ensure we don't expose any more.
        // The object files have far more public symbols than we actually want to export,
        // so we hide them all here.

        if !self.sess.target.target.options.limit_rdylib_exports {
            return;
        }

        if crate_type == CrateType::ProcMacro {
            return;
        }

        let mut arg = OsString::new();
        let path = tmpdir.join("list");

        debug!("EXPORTED SYMBOLS:");

        if self.sess.target.target.options.is_like_osx {
            // Write a plain, newline-separated list of symbols
            let res: io::Result<()> = try {
                let mut f = BufWriter::new(File::create(&path)?);
                for sym in self.info.exports[&crate_type].iter() {
                    debug!("  _{}", sym);
                    writeln!(f, "_{}", sym)?;
                }
            };
            if let Err(e) = res {
                self.sess.fatal(&format!("failed to write lib.def file: {}", e));
            }
        } else {
            // Write an LD version script
            let res: io::Result<()> = try {
                let mut f = BufWriter::new(File::create(&path)?);
                writeln!(f, "{{")?;
                if !self.info.exports[&crate_type].is_empty() {
                    writeln!(f, "  global:")?;
                    for sym in self.info.exports[&crate_type].iter() {
                        debug!("    {};", sym);
                        writeln!(f, "    {};", sym)?;
                    }
                }
                writeln!(f, "\n  local:\n    *;\n}};")?;
            };
            if let Err(e) = res {
                self.sess.fatal(&format!("failed to write version script: {}", e));
            }
        }

        if self.sess.target.target.options.is_like_osx {
            if !self.is_ld {
                arg.push("-Wl,")
            }
            arg.push("-exported_symbols_list,");
        } else if self.sess.target.target.options.is_like_solaris {
            if !self.is_ld {
                arg.push("-Wl,")
            }
            arg.push("-M,");
        } else {
            if !self.is_ld {
                arg.push("-Wl,")
            }
            arg.push("--version-script=");
        }

        arg.push(&path);
        self.cmd.arg(arg);
    }

    fn subsystem(&mut self, subsystem: &str) {
        self.linker_arg("--subsystem");
        self.linker_arg(&subsystem);
    }

    fn finalize(&mut self) {
        self.hint_dynamic(); // Reset to default before returning the composed command line.
    }

    fn group_start(&mut self) {
        if self.takes_hints() {
            self.linker_arg("--start-group");
        }
    }

    fn group_end(&mut self) {
        if self.takes_hints() {
            self.linker_arg("--end-group");
        }
    }

    fn linker_plugin_lto(&mut self) {
        match self.sess.opts.cg.linker_plugin_lto {
            LinkerPluginLto::Disabled => {
                // Nothing to do
            }
            LinkerPluginLto::LinkerPluginAuto => {
                self.push_linker_plugin_lto_args(None);
            }
            LinkerPluginLto::LinkerPlugin(ref path) => {
                self.push_linker_plugin_lto_args(Some(path.as_os_str()));
            }
        }
    }

    fn export_dynamic(&mut self) {
        self.linker_arg("--export-dynamic");
    }
}

pub struct MsvcLinker<'a> {
    cmd: Command,
    sess: &'a Session,
    info: &'a LinkerInfo,
}

impl<'a> Linker for MsvcLinker<'a> {
    fn cmd(&mut self) -> &mut Command {
        &mut self.cmd
    }
    fn link_rlib(&mut self, lib: &Path) {
        self.cmd.arg(lib);
    }
    fn add_object(&mut self, path: &Path) {
        self.cmd.arg(path);
    }

    fn build_dylib(&mut self, out_filename: &Path) {
        self.cmd.arg("/DLL");
        let mut arg: OsString = "/IMPLIB:".into();
        arg.push(out_filename.with_extension("dll.lib"));
        self.cmd.arg(arg);
    }

    fn build_static_executable(&mut self) {
        // noop
    }

    fn gc_sections(&mut self, _keep_metadata: bool) {
        // MSVC's ICF (Identical COMDAT Folding) link optimization is
        // slow for Rust and thus we disable it by default when not in
        // optimization build.
        if self.sess.opts.optimize != config::OptLevel::No {
            self.cmd.arg("/OPT:REF,ICF");
        } else {
            // It is necessary to specify NOICF here, because /OPT:REF
            // implies ICF by default.
            self.cmd.arg("/OPT:REF,NOICF");
        }
    }

    fn link_dylib(&mut self, lib: Symbol) {
        self.cmd.arg(&format!("{}.lib", lib));
    }

    fn link_rust_dylib(&mut self, lib: Symbol, path: &Path) {
        // When producing a dll, the MSVC linker may not actually emit a
        // `foo.lib` file if the dll doesn't actually export any symbols, so we
        // check to see if the file is there and just omit linking to it if it's
        // not present.
        let name = format!("{}.dll.lib", lib);
        if fs::metadata(&path.join(&name)).is_ok() {
            self.cmd.arg(name);
        }
    }

    fn link_staticlib(&mut self, lib: Symbol) {
        self.cmd.arg(&format!("{}.lib", lib));
    }

    fn position_independent_executable(&mut self) {
        // noop
    }

    fn no_position_independent_executable(&mut self) {
        // noop
    }

    fn full_relro(&mut self) {
        // noop
    }

    fn partial_relro(&mut self) {
        // noop
    }

    fn no_relro(&mut self) {
        // noop
    }

    fn no_default_libraries(&mut self) {
        self.cmd.arg("/NODEFAULTLIB");
    }

    fn include_path(&mut self, path: &Path) {
        let mut arg = OsString::from("/LIBPATH:");
        arg.push(path);
        self.cmd.arg(&arg);
    }

    fn output_filename(&mut self, path: &Path) {
        let mut arg = OsString::from("/OUT:");
        arg.push(path);
        self.cmd.arg(&arg);
    }

    fn framework_path(&mut self, _path: &Path) {
        bug!("frameworks are not supported on windows")
    }
    fn link_framework(&mut self, _framework: Symbol) {
        bug!("frameworks are not supported on windows")
    }

    fn link_whole_staticlib(&mut self, lib: Symbol, _search_path: &[PathBuf]) {
        // not supported?
        self.link_staticlib(lib);
    }
    fn link_whole_rlib(&mut self, path: &Path) {
        // not supported?
        self.link_rlib(path);
    }
    fn optimize(&mut self) {
        // Needs more investigation of `/OPT` arguments
    }

    fn pgo_gen(&mut self) {
        // Nothing needed here.
    }

    fn control_flow_guard(&mut self) {
        self.cmd.arg("/guard:cf");
    }

    fn debuginfo(&mut self) {
        // This will cause the Microsoft linker to generate a PDB file
        // from the CodeView line tables in the object files.
        self.cmd.arg("/DEBUG");

        // This will cause the Microsoft linker to embed .natvis info into the PDB file
        let natvis_dir_path = self.sess.sysroot.join("lib\\rustlib\\etc");
        if let Ok(natvis_dir) = fs::read_dir(&natvis_dir_path) {
            for entry in natvis_dir {
                match entry {
                    Ok(entry) => {
                        let path = entry.path();
                        if path.extension() == Some("natvis".as_ref()) {
                            let mut arg = OsString::from("/NATVIS:");
                            arg.push(path);
                            self.cmd.arg(arg);
                        }
                    }
                    Err(err) => {
                        self.sess.warn(&format!("error enumerating natvis directory: {}", err));
                    }
                }
            }
        }
    }

    // Currently the compiler doesn't use `dllexport` (an LLVM attribute) to
    // export symbols from a dynamic library. When building a dynamic library,
    // however, we're going to want some symbols exported, so this function
    // generates a DEF file which lists all the symbols.
    //
    // The linker will read this `*.def` file and export all the symbols from
    // the dynamic library. Note that this is not as simple as just exporting
    // all the symbols in the current crate (as specified by `codegen.reachable`)
    // but rather we also need to possibly export the symbols of upstream
    // crates. Upstream rlibs may be linked statically to this dynamic library,
    // in which case they may continue to transitively be used and hence need
    // their symbols exported.
    fn export_symbols(&mut self, tmpdir: &Path, crate_type: CrateType) {
        // Symbol visibility takes care of this typically
        if crate_type == CrateType::Executable {
            return;
        }

        let path = tmpdir.join("lib.def");
        let res: io::Result<()> = try {
            let mut f = BufWriter::new(File::create(&path)?);

            // Start off with the standard module name header and then go
            // straight to exports.
            writeln!(f, "LIBRARY")?;
            writeln!(f, "EXPORTS")?;
            for symbol in self.info.exports[&crate_type].iter() {
                debug!("  _{}", symbol);
                writeln!(f, "  {}", symbol)?;
            }
        };
        if let Err(e) = res {
            self.sess.fatal(&format!("failed to write lib.def file: {}", e));
        }
        let mut arg = OsString::from("/DEF:");
        arg.push(path);
        self.cmd.arg(&arg);
    }

    fn subsystem(&mut self, subsystem: &str) {
        // Note that previous passes of the compiler validated this subsystem,
        // so we just blindly pass it to the linker.
        self.cmd.arg(&format!("/SUBSYSTEM:{}", subsystem));

        // Windows has two subsystems we're interested in right now, the console
        // and windows subsystems. These both implicitly have different entry
        // points (starting symbols). The console entry point starts with
        // `mainCRTStartup` and the windows entry point starts with
        // `WinMainCRTStartup`. These entry points, defined in system libraries,
        // will then later probe for either `main` or `WinMain`, respectively to
        // start the application.
        //
        // In Rust we just always generate a `main` function so we want control
        // to always start there, so we force the entry point on the windows
        // subsystem to be `mainCRTStartup` to get everything booted up
        // correctly.
        //
        // For more information see RFC #1665
        if subsystem == "windows" {
            self.cmd.arg("/ENTRY:mainCRTStartup");
        }
    }

    fn finalize(&mut self) {}

    // MSVC doesn't need group indicators
    fn group_start(&mut self) {}
    fn group_end(&mut self) {}

    fn linker_plugin_lto(&mut self) {
        // Do nothing
    }

    fn export_dynamic(&mut self) {
        todo!("export-dynamic");
    }
}

pub struct EmLinker<'a> {
    cmd: Command,
    sess: &'a Session,
    info: &'a LinkerInfo,
}

impl<'a> Linker for EmLinker<'a> {
    fn cmd(&mut self) -> &mut Command {
        &mut self.cmd
    }
    fn include_path(&mut self, path: &Path) {
        self.cmd.arg("-L").arg(path);
    }

    fn link_staticlib(&mut self, lib: Symbol) {
        self.cmd.arg("-l").sym_arg(lib);
    }

    fn output_filename(&mut self, path: &Path) {
        self.cmd.arg("-o").arg(path);
    }

    fn add_object(&mut self, path: &Path) {
        self.cmd.arg(path);
    }

    fn link_dylib(&mut self, lib: Symbol) {
        // Emscripten always links statically
        self.link_staticlib(lib);
    }

    fn link_whole_staticlib(&mut self, lib: Symbol, _search_path: &[PathBuf]) {
        // not supported?
        self.link_staticlib(lib);
    }

    fn link_whole_rlib(&mut self, lib: &Path) {
        // not supported?
        self.link_rlib(lib);
    }

    fn link_rust_dylib(&mut self, lib: Symbol, _path: &Path) {
        self.link_dylib(lib);
    }

    fn link_rlib(&mut self, lib: &Path) {
        self.add_object(lib);
    }

    fn position_independent_executable(&mut self) {
        // noop
    }

    fn no_position_independent_executable(&mut self) {
        // noop
    }

    fn full_relro(&mut self) {
        // noop
    }

    fn partial_relro(&mut self) {
        // noop
    }

    fn no_relro(&mut self) {
        // noop
    }

    fn framework_path(&mut self, _path: &Path) {
        bug!("frameworks are not supported on Emscripten")
    }

    fn link_framework(&mut self, _framework: Symbol) {
        bug!("frameworks are not supported on Emscripten")
    }

    fn gc_sections(&mut self, _keep_metadata: bool) {
        // noop
    }

    fn optimize(&mut self) {
        // Emscripten performs own optimizations
        self.cmd.arg(match self.sess.opts.optimize {
            OptLevel::No => "-O0",
            OptLevel::Less => "-O1",
            OptLevel::Default => "-O2",
            OptLevel::Aggressive => "-O3",
            OptLevel::Size => "-Os",
            OptLevel::SizeMin => "-Oz",
        });
        // Unusable until https://github.com/rust-lang/rust/issues/38454 is resolved
        self.cmd.args(&["--memory-init-file", "0"]);
    }

    fn pgo_gen(&mut self) {
        // noop, but maybe we need something like the gnu linker?
    }

    fn control_flow_guard(&mut self) {
        self.sess.warn("Windows Control Flow Guard is not supported by this linker.");
    }

    fn debuginfo(&mut self) {
        // Preserve names or generate source maps depending on debug info
        self.cmd.arg(match self.sess.opts.debuginfo {
            DebugInfo::None => "-g0",
            DebugInfo::Limited => "-g3",
            DebugInfo::Full => "-g4",
        });
    }

    fn no_default_libraries(&mut self) {
        self.cmd.args(&["-s", "DEFAULT_LIBRARY_FUNCS_TO_INCLUDE=[]"]);
    }

    fn build_dylib(&mut self, _out_filename: &Path) {
        bug!("building dynamic library is unsupported on Emscripten")
    }

    fn build_static_executable(&mut self) {
        // noop
    }

    fn export_symbols(&mut self, _tmpdir: &Path, crate_type: CrateType) {
        let symbols = &self.info.exports[&crate_type];

        debug!("EXPORTED SYMBOLS:");

        self.cmd.arg("-s");

        let mut arg = OsString::from("EXPORTED_FUNCTIONS=");
        let mut encoded = String::new();

        {
            let mut encoder = json::Encoder::new(&mut encoded);
            let res = encoder.emit_seq(symbols.len(), |encoder| {
                for (i, sym) in symbols.iter().enumerate() {
                    encoder.emit_seq_elt(i, |encoder| encoder.emit_str(&("_".to_owned() + sym)))?;
                }
                Ok(())
            });
            if let Err(e) = res {
                self.sess.fatal(&format!("failed to encode exported symbols: {}", e));
            }
        }
        debug!("{}", encoded);
        arg.push(encoded);

        self.cmd.arg(arg);
    }

    fn subsystem(&mut self, _subsystem: &str) {
        // noop
    }

    fn finalize(&mut self) {}

    // Appears not necessary on Emscripten
    fn group_start(&mut self) {}
    fn group_end(&mut self) {}

    fn linker_plugin_lto(&mut self) {
        // Do nothing
    }

    fn export_dynamic(&mut self) {
        todo!("export-dynamic");
    }
}

pub struct WasmLd<'a> {
    cmd: Command,
    sess: &'a Session,
    info: &'a LinkerInfo,
}

impl<'a> WasmLd<'a> {
    fn new(mut cmd: Command, sess: &'a Session, info: &'a LinkerInfo) -> WasmLd<'a> {
        // If the atomics feature is enabled for wasm then we need a whole bunch
        // of flags:
        //
        // * `--shared-memory` - the link won't even succeed without this, flags
        //   the one linear memory as `shared`
        //
        // * `--max-memory=1G` - when specifying a shared memory this must also
        //   be specified. We conservatively choose 1GB but users should be able
        //   to override this with `-C link-arg`.
        //
        // * `--import-memory` - it doesn't make much sense for memory to be
        //   exported in a threaded module because typically you're
        //   sharing memory and instantiating the module multiple times. As a
        //   result if it were exported then we'd just have no sharing.
        //
        // * `--passive-segments` - all memory segments should be passive to
        //   prevent each module instantiation from reinitializing memory.
        //
        // * `--export=__wasm_init_memory` - when using `--passive-segments` the
        //   linker will synthesize this function, and so we need to make sure
        //   that our usage of `--export` below won't accidentally cause this
        //   function to get deleted.
        //
        // * `--export=*tls*` - when `#[thread_local]` symbols are used these
        //   symbols are how the TLS segments are initialized and configured.
        let atomics = sess.opts.cg.target_feature.contains("+atomics")
            || sess.target.target.options.features.contains("+atomics");
        if atomics {
            cmd.arg("--shared-memory");
            cmd.arg("--max-memory=1073741824");
            cmd.arg("--import-memory");
            cmd.arg("--passive-segments");
            cmd.arg("--export=__wasm_init_memory");
            cmd.arg("--export=__wasm_init_tls");
            cmd.arg("--export=__tls_size");
            cmd.arg("--export=__tls_align");
            cmd.arg("--export=__tls_base");
        }
        WasmLd { cmd, sess, info }
    }
}

impl<'a> Linker for WasmLd<'a> {
    fn cmd(&mut self) -> &mut Command {
        &mut self.cmd
    }

    fn link_dylib(&mut self, lib: Symbol) {
        self.cmd.arg("-l").sym_arg(lib);
    }

    fn link_staticlib(&mut self, lib: Symbol) {
        self.cmd.arg("-l").sym_arg(lib);
    }

    fn link_rlib(&mut self, lib: &Path) {
        self.cmd.arg(lib);
    }

    fn include_path(&mut self, path: &Path) {
        self.cmd.arg("-L").arg(path);
    }

    fn framework_path(&mut self, _path: &Path) {
        panic!("frameworks not supported")
    }

    fn output_filename(&mut self, path: &Path) {
        self.cmd.arg("-o").arg(path);
    }

    fn add_object(&mut self, path: &Path) {
        self.cmd.arg(path);
    }

    fn position_independent_executable(&mut self) {}

    fn full_relro(&mut self) {}

    fn partial_relro(&mut self) {}

    fn no_relro(&mut self) {}

    fn build_static_executable(&mut self) {}

    fn link_rust_dylib(&mut self, lib: Symbol, _path: &Path) {
        self.cmd.arg("-l").sym_arg(lib);
    }

    fn link_framework(&mut self, _framework: Symbol) {
        panic!("frameworks not supported")
    }

    fn link_whole_staticlib(&mut self, lib: Symbol, _search_path: &[PathBuf]) {
        self.cmd.arg("-l").sym_arg(lib);
    }

    fn link_whole_rlib(&mut self, lib: &Path) {
        self.cmd.arg(lib);
    }

    fn gc_sections(&mut self, _keep_metadata: bool) {
        self.cmd.arg("--gc-sections");
    }

    fn optimize(&mut self) {
        self.cmd.arg(match self.sess.opts.optimize {
            OptLevel::No => "-O0",
            OptLevel::Less => "-O1",
            OptLevel::Default => "-O2",
            OptLevel::Aggressive => "-O3",
            // Currently LLD doesn't support `Os` and `Oz`, so pass through `O2`
            // instead.
            OptLevel::Size => "-O2",
            OptLevel::SizeMin => "-O2",
        });
    }

    fn pgo_gen(&mut self) {}

    fn debuginfo(&mut self) {}

    fn control_flow_guard(&mut self) {
        self.sess.warn("Windows Control Flow Guard is not supported by this linker.");
    }

    fn no_default_libraries(&mut self) {}

    fn build_dylib(&mut self, _out_filename: &Path) {
        self.cmd.arg("--no-entry");
    }

    fn export_symbols(&mut self, _tmpdir: &Path, crate_type: CrateType) {
        for sym in self.info.exports[&crate_type].iter() {
            self.cmd.arg("--export").arg(&sym);
        }

        // LLD will hide these otherwise-internal symbols since our `--export`
        // list above is a whitelist of what to export. Various bits and pieces
        // of tooling use this, so be sure these symbols make their way out of
        // the linker as well.
        self.cmd.arg("--export=__heap_base");
        self.cmd.arg("--export=__data_end");
    }

    fn subsystem(&mut self, _subsystem: &str) {}

    fn no_position_independent_executable(&mut self) {}

    fn finalize(&mut self) {}

    // Not needed for now with LLD
    fn group_start(&mut self) {}
    fn group_end(&mut self) {}

    fn linker_plugin_lto(&mut self) {
        // Do nothing for now
    }

    fn export_dynamic(&mut self) {
        todo!("export-dynamic");
    }
}

fn exported_symbols(tcx: TyCtxt<'_>, crate_type: CrateType) -> Vec<String> {
    if let Some(ref exports) = tcx.sess.target.target.options.override_export_symbols {
        return exports.clone();
    }

    let mut symbols = Vec::new();

    let export_threshold = symbol_export::crates_export_threshold(&[crate_type]);
    for &(symbol, level) in tcx.exported_symbols(LOCAL_CRATE).iter() {
        if level.is_below_threshold(export_threshold) {
            symbols.push(symbol_export::symbol_name_for_instance_in_crate(
                tcx,
                symbol,
                LOCAL_CRATE,
            ));
        }
    }

    let formats = tcx.dependency_formats(LOCAL_CRATE);
    let deps = formats.iter().find_map(|(t, list)| (*t == crate_type).then_some(list)).unwrap();

    for (index, dep_format) in deps.iter().enumerate() {
        let cnum = CrateNum::new(index + 1);
        // For each dependency that we are linking to statically ...
        if *dep_format == Linkage::Static {
            // ... we add its symbol list to our export list.
            for &(symbol, level) in tcx.exported_symbols(cnum).iter() {
                if !level.is_below_threshold(export_threshold) {
                    continue;
                }

                symbols.push(symbol_export::symbol_name_for_instance_in_crate(tcx, symbol, cnum));
            }
        }
    }

    symbols
}

/// Much simplified and explicit CLI for the NVPTX linker. The linker operates
/// with bitcode and uses LLVM backend to generate a PTX assembly.
pub struct PtxLinker<'a> {
    cmd: Command,
    sess: &'a Session,
}

impl<'a> Linker for PtxLinker<'a> {
    fn cmd(&mut self) -> &mut Command {
        &mut self.cmd
    }

    fn link_rlib(&mut self, path: &Path) {
        self.cmd.arg("--rlib").arg(path);
    }

    fn link_whole_rlib(&mut self, path: &Path) {
        self.cmd.arg("--rlib").arg(path);
    }

    fn include_path(&mut self, path: &Path) {
        self.cmd.arg("-L").arg(path);
    }

    fn debuginfo(&mut self) {
        self.cmd.arg("--debug");
    }

    fn add_object(&mut self, path: &Path) {
        self.cmd.arg("--bitcode").arg(path);
    }

    fn optimize(&mut self) {
        match self.sess.lto() {
            Lto::Thin | Lto::Fat | Lto::ThinLocal => {
                self.cmd.arg("-Olto");
            }

            Lto::No => {}
        };
    }

    fn output_filename(&mut self, path: &Path) {
        self.cmd.arg("-o").arg(path);
    }

    fn finalize(&mut self) {
        // Provide the linker with fallback to internal `target-cpu`.
        self.cmd.arg("--fallback-arch").arg(match self.sess.opts.cg.target_cpu {
            Some(ref s) => s,
            None => &self.sess.target.target.options.cpu,
        });
    }

    fn link_dylib(&mut self, _lib: Symbol) {
        panic!("external dylibs not supported")
    }

    fn link_rust_dylib(&mut self, _lib: Symbol, _path: &Path) {
        panic!("external dylibs not supported")
    }

    fn link_staticlib(&mut self, _lib: Symbol) {
        panic!("staticlibs not supported")
    }

    fn link_whole_staticlib(&mut self, _lib: Symbol, _search_path: &[PathBuf]) {
        panic!("staticlibs not supported")
    }

    fn framework_path(&mut self, _path: &Path) {
        panic!("frameworks not supported")
    }

    fn link_framework(&mut self, _framework: Symbol) {
        panic!("frameworks not supported")
    }

    fn position_independent_executable(&mut self) {}

    fn full_relro(&mut self) {}

    fn partial_relro(&mut self) {}

    fn no_relro(&mut self) {}

    fn build_static_executable(&mut self) {}

    fn gc_sections(&mut self, _keep_metadata: bool) {}

    fn pgo_gen(&mut self) {}

    fn no_default_libraries(&mut self) {}

    fn control_flow_guard(&mut self) {
        self.sess.warn("Windows Control Flow Guard is not supported by this linker.");
    }

    fn build_dylib(&mut self, _out_filename: &Path) {}

    fn export_symbols(&mut self, _tmpdir: &Path, _crate_type: CrateType) {}

    fn subsystem(&mut self, _subsystem: &str) {}

    fn no_position_independent_executable(&mut self) {}

    fn group_start(&mut self) {}

    fn group_end(&mut self) {}

    fn linker_plugin_lto(&mut self) {}

    fn export_dynamic(&mut self) {
        todo!("export-dynamic");
    }
}<|MERGE_RESOLUTION|>--- conflicted
+++ resolved
@@ -131,11 +131,7 @@
     fn group_start(&mut self);
     fn group_end(&mut self);
     fn linker_plugin_lto(&mut self);
-<<<<<<< HEAD
     fn export_dynamic(&mut self);
-    // Should have been finalize(self), but we don't support self-by-value on trait objects (yet?).
-    fn finalize(&mut self) -> Command;
-=======
     fn finalize(&mut self);
 }
 
@@ -151,7 +147,6 @@
     pub fn take_cmd(&mut self) -> Command {
         mem::replace(self.cmd(), Command::new(""))
     }
->>>>>>> 63d03779
 }
 
 pub struct GccLinker<'a> {
