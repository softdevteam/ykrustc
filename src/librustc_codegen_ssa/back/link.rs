--- conflicted
+++ resolved
@@ -1,17 +1,11 @@
 use rustc_data_structures::fx::FxHashSet;
 use rustc_fs_util::fix_windows_verbatim_for_gcc;
 use rustc_hir::def_id::CrateNum;
-<<<<<<< HEAD
-use rustc_session::config::{
-    self, CFGuard, DebugInfo, OutputFilenames, OutputType, PrintRequest, Sanitizer, TracerMode,
-};
-=======
 use rustc_middle::middle::cstore::{EncodedMetadata, LibSource, NativeLibrary, NativeLibraryKind};
 use rustc_middle::middle::dependency_format::Linkage;
 use rustc_session::config::{self, CFGuard, CrateType, DebugInfo};
-use rustc_session::config::{OutputFilenames, OutputType, PrintRequest, Sanitizer};
+use rustc_session::config::{OutputFilenames, OutputType, PrintRequest, Sanitizer, TracerMode};
 use rustc_session::output::{check_file_is_writeable, invalid_output_for_target, out_filename};
->>>>>>> 63d03779
 use rustc_session::search_paths::PathKind;
 /// For all the linkers we support, and information they might
 /// need out of the shared crate context before we get rid of it.
@@ -23,15 +17,8 @@
 use super::command::Command;
 use super::linker::{self, Linker};
 use super::rpath::{self, RPathConfig};
-<<<<<<< HEAD
 use crate::SIR_FILENAME;
-use crate::{
-    looks_like_rust_object_file, CodegenResults, CrateInfo, METADATA_FILENAME,
-    RLIB_BYTECODE_EXTENSION,
-};
-=======
 use crate::{looks_like_rust_object_file, CodegenResults, CrateInfo, METADATA_FILENAME};
->>>>>>> 63d03779
 
 use cc::windows_registry;
 use tempfile::{Builder as TempFileBuilder, TempDir};
@@ -381,7 +368,6 @@
             // contain the metadata in a separate file.
             ab.add_file(&emit_metadata(sess, &codegen_results.metadata, tmpdir));
 
-<<<<<<< HEAD
             // Put Yorick SIR in an ELF section in the rlib.
             // We rename the object file to a well-known name so that we can find it later. See
             // link_sir() for more on this.
@@ -392,16 +378,6 @@
                 ab.add_file(&dest);
             }
 
-            // For LTO purposes, the bytecode of this library is also inserted
-            // into the archive.
-            for bytecode in
-                codegen_results.modules.iter().filter_map(|m| m.bytecode_compressed.as_ref())
-            {
-                ab.add_file(bytecode);
-            }
-
-=======
->>>>>>> 63d03779
             // After adding all files to the archive, we need to update the
             // symbol table of the archive. This currently dies on macOS (see
             // #11162), and isn't necessary there anyway
@@ -516,45 +492,6 @@
 
     linker::disable_localization(&mut cmd);
 
-<<<<<<< HEAD
-    {
-        let mut linker = codegen_results.linker_info.to_linker(cmd, &sess, flavor, target_cpu);
-        link_sanitizer_runtime(sess, crate_type, &mut *linker);
-        link_args::<B>(
-            &mut *linker,
-            flavor,
-            sess,
-            crate_type,
-            tmpdir,
-            out_filename,
-            codegen_results,
-        );
-        cmd = linker.finalize();
-    }
-    if let Some(args) = sess.target.target.options.late_link_args.get(&flavor) {
-        cmd.args(args);
-    }
-    if any_dynamic_crate {
-        if let Some(args) = sess.target.target.options.late_link_args_dynamic.get(&flavor) {
-            cmd.args(args);
-        }
-    } else {
-        if let Some(args) = sess.target.target.options.late_link_args_static.get(&flavor) {
-            cmd.args(args);
-        }
-    }
-    for obj in &sess.target.target.options.post_link_objects {
-        cmd.arg(get_file_path(sess, obj));
-    }
-    if sess.crt_static(Some(crate_type)) {
-        for obj in &sess.target.target.options.post_link_objects_crt {
-            cmd.arg(get_file_path(sess, obj));
-        }
-    }
-    if let Some(args) = sess.target.target.options.post_link_args.get(&flavor) {
-        cmd.args(args);
-    }
-
     // Link Yorick SIR into executables.
     // This links only the code from the local crate. See add_upstream_rust_crates() for where SIR
     // for dependencies is linked.
@@ -568,8 +505,6 @@
         cmd.arg(sir_path);
     }
 
-=======
->>>>>>> 63d03779
     for &(ref k, ref v) in &sess.target.target.options.link_env {
         cmd.env(k, v);
     }
@@ -1277,41 +1212,14 @@
 ) {
     cmd.args(&sess.opts.cg.link_args);
     cmd.args(&*codegen_results.crate_info.link_args);
-}
-
-<<<<<<< HEAD
-    // Try to strip as much out of the generated object by removing unused
-    // sections if possible. See more comments in linker.rs
-    //
-    // In the eyes of the compiler, SIR (and Rust metadata) are unreferenced and will be removed if
-    // we don't omit section garbage collection.
-    if !sess.opts.cg.link_dead_code && sess.opts.cg.tracer == TracerMode::Off {
-        let keep_metadata = crate_type == config::CrateType::Dylib;
-        cmd.gc_sections(keep_metadata);
-    }
 
     // When tracing, export all symbols so we can use dlsym(3).
     // Without this, only symbols in shared objects would be available.
     if sess.opts.cg.tracer != TracerMode::Off {
         cmd.export_dynamic();
     }
-
-    let used_link_args = &codegen_results.crate_info.link_args;
-
-    if crate_type == config::CrateType::Executable {
-        let mut position_independent_executable = false;
-
-        if t.options.position_independent_executables {
-            let empty_vec = Vec::new();
-            let args = sess.opts.cg.link_args.as_ref().unwrap_or(&empty_vec);
-            let more_args = &sess.opts.cg.link_arg;
-            let mut args = args.iter().chain(more_args.iter()).chain(used_link_args.iter());
-
-            if is_pic(sess) && !sess.crt_static(Some(crate_type)) && !args.any(|x| *x == "-static")
-            {
-                position_independent_executable = true;
-            }
-=======
+}
+
 /// Add arbitrary "late link" args defined by the target spec.
 /// FIXME: Determine where exactly these args need to be inserted.
 fn add_late_link_args(
@@ -1331,7 +1239,6 @@
     if any_dynamic_crate {
         if let Some(args) = sess.target.target.options.late_link_args_dynamic.get(&flavor) {
             cmd.args(args);
->>>>>>> 63d03779
         }
     } else {
         if let Some(args) = sess.target.target.options.late_link_args_static.get(&flavor) {
