--- conflicted
+++ resolved
@@ -30,13 +30,9 @@
 use rustc::middle::cstore::MetadataLoader;
 use rustc::dep_graph::DepGraph;
 use rustc_target::spec::Target;
-<<<<<<< HEAD
 use rustc::util::nodemap::DefIdSet;
 use rustc_mir::monomorphize::collector;
-use link::out_filename;
-=======
 use crate::link::out_filename;
->>>>>>> f52f1852
 
 pub use rustc_data_structures::sync::MetadataRef;
 
@@ -136,22 +132,13 @@
     ) -> (Box<dyn Any>, Arc<DefIdSet>) {
         use rustc_mir::monomorphize::item::MonoItem;
 
-<<<<<<< HEAD
-        ::check_for_rustc_errors_attr(tcx);
-        ::symbol_names_test::report_symbol_names(tcx);
-        ::rustc_incremental::assert_dep_graph(tcx);
-        ::rustc_incremental::assert_module_sources::assert_module_sources(tcx);
-
-        let (monos, _inline_map) = collector::collect_crate_mono_items(
-            tcx, collector::MonoItemCollectionMode::Eager);
-        ::rustc_mir::monomorphize::assert_symbols_are_distinct(tcx, monos.iter());
-
-=======
         crate::check_for_rustc_errors_attr(tcx);
         crate::symbol_names_test::report_symbol_names(tcx);
         rustc_incremental::assert_dep_graph(tcx);
         rustc_incremental::assert_module_sources::assert_module_sources(tcx);
->>>>>>> f52f1852
+        let (monos, _inline_map) = collector::collect_crate_mono_items(
+            tcx, collector::MonoItemCollectionMode::Eager);
+
         // FIXME: Fix this
         // rustc::middle::dependency_format::calculate(tcx);
         let _ = tcx.link_args(LOCAL_CRATE);
