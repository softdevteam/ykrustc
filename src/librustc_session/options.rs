use crate::config::*;

use crate::early_error;
use crate::lint;
use crate::search_paths::SearchPath;
use crate::utils::NativeLibraryKind;

use rustc_target::spec::TargetTriple;
use rustc_target::spec::{LinkerFlavor, MergeFunctions, PanicStrategy};
use rustc_target::spec::{RelocModel, RelroLevel, TlsModel};

use rustc_feature::UnstableFeatures;
use rustc_span::edition::Edition;
use rustc_span::SourceFileHashAlgorithm;

use std::collections::BTreeMap;

use std::collections::hash_map::DefaultHasher;
use std::hash::Hasher;
use std::path::PathBuf;
use std::str;

macro_rules! hash_option {
    ($opt_name:ident, $opt_expr:expr, $sub_hashes:expr, [UNTRACKED]) => {{}};
    ($opt_name:ident, $opt_expr:expr, $sub_hashes:expr, [TRACKED]) => {{
        if $sub_hashes
            .insert(stringify!($opt_name), $opt_expr as &dyn dep_tracking::DepTrackingHash)
            .is_some()
        {
            panic!("duplicate key in CLI DepTrackingHash: {}", stringify!($opt_name))
        }
    }};
}

macro_rules! top_level_options {
    (pub struct Options { $(
        $opt:ident : $t:ty [$dep_tracking_marker:ident $($warn_val:expr, $warn_text:expr)*],
    )* } ) => (
        #[derive(Clone)]
        pub struct Options {
            $(pub $opt: $t),*
        }

        impl Options {
            pub fn dep_tracking_hash(&self) -> u64 {
                let mut sub_hashes = BTreeMap::new();
                $({
                    hash_option!($opt,
                                 &self.$opt,
                                 &mut sub_hashes,
                                 [$dep_tracking_marker $($warn_val,
                                                         $warn_text,
                                                         self.error_format)*]);
                })*
                let mut hasher = DefaultHasher::new();
                dep_tracking::stable_hash(sub_hashes,
                                          &mut hasher,
                                          self.error_format);
                hasher.finish()
            }
        }
    );
}

// The top-level command-line options struct.
//
// For each option, one has to specify how it behaves with regard to the
// dependency tracking system of incremental compilation. This is done via the
// square-bracketed directive after the field type. The options are:
//
// [TRACKED]
// A change in the given field will cause the compiler to completely clear the
// incremental compilation cache before proceeding.
//
// [UNTRACKED]
// Incremental compilation is not influenced by this option.
//
// If you add a new option to this struct or one of the sub-structs like
// `CodegenOptions`, think about how it influences incremental compilation. If in
// doubt, specify [TRACKED], which is always "correct" but might lead to
// unnecessary re-compilation.
top_level_options!(
    pub struct Options {
        // The crate config requested for the session, which may be combined
        // with additional crate configurations during the compile process.
        crate_types: Vec<CrateType> [TRACKED],
        optimize: OptLevel [TRACKED],
        // Include the `debug_assertions` flag in dependency tracking, since it
        // can influence whether overflow checks are done or not.
        debug_assertions: bool [TRACKED],
        debuginfo: DebugInfo [TRACKED],
        lint_opts: Vec<(String, lint::Level)> [TRACKED],
        lint_cap: Option<lint::Level> [TRACKED],
        describe_lints: bool [UNTRACKED],
        output_types: OutputTypes [TRACKED],
        search_paths: Vec<SearchPath> [UNTRACKED],
        libs: Vec<(String, Option<String>, Option<NativeLibraryKind>)> [TRACKED],
        maybe_sysroot: Option<PathBuf> [UNTRACKED],

        target_triple: TargetTriple [TRACKED],

        test: bool [TRACKED],
        error_format: ErrorOutputType [UNTRACKED],

        // If `Some`, enable incremental compilation, using the given
        // directory to store intermediate results.
        incremental: Option<PathBuf> [UNTRACKED],

        debugging_opts: DebuggingOptions [TRACKED],
        prints: Vec<PrintRequest> [UNTRACKED],
        // Determines which borrow checker(s) to run. This is the parsed, sanitized
        // version of `debugging_opts.borrowck`, which is just a plain string.
        borrowck_mode: BorrowckMode [UNTRACKED],
        cg: CodegenOptions [TRACKED],
        externs: Externs [UNTRACKED],
        crate_name: Option<String> [TRACKED],
        // An optional name to use as the crate for std during std injection,
        // written `extern crate name as std`. Defaults to `std`. Used by
        // out-of-tree drivers.
        alt_std_name: Option<String> [TRACKED],
        // Indicates how the compiler should treat unstable features.
        unstable_features: UnstableFeatures [TRACKED],

        // Indicates whether this run of the compiler is actually rustdoc. This
        // is currently just a hack and will be removed eventually, so please
        // try to not rely on this too much.
        actually_rustdoc: bool [TRACKED],

        // Specifications of codegen units / ThinLTO which are forced as a
        // result of parsing command line options. These are not necessarily
        // what rustc was invoked with, but massaged a bit to agree with
        // commands like `--emit llvm-ir` which they're often incompatible with
        // if we otherwise use the defaults of rustc.
        cli_forced_codegen_units: Option<usize> [UNTRACKED],
        cli_forced_thinlto_off: bool [UNTRACKED],

        // Remap source path prefixes in all output (messages, object files, debug, etc.).
        remap_path_prefix: Vec<(PathBuf, PathBuf)> [UNTRACKED],

        edition: Edition [TRACKED],

        // `true` if we're emitting JSON blobs about each artifact produced
        // by the compiler.
        json_artifact_notifications: bool [TRACKED],

        pretty: Option<PpMode> [UNTRACKED],
    }
);

/// Defines all `CodegenOptions`/`DebuggingOptions` fields and parsers all at once. The goal of this
/// macro is to define an interface that can be programmatically used by the option parser
/// to initialize the struct without hardcoding field names all over the place.
///
/// The goal is to invoke this macro once with the correct fields, and then this macro generates all
/// necessary code. The main gotcha of this macro is the `cgsetters` module which is a bunch of
/// generated code to parse an option into its respective field in the struct. There are a few
/// hand-written parsers for parsing specific types of values in this module.
macro_rules! options {
    ($struct_name:ident, $setter_name:ident, $defaultfn:ident,
     $buildfn:ident, $prefix:expr, $outputname:expr,
     $stat:ident, $mod_desc:ident, $mod_set:ident,
     $($opt:ident : $t:ty = (
        $init:expr,
        $parse:ident,
        [$dep_tracking_marker:ident $(($dep_warn_val:expr, $dep_warn_text:expr))*],
        $desc:expr)
     ),* ,) =>
(
    #[derive(Clone)]
    pub struct $struct_name { $(pub $opt: $t),* }

    pub fn $defaultfn() -> $struct_name {
        $struct_name { $($opt: $init),* }
    }

    pub fn $buildfn(matches: &getopts::Matches, error_format: ErrorOutputType) -> $struct_name
    {
        let mut op = $defaultfn();
        for option in matches.opt_strs($prefix) {
            let mut iter = option.splitn(2, '=');
            let key = iter.next().unwrap();
            let value = iter.next();
            let option_to_lookup = key.replace("-", "_");
            let mut found = false;
            for &(candidate, setter, type_desc, _) in $stat {
                if option_to_lookup != candidate { continue }
                if !setter(&mut op, value) {
                    match value {
                        None => {
                            early_error(error_format, &format!("{0} option `{1}` requires \
                                                                {2} ({3} {1}=<value>)",
                                                               $outputname, key,
                                                               type_desc, $prefix))
                        }
                        Some(value) => {
                            early_error(error_format, &format!("incorrect value `{}` for {} \
                                                                option `{}` - {} was expected",
                                                               value, $outputname,
                                                               key, type_desc))
                        }
                    }
                }
                found = true;
                break;
            }
            if !found {
                early_error(error_format, &format!("unknown {} option: `{}`",
                                                   $outputname, key));
            }
        }
        return op;
    }

    impl dep_tracking::DepTrackingHash for $struct_name {
        fn hash(&self, hasher: &mut DefaultHasher, error_format: ErrorOutputType) {
            let mut sub_hashes = BTreeMap::new();
            $({
                hash_option!($opt,
                             &self.$opt,
                             &mut sub_hashes,
                             [$dep_tracking_marker $($dep_warn_val,
                                                     $dep_warn_text,
                                                     error_format)*]);
            })*
            dep_tracking::stable_hash(sub_hashes, hasher, error_format);
        }
    }

    pub type $setter_name = fn(&mut $struct_name, v: Option<&str>) -> bool;
    pub const $stat: &[(&str, $setter_name, &str, &str)] =
        &[ $( (stringify!($opt), $mod_set::$opt, $mod_desc::$parse, $desc) ),* ];

    #[allow(non_upper_case_globals, dead_code)]
    mod $mod_desc {
<<<<<<< HEAD
        pub const parse_bool: Option<&str> = None;
        pub const parse_opt_bool: Option<&str> =
            Some("one of: `y`, `yes`, `on`, `n`, `no`, or `off`");
        pub const parse_string: Option<&str> = Some("a string");
        pub const parse_string_push: Option<&str> = Some("a string");
        pub const parse_pathbuf_push: Option<&str> = Some("a path");
        pub const parse_opt_string: Option<&str> = Some("a string");
        pub const parse_opt_pathbuf: Option<&str> = Some("a path");
        pub const parse_list: Option<&str> = Some("a space-separated list of strings");
        pub const parse_opt_list: Option<&str> = Some("a space-separated list of strings");
        pub const parse_opt_comma_list: Option<&str> = Some("a comma-separated list of strings");
        pub const parse_threads: Option<&str> = Some("a number");
        pub const parse_uint: Option<&str> = Some("a number");
        pub const parse_passes: Option<&str> =
            Some("a space-separated list of passes, or `all`");
        pub const parse_opt_uint: Option<&str> =
            Some("a number");
        pub const parse_panic_strategy: Option<&str> =
            Some("either `unwind` or `abort`");
        pub const parse_relro_level: Option<&str> =
            Some("one of: `full`, `partial`, or `off`");
        pub const parse_sanitizer: Option<&str> =
            Some("one of: `address`, `leak`, `memory` or `thread`");
        pub const parse_sanitizer_list: Option<&str> =
            Some("comma separated list of sanitizers");
        pub const parse_sanitizer_memory_track_origins: Option<&str> = None;
        pub const parse_cfguard: Option<&str> =
            Some("either `disabled`, `nochecks`, or `checks`");
        pub const parse_linker_flavor: Option<&str> =
            Some(::rustc_target::spec::LinkerFlavor::one_of());
        pub const parse_optimization_fuel: Option<&str> =
            Some("crate=integer");
        pub const parse_unpretty: Option<&str> =
            Some("`string` or `string=string`");
        pub const parse_treat_err_as_bug: Option<&str> =
            Some("either no value or a number bigger than 0");
        pub const parse_lto: Option<&str> =
            Some("either a boolean (`yes`, `no`, `on`, `off`, etc), `thin`, \
                  `fat`, or omitted");
        pub const parse_linker_plugin_lto: Option<&str> =
            Some("either a boolean (`yes`, `no`, `on`, `off`, etc), \
                  or the path to the linker plugin");
        pub const parse_switch_with_opt_path: Option<&str> =
            Some("an optional path to the profiling data output directory");
        pub const parse_merge_functions: Option<&str> =
            Some("one of: `disabled`, `trampolines`, or `aliases`");
        pub const parse_symbol_mangling_version: Option<&str> =
            Some("either `legacy` or `v0` (RFC 2603)");
        pub const parse_tracer: Option<&str> = Some("one of `off`, `sw` or `hw`");
=======
        pub const parse_no_flag: &str = "no value";
        pub const parse_bool: &str = "one of: `y`, `yes`, `on`, `n`, `no`, or `off`";
        pub const parse_opt_bool: &str = parse_bool;
        pub const parse_string: &str = "a string";
        pub const parse_opt_string: &str = parse_string;
        pub const parse_string_push: &str = parse_string;
        pub const parse_opt_pathbuf: &str = "a path";
        pub const parse_pathbuf_push: &str = parse_opt_pathbuf;
        pub const parse_list: &str = "a space-separated list of strings";
        pub const parse_opt_list: &str = parse_list;
        pub const parse_opt_comma_list: &str = "a comma-separated list of strings";
        pub const parse_uint: &str = "a number";
        pub const parse_opt_uint: &str = parse_uint;
        pub const parse_threads: &str = parse_uint;
        pub const parse_passes: &str = "a space-separated list of passes, or `all`";
        pub const parse_panic_strategy: &str = "either `unwind` or `abort`";
        pub const parse_relro_level: &str = "one of: `full`, `partial`, or `off`";
        pub const parse_sanitizer: &str = "one of: `address`, `leak`, `memory` or `thread`";
        pub const parse_sanitizer_list: &str = "comma separated list of sanitizers";
        pub const parse_sanitizer_memory_track_origins: &str = "0, 1, or 2";
        pub const parse_cfguard: &str = "either `disabled`, `nochecks`, or `checks`";
        pub const parse_linker_flavor: &str = ::rustc_target::spec::LinkerFlavor::one_of();
        pub const parse_optimization_fuel: &str = "crate=integer";
        pub const parse_unpretty: &str = "`string` or `string=string`";
        pub const parse_treat_err_as_bug: &str = "either no value or a number bigger than 0";
        pub const parse_lto: &str =
            "either a boolean (`yes`, `no`, `on`, `off`, etc), `thin`, `fat`, or omitted";
        pub const parse_linker_plugin_lto: &str =
            "either a boolean (`yes`, `no`, `on`, `off`, etc), or the path to the linker plugin";
        pub const parse_switch_with_opt_path: &str =
            "an optional path to the profiling data output directory";
        pub const parse_merge_functions: &str = "one of: `disabled`, `trampolines`, or `aliases`";
        pub const parse_symbol_mangling_version: &str = "either `legacy` or `v0` (RFC 2603)";
        pub const parse_src_file_hash: &str = "either `md5` or `sha1`";
        pub const parse_relocation_model: &str =
            "one of supported relocation models (`rustc --print relocation-models`)";
        pub const parse_tls_model: &str =
            "one of supported TLS models (`rustc --print tls-models`)";
>>>>>>> 63d03779
    }

    #[allow(dead_code)]
    mod $mod_set {
<<<<<<< HEAD
        use super::{$struct_name, Passes, Sanitizer, LtoCli, LinkerPluginLto, SwitchWithOptPath,
            SymbolManglingVersion, CFGuard, TracerMode};
        use rustc_target::spec::{LinkerFlavor, MergeFunctions, PanicStrategy, RelroLevel};
        use std::path::PathBuf;
=======
        use super::*;
>>>>>>> 63d03779
        use std::str::FromStr;

        // Sometimes different options need to build a common structure.
        // That structure can kept in one of the options' fields, the others become dummy.
        macro_rules! redirect_field {
            ($cg:ident.link_arg) => { $cg.link_args };
            ($cg:ident.pre_link_arg) => { $cg.pre_link_args };
            ($cg:ident.$field:ident) => { $cg.$field };
        }

        $(
            pub fn $opt(cg: &mut $struct_name, v: Option<&str>) -> bool {
                $parse(&mut redirect_field!(cg.$opt), v)
            }
        )*

        /// This is for boolean options that don't take a value and start with
        /// `no-`. This style of option is deprecated.
        fn parse_no_flag(slot: &mut bool, v: Option<&str>) -> bool {
            match v {
                None => { *slot = true; true }
                Some(_) => false,
            }
        }

        /// Use this for any boolean option that has a static default.
        fn parse_bool(slot: &mut bool, v: Option<&str>) -> bool {
            match v {
                Some("y") | Some("yes") | Some("on") | None => { *slot = true; true }
                Some("n") | Some("no") | Some("off") => { *slot = false; true }
                _ => false,
            }
        }

        /// Use this for any boolean option that lacks a static default. (The
        /// actions taken when such an option is not specified will depend on
        /// other factors, such as other options, or target options.)
        fn parse_opt_bool(slot: &mut Option<bool>, v: Option<&str>) -> bool {
            match v {
                Some("y") | Some("yes") | Some("on") | None => { *slot = Some(true); true }
                Some("n") | Some("no") | Some("off") => { *slot = Some(false); true }
                _ => false,
            }
        }

        /// Use this for any string option that has a static default.
        fn parse_string(slot: &mut String, v: Option<&str>) -> bool {
            match v {
                Some(s) => { *slot = s.to_string(); true },
                None => false,
            }
        }

        /// Use this for any string option that lacks a static default.
        fn parse_opt_string(slot: &mut Option<String>, v: Option<&str>) -> bool {
            match v {
                Some(s) => { *slot = Some(s.to_string()); true },
                None => false,
            }
        }

        fn parse_opt_pathbuf(slot: &mut Option<PathBuf>, v: Option<&str>) -> bool {
            match v {
                Some(s) => { *slot = Some(PathBuf::from(s)); true },
                None => false,
            }
        }

        fn parse_string_push(slot: &mut Vec<String>, v: Option<&str>) -> bool {
            match v {
                Some(s) => { slot.push(s.to_string()); true },
                None => false,
            }
        }

        fn parse_pathbuf_push(slot: &mut Vec<PathBuf>, v: Option<&str>) -> bool {
            match v {
                Some(s) => { slot.push(PathBuf::from(s)); true },
                None => false,
            }
        }

        fn parse_list(slot: &mut Vec<String>, v: Option<&str>)
                      -> bool {
            match v {
                Some(s) => {
                    slot.extend(s.split_whitespace().map(|s| s.to_string()));
                    true
                },
                None => false,
            }
        }

        fn parse_opt_list(slot: &mut Option<Vec<String>>, v: Option<&str>)
                      -> bool {
            match v {
                Some(s) => {
                    let v = s.split_whitespace().map(|s| s.to_string()).collect();
                    *slot = Some(v);
                    true
                },
                None => false,
            }
        }

        fn parse_opt_comma_list(slot: &mut Option<Vec<String>>, v: Option<&str>)
                      -> bool {
            match v {
                Some(s) => {
                    let v = s.split(',').map(|s| s.to_string()).collect();
                    *slot = Some(v);
                    true
                },
                None => false,
            }
        }

        fn parse_threads(slot: &mut usize, v: Option<&str>) -> bool {
            match v.and_then(|s| s.parse().ok()) {
                Some(0) => { *slot = ::num_cpus::get(); true },
                Some(i) => { *slot = i; true },
                None => false
            }
        }

        /// Use this for any uint option that has a static default.
        fn parse_uint(slot: &mut usize, v: Option<&str>) -> bool {
            match v.and_then(|s| s.parse().ok()) {
                Some(i) => { *slot = i; true },
                None => false
            }
        }

        /// Use this for any uint option that lacks a static default.
        fn parse_opt_uint(slot: &mut Option<usize>, v: Option<&str>) -> bool {
            match v {
                Some(s) => { *slot = s.parse().ok(); slot.is_some() }
                None => false
            }
        }

        fn parse_passes(slot: &mut Passes, v: Option<&str>) -> bool {
            match v {
                Some("all") => {
                    *slot = Passes::All;
                    true
                }
                v => {
                    let mut passes = vec![];
                    if parse_list(&mut passes, v) {
                        *slot = Passes::Some(passes);
                        true
                    } else {
                        false
                    }
                }
            }
        }

        fn parse_panic_strategy(slot: &mut Option<PanicStrategy>, v: Option<&str>) -> bool {
            match v {
                Some("unwind") => *slot = Some(PanicStrategy::Unwind),
                Some("abort") => *slot = Some(PanicStrategy::Abort),
                _ => return false
            }
            true
        }

        fn parse_relro_level(slot: &mut Option<RelroLevel>, v: Option<&str>) -> bool {
            match v {
                Some(s) => {
                    match s.parse::<RelroLevel>() {
                        Ok(level) => *slot = Some(level),
                        _ => return false
                    }
                },
                _ => return false
            }
            true
        }

        fn parse_sanitizer(slot: &mut Option<Sanitizer>, v: Option<&str>) -> bool {
            if let Some(Ok(s)) =  v.map(str::parse) {
                *slot = Some(s);
                true
            } else {
                false
            }
        }

        fn parse_sanitizer_list(slot: &mut Vec<Sanitizer>, v: Option<&str>) -> bool {
            if let Some(v) = v {
                for s in v.split(',').map(str::parse) {
                    if let Ok(s) = s {
                        if !slot.contains(&s) {
                            slot.push(s);
                        }
                    } else {
                        return false;
                    }
                }
                true
            } else {
                false
            }
        }

        fn parse_sanitizer_memory_track_origins(slot: &mut usize, v: Option<&str>) -> bool {
            match v {
                Some("2") | None => { *slot = 2; true }
                Some("1") => { *slot = 1; true }
                Some("0") => { *slot = 0; true }
                Some(_) => false,
            }
        }

        fn parse_cfguard(slot: &mut CFGuard, v: Option<&str>) -> bool {
            match v {
                Some("disabled") => *slot = CFGuard::Disabled,
                Some("nochecks") => *slot = CFGuard::NoChecks,
                Some("checks") => *slot = CFGuard::Checks,
                _ => return false,
            }
            true
        }

        fn parse_linker_flavor(slote: &mut Option<LinkerFlavor>, v: Option<&str>) -> bool {
            match v.and_then(LinkerFlavor::from_str) {
                Some(lf) => *slote = Some(lf),
                _ => return false,
            }
            true
        }

        fn parse_optimization_fuel(slot: &mut Option<(String, u64)>, v: Option<&str>) -> bool {
            match v {
                None => false,
                Some(s) => {
                    let parts = s.split('=').collect::<Vec<_>>();
                    if parts.len() != 2 { return false; }
                    let crate_name = parts[0].to_string();
                    let fuel = parts[1].parse::<u64>();
                    if fuel.is_err() { return false; }
                    *slot = Some((crate_name, fuel.unwrap()));
                    true
                }
            }
        }

        fn parse_unpretty(slot: &mut Option<String>, v: Option<&str>) -> bool {
            match v {
                None => false,
                Some(s) if s.split('=').count() <= 2 => {
                    *slot = Some(s.to_string());
                    true
                }
                _ => false,
            }
        }

        fn parse_treat_err_as_bug(slot: &mut Option<usize>, v: Option<&str>) -> bool {
            match v {
                Some(s) => { *slot = s.parse().ok().filter(|&x| x != 0); slot.unwrap_or(0) != 0 }
                None => { *slot = Some(1); true }
            }
        }

        fn parse_lto(slot: &mut LtoCli, v: Option<&str>) -> bool {
            if v.is_some() {
                let mut bool_arg = None;
                if parse_opt_bool(&mut bool_arg, v) {
                    *slot = if bool_arg.unwrap() {
                        LtoCli::Yes
                    } else {
                        LtoCli::No
                    };
                    return true
                }
            }

            *slot = match v {
                None => LtoCli::NoParam,
                Some("thin") => LtoCli::Thin,
                Some("fat") => LtoCli::Fat,
                Some(_) => return false,
            };
            true
        }

        fn parse_linker_plugin_lto(slot: &mut LinkerPluginLto, v: Option<&str>) -> bool {
            if v.is_some() {
                let mut bool_arg = None;
                if parse_opt_bool(&mut bool_arg, v) {
                    *slot = if bool_arg.unwrap() {
                        LinkerPluginLto::LinkerPluginAuto
                    } else {
                        LinkerPluginLto::Disabled
                    };
                    return true
                }
            }

            *slot = match v {
                None => LinkerPluginLto::LinkerPluginAuto,
                Some(path) => LinkerPluginLto::LinkerPlugin(PathBuf::from(path)),
            };
            true
        }

        fn parse_tracer(slot: &mut TracerMode, v: Option<&str>) -> bool {
            *slot = match v {
                None | Some("off") => TracerMode::Off,
                Some("sw") => TracerMode::Software,
                Some("hw") => TracerMode::Hardware,
                Some(_) => return false,
            };
            true
        }

        fn parse_switch_with_opt_path(slot: &mut SwitchWithOptPath, v: Option<&str>) -> bool {
            *slot = match v {
                None => SwitchWithOptPath::Enabled(None),
                Some(path) => SwitchWithOptPath::Enabled(Some(PathBuf::from(path))),
            };
            true
        }

        fn parse_merge_functions(slot: &mut Option<MergeFunctions>, v: Option<&str>) -> bool {
            match v.and_then(|s| MergeFunctions::from_str(s).ok()) {
                Some(mergefunc) => *slot = Some(mergefunc),
                _ => return false,
            }
            true
        }

        fn parse_relocation_model(slot: &mut Option<RelocModel>, v: Option<&str>) -> bool {
            match v.and_then(|s| RelocModel::from_str(s).ok()) {
                Some(relocation_model) => *slot = Some(relocation_model),
                None if v == Some("default") => *slot = None,
                _ => return false,
            }
            true
        }

        fn parse_tls_model(slot: &mut Option<TlsModel>, v: Option<&str>) -> bool {
            match v.and_then(|s| TlsModel::from_str(s).ok()) {
                Some(tls_model) => *slot = Some(tls_model),
                _ => return false,
            }
            true
        }

        fn parse_symbol_mangling_version(
            slot: &mut SymbolManglingVersion,
            v: Option<&str>,
        ) -> bool {
            *slot = match v {
                Some("legacy") => SymbolManglingVersion::Legacy,
                Some("v0") => SymbolManglingVersion::V0,
                _ => return false,
            };
            true
        }

        fn parse_src_file_hash(slot: &mut Option<SourceFileHashAlgorithm>, v: Option<&str>) -> bool {
            match v.and_then(|s| SourceFileHashAlgorithm::from_str(s).ok()) {
                Some(hash_kind) => *slot = Some(hash_kind),
                _ => return false,
            }
            true
        }
    }
) }

options! {CodegenOptions, CodegenSetter, basic_codegen_options,
          build_codegen_options, "C", "codegen",
          CG_OPTIONS, cg_type_desc, cgsetters,

    // This list is in alphabetical order.
    //
    // If you add a new option, please update:
    // - src/librustc_interface/tests.rs
    // - src/doc/rustc/src/codegen-options/index.md

    ar: String = (String::new(), parse_string, [UNTRACKED],
        "this option is deprecated and does nothing"),
    code_model: Option<String> = (None, parse_opt_string, [TRACKED],
        "choose the code model to use (`rustc --print code-models` for details)"),
    codegen_units: Option<usize> = (None, parse_opt_uint, [UNTRACKED],
        "divide crate into N units to optimize in parallel"),
    debug_assertions: Option<bool> = (None, parse_opt_bool, [TRACKED],
        "explicitly enable the `cfg(debug_assertions)` directive"),
    debuginfo: usize = (0, parse_uint, [TRACKED],
        "debug info emission level (0 = no debug info, 1 = line tables only, \
        2 = full debug info with variable and type information; default: 0)"),
    default_linker_libraries: bool = (false, parse_bool, [UNTRACKED],
        "allow the linker to link its default libraries (default: no)"),
    embed_bitcode: bool = (true, parse_bool, [TRACKED],
        "emit bitcode in rlibs (default: yes)"),
    extra_filename: String = (String::new(), parse_string, [UNTRACKED],
        "extra data to put in each output filename"),
    force_frame_pointers: Option<bool> = (None, parse_opt_bool, [TRACKED],
        "force use of the frame pointers"),
    force_unwind_tables: Option<bool> = (None, parse_opt_bool, [TRACKED],
        "force use of unwind tables"),
    incremental: Option<String> = (None, parse_opt_string, [UNTRACKED],
        "enable incremental compilation"),
    inline_threshold: Option<usize> = (None, parse_opt_uint, [TRACKED],
        "set the threshold for inlining a function"),
    link_arg: (/* redirected to link_args */) = ((), parse_string_push, [UNTRACKED],
        "a single extra argument to append to the linker invocation (can be used several times)"),
    link_args: Vec<String> = (Vec::new(), parse_list, [UNTRACKED],
        "extra arguments to append to the linker invocation (space separated)"),
    link_dead_code: bool = (false, parse_bool, [UNTRACKED],
        "keep dead code at link time (useful for code coverage) (default: no)"),
    linker: Option<PathBuf> = (None, parse_opt_pathbuf, [UNTRACKED],
        "system linker to link outputs with"),
    linker_flavor: Option<LinkerFlavor> = (None, parse_linker_flavor, [UNTRACKED],
        "linker flavor"),
    linker_plugin_lto: LinkerPluginLto = (LinkerPluginLto::Disabled,
        parse_linker_plugin_lto, [TRACKED],
        "generate build artifacts that are compatible with linker-based LTO"),
    llvm_args: Vec<String> = (Vec::new(), parse_list, [TRACKED],
        "a list of arguments to pass to LLVM (space separated)"),
    lto: LtoCli = (LtoCli::Unspecified, parse_lto, [TRACKED],
        "perform LLVM link-time optimizations"),
    metadata: Vec<String> = (Vec::new(), parse_list, [TRACKED],
        "metadata to mangle symbol names with"),
    no_prepopulate_passes: bool = (false, parse_no_flag, [TRACKED],
        "give an empty list of passes to the pass manager"),
    no_redzone: Option<bool> = (None, parse_opt_bool, [TRACKED],
        "disable the use of the redzone"),
    no_stack_check: bool = (false, parse_no_flag, [UNTRACKED],
        "this option is deprecated and does nothing"),
    no_vectorize_loops: bool = (false, parse_no_flag, [TRACKED],
        "disable loop vectorization optimization passes"),
    no_vectorize_slp: bool = (false, parse_no_flag, [TRACKED],
        "disable LLVM's SLP vectorization pass"),
    opt_level: String = ("0".to_string(), parse_string, [TRACKED],
        "optimization level (0-3, s, or z; default: 0)"),
    overflow_checks: Option<bool> = (None, parse_opt_bool, [TRACKED],
        "use overflow checks for integer arithmetic"),
    panic: Option<PanicStrategy> = (None, parse_panic_strategy, [TRACKED],
        "panic strategy to compile crate with"),
    passes: Vec<String> = (Vec::new(), parse_list, [TRACKED],
        "a list of extra LLVM passes to run (space separated)"),
    prefer_dynamic: bool = (false, parse_bool, [TRACKED],
        "prefer dynamic linking to static linking (default: no)"),
    profile_generate: SwitchWithOptPath = (SwitchWithOptPath::Disabled,
        parse_switch_with_opt_path, [TRACKED],
        "compile the program with profiling instrumentation"),
    profile_use: Option<PathBuf> = (None, parse_opt_pathbuf, [TRACKED],
        "use the given `.profdata` file for profile-guided optimization"),
<<<<<<< HEAD
    tracer: TracerMode = (TracerMode::Off, parse_tracer, [TRACKED],
        "Specify which Yorick tracer to use (if any)"),
=======
    relocation_model: Option<RelocModel> = (None, parse_relocation_model, [TRACKED],
        "control generation of position-independent code (PIC) \
        (`rustc --print relocation-models` for details)"),
    remark: Passes = (Passes::Some(Vec::new()), parse_passes, [UNTRACKED],
        "print remarks for these optimization passes (space separated, or \"all\")"),
    rpath: bool = (false, parse_bool, [UNTRACKED],
        "set rpath values in libs/exes (default: no)"),
    save_temps: bool = (false, parse_bool, [UNTRACKED],
        "save all temporary output files during compilation (default: no)"),
    soft_float: bool = (false, parse_bool, [TRACKED],
        "use soft float ABI (*eabihf targets only) (default: no)"),
    target_cpu: Option<String> = (None, parse_opt_string, [TRACKED],
        "select target processor (`rustc --print target-cpus` for details)"),
    target_feature: String = (String::new(), parse_string, [TRACKED],
        "target specific attributes. (`rustc --print target-features` for details). \
        This feature is unsafe."),

    // This list is in alphabetical order.
    //
    // If you add a new option, please update:
    // - src/librustc_interface/tests.rs
    // - src/doc/rustc/src/codegen-options/index.md
>>>>>>> 63d03779
}

options! {DebuggingOptions, DebuggingSetter, basic_debugging_options,
          build_debugging_options, "Z", "debugging",
          DB_OPTIONS, db_type_desc, dbsetters,

    // This list is in alphabetical order.
    //
    // If you add a new option, please update:
    // - src/librustc_interface/tests.rs

    allow_features: Option<Vec<String>> = (None, parse_opt_comma_list, [TRACKED],
        "only allow the listed language features to be enabled in code (space separated)"),
    always_encode_mir: bool = (false, parse_bool, [TRACKED],
        "encode MIR of all functions into the crate metadata (default: no)"),
    asm_comments: bool = (false, parse_bool, [TRACKED],
        "generate comments into the assembly (may change behavior) (default: no)"),
    ast_json: bool = (false, parse_bool, [UNTRACKED],
        "print the AST as JSON and halt (default: no)"),
    ast_json_noexpand: bool = (false, parse_bool, [UNTRACKED],
        "print the pre-expansion AST as JSON and halt (default: no)"),
    binary_dep_depinfo: bool = (false, parse_bool, [TRACKED],
        "include artifacts (sysroot, crate dependencies) used during compilation in dep-info \
        (default: no)"),
    borrowck: String = ("migrate".to_string(), parse_string, [UNTRACKED],
        "select which borrowck is used (`mir` or `migrate`) (default: `migrate`)"),
    borrowck_stats: bool = (false, parse_bool, [UNTRACKED],
        "gather borrowck statistics (default: no)"),
    codegen_backend: Option<String> = (None, parse_opt_string, [TRACKED],
        "the backend to use"),
    control_flow_guard: CFGuard = (CFGuard::Disabled, parse_cfguard, [UNTRACKED],
        "use Windows Control Flow Guard (`disabled`, `nochecks` or `checks`)"),
    crate_attr: Vec<String> = (Vec::new(), parse_string_push, [TRACKED],
        "inject the given attribute in the crate"),
    debug_macros: bool = (false, parse_bool, [TRACKED],
        "emit line numbers debug info inside macros (default: no)"),
    deduplicate_diagnostics: bool = (true, parse_bool, [UNTRACKED],
        "deduplicate identical diagnostics (default: yes)"),
    dep_info_omit_d_target: bool = (false, parse_bool, [TRACKED],
        "in dep-info output, omit targets for tracking dependencies of the dep-info files \
        themselves (default: no)"),
    dep_tasks: bool = (false, parse_bool, [UNTRACKED],
        "print tasks that execute and the color their dep node gets (requires debug build) \
        (default: no)"),
    dont_buffer_diagnostics: bool = (false, parse_bool, [UNTRACKED],
        "emit diagnostics rather than buffering (breaks NLL error downgrading, sorting) \
        (default: no)"),
    dual_proc_macros: bool = (false, parse_bool, [TRACKED],
        "load proc macros for both target and host, but only link to the target (default: no)"),
    dump_dep_graph: bool = (false, parse_bool, [UNTRACKED],
        "dump the dependency graph to $RUST_DEP_GRAPH (default: /tmp/dep_graph.gv) \
        (default: no)"),
    dump_mir: Option<String> = (None, parse_opt_string, [UNTRACKED],
        "dump MIR state to file.
        `val` is used to select which passes and functions to dump. For example:
        `all` matches all passes and functions,
        `foo` matches all passes for functions whose name contains 'foo',
        `foo & ConstProp` only the 'ConstProp' pass for function names containing 'foo',
        `foo | bar` all passes for function names containing 'foo' or 'bar'."),
    dump_mir_dataflow: bool = (false, parse_bool, [UNTRACKED],
        "in addition to `.mir` files, create graphviz `.dot` files with dataflow results \
        (default: no)"),
    dump_mir_dir: String = ("mir_dump".to_string(), parse_string, [UNTRACKED],
        "the directory the MIR is dumped into (default: `mir_dump`)"),
    dump_mir_exclude_pass_number: bool = (false, parse_bool, [UNTRACKED],
        "exclude the pass number when dumping MIR (used in tests) (default: no)"),
    dump_mir_graphviz: bool = (false, parse_bool, [UNTRACKED],
        "in addition to `.mir` files, create graphviz `.dot` files (default: no)"),
    emit_stack_sizes: bool = (false, parse_bool, [UNTRACKED],
        "emit a section containing stack size metadata (default: no)"),
    fewer_names: bool = (false, parse_bool, [TRACKED],
        "reduce memory use by retaining fewer names within compilation artifacts (LLVM-IR) \
        (default: no)"),
    force_overflow_checks: Option<bool> = (None, parse_opt_bool, [TRACKED],
        "force overflow checks on or off"),
    force_unstable_if_unmarked: bool = (false, parse_bool, [TRACKED],
        "force all crates to be `rustc_private` unstable (default: no)"),
    fuel: Option<(String, u64)> = (None, parse_optimization_fuel, [TRACKED],
        "set the optimization fuel quota for a crate"),
    hir_stats: bool = (false, parse_bool, [UNTRACKED],
        "print some statistics about AST and HIR (default: no)"),
    human_readable_cgu_names: bool = (false, parse_bool, [TRACKED],
        "generate human-readable, predictable names for codegen units (default: no)"),
    identify_regions: bool = (false, parse_bool, [UNTRACKED],
        "display unnamed regions as `'<id>`, using a non-ident unique id (default: no)"),
    incremental_ignore_spans: bool = (false, parse_bool, [UNTRACKED],
        "ignore spans during ICH computation -- used for testing (default: no)"),
    incremental_info: bool = (false, parse_bool, [UNTRACKED],
        "print high-level information about incremental reuse (or the lack thereof) \
        (default: no)"),
    incremental_verify_ich: bool = (false, parse_bool, [UNTRACKED],
        "verify incr. comp. hashes of green query instances (default: no)"),
    inline_in_all_cgus: Option<bool> = (None, parse_opt_bool, [TRACKED],
        "control whether `#[inline]` functions are in all CGUs"),
    input_stats: bool = (false, parse_bool, [UNTRACKED],
        "gather statistics about the input (default: no)"),
    insert_sideeffect: bool = (false, parse_bool, [TRACKED],
        "fix undefined behavior when a thread doesn't eventually make progress \
        (such as entering an empty infinite loop) by inserting llvm.sideeffect \
        (default: no)"),
    instrument_mcount: bool = (false, parse_bool, [TRACKED],
        "insert function instrument code for mcount-based tracing (default: no)"),
    keep_hygiene_data: bool = (false, parse_bool, [UNTRACKED],
        "keep hygiene data after analysis (default: no)"),
    link_native_libraries: bool = (true, parse_bool, [UNTRACKED],
        "link native libraries in the linker invocation (default: yes)"),
    link_only: bool = (false, parse_bool, [TRACKED],
        "link the `.rlink` file generated by `-Z no-link` (default: no)"),
    llvm_time_trace: bool = (false, parse_bool, [UNTRACKED],
        "generate JSON tracing data file from LLVM data (default: no)"),
    ls: bool = (false, parse_bool, [UNTRACKED],
        "list the symbols defined by a library crate (default: no)"),
    macro_backtrace: bool = (false, parse_bool, [UNTRACKED],
        "show macro backtraces (default: no)"),
    merge_functions: Option<MergeFunctions> = (None, parse_merge_functions, [TRACKED],
        "control the operation of the MergeFunctions LLVM pass, taking \
        the same values as the target option of the same name"),
    meta_stats: bool = (false, parse_bool, [UNTRACKED],
        "gather metadata statistics (default: no)"),
    mir_emit_retag: bool = (false, parse_bool, [TRACKED],
        "emit Retagging MIR statements, interpreted e.g., by miri; implies -Zmir-opt-level=0 \
        (default: no)"),
    mir_opt_level: usize = (1, parse_uint, [TRACKED],
        "MIR optimization level (0-3; default: 1)"),
    mutable_noalias: bool = (false, parse_bool, [TRACKED],
        "emit noalias metadata for mutable references (default: no)"),
    new_llvm_pass_manager: bool = (false, parse_bool, [TRACKED],
        "use new LLVM pass manager (default: no)"),
    nll_facts: bool = (false, parse_bool, [UNTRACKED],
        "dump facts from NLL analysis into side files (default: no)"),
    no_analysis: bool = (false, parse_no_flag, [UNTRACKED],
        "parse and expand the source, but run no analysis"),
    no_codegen: bool = (false, parse_no_flag, [TRACKED],
        "run all passes except codegen; no output"),
    no_generate_arange_section: bool = (false, parse_no_flag, [TRACKED],
        "omit DWARF address ranges that give faster lookups"),
    no_interleave_lints: bool = (false, parse_no_flag, [UNTRACKED],
        "execute lints separately; allows benchmarking individual lints"),
    no_leak_check: bool = (false, parse_no_flag, [UNTRACKED],
        "disable the 'leak check' for subtyping; unsound, but useful for tests"),
    no_link: bool = (false, parse_no_flag, [TRACKED],
        "compile without linking"),
    no_parallel_llvm: bool = (false, parse_no_flag, [UNTRACKED],
        "run LLVM in non-parallel mode (while keeping codegen-units and ThinLTO)"),
    no_profiler_runtime: bool = (false, parse_no_flag, [TRACKED],
        "prevent automatic injection of the profiler_builtins crate"),
    osx_rpath_install_name: bool = (false, parse_bool, [TRACKED],
        "pass `-install_name @rpath/...` to the macOS linker (default: no)"),
    panic_abort_tests: bool = (false, parse_bool, [TRACKED],
        "support compiling tests with panic=abort (default: no)"),
    parse_only: bool = (false, parse_bool, [UNTRACKED],
        "parse only; do not compile, assemble, or link (default: no)"),
    perf_stats: bool = (false, parse_bool, [UNTRACKED],
        "print some performance-related statistics (default: no)"),
    plt: Option<bool> = (None, parse_opt_bool, [TRACKED],
        "whether to use the PLT when calling into shared libraries;
        only has effect for PIC code on systems with ELF binaries
        (default: PLT is disabled if full relro is enabled)"),
    polonius: bool = (false, parse_bool, [UNTRACKED],
        "enable polonius-based borrow-checker (default: no)"),
    pre_link_arg: (/* redirected to pre_link_args */) = ((), parse_string_push, [UNTRACKED],
        "a single extra argument to prepend the linker invocation (can be used several times)"),
    pre_link_args: Vec<String> = (Vec::new(), parse_list, [UNTRACKED],
        "extra arguments to prepend to the linker invocation (space separated)"),
    print_fuel: Option<String> = (None, parse_opt_string, [TRACKED],
        "make rustc print the total optimization fuel used by a crate"),
    print_link_args: bool = (false, parse_bool, [UNTRACKED],
        "print the arguments passed to the linker (default: no)"),
    print_llvm_passes: bool = (false, parse_bool, [UNTRACKED],
        "print the LLVM optimization passes being run (default: no)"),
    print_mono_items: Option<String> = (None, parse_opt_string, [UNTRACKED],
        "print the result of the monomorphization collection pass"),
    print_region_graph: bool = (false, parse_bool, [UNTRACKED],
        "prints region inference graph. \
        Use with RUST_REGION_GRAPH=help for more info (default: no)"),
    print_type_sizes: bool = (false, parse_bool, [UNTRACKED],
        "print layout information for each type encountered (default: no)"),
    profile: bool = (false, parse_bool, [TRACKED],
        "insert profiling code (default: no)"),
    query_dep_graph: bool = (false, parse_bool, [UNTRACKED],
        "enable queries of the dependency graph for regression testing (default: no)"),
    query_stats: bool = (false, parse_bool, [UNTRACKED],
        "print some statistics about the query system (default: no)"),
    relro_level: Option<RelroLevel> = (None, parse_relro_level, [TRACKED],
        "choose which RELRO level to use"),
    report_delayed_bugs: bool = (false, parse_bool, [TRACKED],
        "immediately print bugs registered with `delay_span_bug` (default: no)"),
    // The default historical behavior was to always run dsymutil, so we're
    // preserving that temporarily, but we're likely to switch the default
    // soon.
    run_dsymutil: bool = (true, parse_bool, [TRACKED],
        "if on Mac, run `dsymutil` and delete intermediate object files (default: yes)"),
    sanitizer: Option<Sanitizer> = (None, parse_sanitizer, [TRACKED],
        "use a sanitizer"),
    sanitizer_memory_track_origins: usize = (0, parse_sanitizer_memory_track_origins, [TRACKED],
        "enable origins tracking in MemorySanitizer"),
    sanitizer_recover: Vec<Sanitizer> = (vec![], parse_sanitizer_list, [TRACKED],
        "enable recovery for selected sanitizers"),
    saturating_float_casts: Option<bool> = (None, parse_opt_bool, [TRACKED],
        "make float->int casts UB-free: numbers outside the integer type's range are clipped to \
        the max/min integer respectively, and NaN is mapped to 0 (default: yes)"),
    save_analysis: bool = (false, parse_bool, [UNTRACKED],
        "write syntax and type analysis (in JSON format) information, in \
        addition to normal output (default: no)"),
    self_profile: SwitchWithOptPath = (SwitchWithOptPath::Disabled,
        parse_switch_with_opt_path, [UNTRACKED],
        "run the self profiler and output the raw event data"),
    // keep this in sync with the event filter names in librustc_data_structures/profiling.rs
    self_profile_events: Option<Vec<String>> = (None, parse_opt_comma_list, [UNTRACKED],
        "specify the events recorded by the self profiler;
        for example: `-Z self-profile-events=default,query-keys`
        all options: none, all, default, generic-activity, query-provider, query-cache-hit
                     query-blocked, incr-cache-load, query-keys, function-args, args, llvm"),
    share_generics: Option<bool> = (None, parse_opt_bool, [TRACKED],
        "make the current crate share its generic instantiations"),
    show_span: Option<String> = (None, parse_opt_string, [TRACKED],
        "show spans for compiler debugging (expr|pat|ty)"),
    // o/w tests have closure@path
    span_free_formats: bool = (false, parse_bool, [UNTRACKED],
        "exclude spans when debug-printing compiler state (default: no)"),
    src_hash_algorithm: Option<SourceFileHashAlgorithm> = (None, parse_src_file_hash, [TRACKED],
        "hash algorithm of source files in debug info (`md5`, or `sha1`)"),
    strip_debuginfo_if_disabled: bool = (false, parse_bool, [TRACKED],
        "tell the linker to strip debuginfo when building without debuginfo enabled \
        (default: no)"),
    symbol_mangling_version: SymbolManglingVersion = (SymbolManglingVersion::Legacy,
        parse_symbol_mangling_version, [TRACKED],
        "which mangling version to use for symbol names"),
    teach: bool = (false, parse_bool, [TRACKED],
        "show extended diagnostic help (default: no)"),
    terminal_width: Option<usize> = (None, parse_opt_uint, [UNTRACKED],
        "set the current terminal width"),
    thinlto: Option<bool> = (None, parse_opt_bool, [TRACKED],
        "enable ThinLTO when possible"),
    // We default to 1 here since we want to behave like
    // a sequential compiler for now. This'll likely be adjusted
    // in the future. Note that -Zthreads=0 is the way to get
    // the num_cpus behavior.
    threads: usize = (1, parse_threads, [UNTRACKED],
        "use a thread pool with N threads"),
    time: bool = (false, parse_bool, [UNTRACKED],
        "measure time of rustc processes (default: no)"),
    time_llvm_passes: bool = (false, parse_bool, [UNTRACKED],
        "measure time of each LLVM pass (default: no)"),
    time_passes: bool = (false, parse_bool, [UNTRACKED],
        "measure time of each rustc pass (default: no)"),
    tls_model: Option<TlsModel> = (None, parse_tls_model, [TRACKED],
        "choose the TLS model to use (`rustc --print tls-models` for details)"),
    trace_macros: bool = (false, parse_bool, [UNTRACKED],
        "for every macro invocation, print its name and arguments (default: no)"),
    treat_err_as_bug: Option<usize> = (None, parse_treat_err_as_bug, [TRACKED],
        "treat error number `val` that occurs as bug"),
    ui_testing: bool = (false, parse_bool, [UNTRACKED],
        "emit compiler diagnostics in a form suitable for UI testing (default: no)"),
    unleash_the_miri_inside_of_you: bool = (false, parse_bool, [TRACKED],
        "take the brakes off const evaluation. NOTE: this is unsound (default: no)"),
    unpretty: Option<String> = (None, parse_unpretty, [UNTRACKED],
        "present the input source, unstable (and less-pretty) variants;
        valid types are any of the types for `--pretty`, as well as:
        `expanded`, `expanded,identified`,
        `expanded,hygiene` (with internal representations),
        `everybody_loops` (all function bodies replaced with `loop {}`),
        `hir` (the HIR), `hir,identified`,
        `hir,typed` (HIR with types for each node),
        `hir-tree` (dump the raw HIR),
        `mir` (the MIR), or `mir-cfg` (graphviz formatted MIR)"),
    unstable_options: bool = (false, parse_bool, [UNTRACKED],
        "adds unstable command line options to rustc interface (default: no)"),
    verbose: bool = (false, parse_bool, [UNTRACKED],
        "in general, enable more debug printouts (default: no)"),
    verify_llvm_ir: bool = (false, parse_bool, [TRACKED],
        "verify LLVM IR (default: no)"),

    // This list is in alphabetical order.
    //
    // If you add a new option, please update:
    // - src/librustc_interface/tests.rs
}<|MERGE_RESOLUTION|>--- conflicted
+++ resolved
@@ -232,57 +232,6 @@
 
     #[allow(non_upper_case_globals, dead_code)]
     mod $mod_desc {
-<<<<<<< HEAD
-        pub const parse_bool: Option<&str> = None;
-        pub const parse_opt_bool: Option<&str> =
-            Some("one of: `y`, `yes`, `on`, `n`, `no`, or `off`");
-        pub const parse_string: Option<&str> = Some("a string");
-        pub const parse_string_push: Option<&str> = Some("a string");
-        pub const parse_pathbuf_push: Option<&str> = Some("a path");
-        pub const parse_opt_string: Option<&str> = Some("a string");
-        pub const parse_opt_pathbuf: Option<&str> = Some("a path");
-        pub const parse_list: Option<&str> = Some("a space-separated list of strings");
-        pub const parse_opt_list: Option<&str> = Some("a space-separated list of strings");
-        pub const parse_opt_comma_list: Option<&str> = Some("a comma-separated list of strings");
-        pub const parse_threads: Option<&str> = Some("a number");
-        pub const parse_uint: Option<&str> = Some("a number");
-        pub const parse_passes: Option<&str> =
-            Some("a space-separated list of passes, or `all`");
-        pub const parse_opt_uint: Option<&str> =
-            Some("a number");
-        pub const parse_panic_strategy: Option<&str> =
-            Some("either `unwind` or `abort`");
-        pub const parse_relro_level: Option<&str> =
-            Some("one of: `full`, `partial`, or `off`");
-        pub const parse_sanitizer: Option<&str> =
-            Some("one of: `address`, `leak`, `memory` or `thread`");
-        pub const parse_sanitizer_list: Option<&str> =
-            Some("comma separated list of sanitizers");
-        pub const parse_sanitizer_memory_track_origins: Option<&str> = None;
-        pub const parse_cfguard: Option<&str> =
-            Some("either `disabled`, `nochecks`, or `checks`");
-        pub const parse_linker_flavor: Option<&str> =
-            Some(::rustc_target::spec::LinkerFlavor::one_of());
-        pub const parse_optimization_fuel: Option<&str> =
-            Some("crate=integer");
-        pub const parse_unpretty: Option<&str> =
-            Some("`string` or `string=string`");
-        pub const parse_treat_err_as_bug: Option<&str> =
-            Some("either no value or a number bigger than 0");
-        pub const parse_lto: Option<&str> =
-            Some("either a boolean (`yes`, `no`, `on`, `off`, etc), `thin`, \
-                  `fat`, or omitted");
-        pub const parse_linker_plugin_lto: Option<&str> =
-            Some("either a boolean (`yes`, `no`, `on`, `off`, etc), \
-                  or the path to the linker plugin");
-        pub const parse_switch_with_opt_path: Option<&str> =
-            Some("an optional path to the profiling data output directory");
-        pub const parse_merge_functions: Option<&str> =
-            Some("one of: `disabled`, `trampolines`, or `aliases`");
-        pub const parse_symbol_mangling_version: Option<&str> =
-            Some("either `legacy` or `v0` (RFC 2603)");
-        pub const parse_tracer: Option<&str> = Some("one of `off`, `sw` or `hw`");
-=======
         pub const parse_no_flag: &str = "no value";
         pub const parse_bool: &str = "one of: `y`, `yes`, `on`, `n`, `no`, or `off`";
         pub const parse_opt_bool: &str = parse_bool;
@@ -321,19 +270,12 @@
             "one of supported relocation models (`rustc --print relocation-models`)";
         pub const parse_tls_model: &str =
             "one of supported TLS models (`rustc --print tls-models`)";
->>>>>>> 63d03779
+        pub const parse_tracer: &str = "one of `off`, `sw` or `hw`";
     }
 
     #[allow(dead_code)]
     mod $mod_set {
-<<<<<<< HEAD
-        use super::{$struct_name, Passes, Sanitizer, LtoCli, LinkerPluginLto, SwitchWithOptPath,
-            SymbolManglingVersion, CFGuard, TracerMode};
-        use rustc_target::spec::{LinkerFlavor, MergeFunctions, PanicStrategy, RelroLevel};
-        use std::path::PathBuf;
-=======
         use super::*;
->>>>>>> 63d03779
         use std::str::FromStr;
 
         // Sometimes different options need to build a common structure.
@@ -787,10 +729,6 @@
         "compile the program with profiling instrumentation"),
     profile_use: Option<PathBuf> = (None, parse_opt_pathbuf, [TRACKED],
         "use the given `.profdata` file for profile-guided optimization"),
-<<<<<<< HEAD
-    tracer: TracerMode = (TracerMode::Off, parse_tracer, [TRACKED],
-        "Specify which Yorick tracer to use (if any)"),
-=======
     relocation_model: Option<RelocModel> = (None, parse_relocation_model, [TRACKED],
         "control generation of position-independent code (PIC) \
         (`rustc --print relocation-models` for details)"),
@@ -807,13 +745,14 @@
     target_feature: String = (String::new(), parse_string, [TRACKED],
         "target specific attributes. (`rustc --print target-features` for details). \
         This feature is unsafe."),
+    tracer: TracerMode = (TracerMode::Off, parse_tracer, [TRACKED],
+        "Specify which Yorick tracer to use (if any)"),
 
     // This list is in alphabetical order.
     //
     // If you add a new option, please update:
     // - src/librustc_interface/tests.rs
     // - src/doc/rustc/src/codegen-options/index.md
->>>>>>> 63d03779
 }
 
 options! {DebuggingOptions, DebuggingSetter, basic_debugging_options,
